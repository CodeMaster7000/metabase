import { restore, signInAsAdmin } from "__support__/cypress";
import { SAMPLE_DATASET } from "__support__/cypress_sample_dataset";

const { ORDERS, ORDERS_ID } = SAMPLE_DATASET;

describe("scenarios > admin > permissions", () => {
  beforeEach(() => {
    restore();
    signInAsAdmin();
    setFirstWeekDayTo("monday");
  });

  it("should correctly apply start of the week to a bar chart (metabase#13516)", () => {
    // programatically create and save a question based on Orders table
    // filter: created before June 1st, 2016
    // summarize: Count by CreatedAt: Week

    cy.createQuestion({
      name: "Orders created before June 1st 2016",
      query: {
        "source-table": ORDERS_ID,
        aggregation: [["count"]],
        breakout: [["field", ORDERS.CREATED_AT, { "temporal-unit": "week" }]],
        filter: ["<", ["field", ORDERS.CREATED_AT, null], "2016-06-01"],
      },
      display: "line",
    });

    // find and open that question
    cy.visit("/collection/root");
    cy.findByText("Orders created before June 1st 2016").click();

    cy.log("Assert the dates on the X axis");
    // it's hard and tricky to invoke hover in Cypress, especially in our graphs
    // that's why we have to assert on the x-axis, instead of a popover that shows on a dot hover
    cy.get(".axis.x").contains("April 25, 2016");
  });

  it("should display days on X-axis correctly when grouped by 'Day of the Week' (metabase#13604)", () => {
    cy.createQuestion({
      name: "13604",
      query: {
        "source-table": ORDERS_ID,
        aggregation: [["count"]],
        breakout: [
          ["field", ORDERS.CREATED_AT, { "temporal-unit": "day-of-week" }],
        ],
        filter: [
          "between",
          ["field", ORDERS.CREATED_AT, null],
          "2020-03-02", // Monday
          "2020-03-03", // Tuesday
        ],
      },
      display: "bar",
      visualization_settings: {
        "graph.dimensions": ["CREATED_AT"],
        "graph.metrics": ["count"],
        "graph.x_axis.scale": "ordinal",
      },
    });

    cy.visit("/collection/root");
    cy.findByText("13604").click();

    cy.log("Reported failing on v0.37.0.2 and labeled as `.Regression`");
    cy.get(".axis.x")
      .contains(/sunday/i)
      .should("not.exist");
    cy.get(".axis.x").contains(/monday/i);
    cy.get(".axis.x").contains(/tuesday/i);
  });

  // HANDLE WITH CARE!
  // This test is extremely tricky and fragile because it needs to test for the "past X weeks" to check if week starts on Sunday or Monday.
  // As the time goes by we're risking that past X weeks don't yield any result when applied to the sample dataset.
  // For that reason I've chosen the past 220 weeks (mid-October 2016). This should give us 3+ years to run this test without updates.

  // TODO:
  //  - Keep an eye on this test in CI and update the week range as needed.
  it.skip("should respect start of the week in SQL questions with filters (metabase#14294)", () => {
    cy.createNativeQuestion({
      name: "14294",
<<<<<<< HEAD
      native: {
        query:
          "select ID, CREATED_AT, dayname(CREATED_AT) as CREATED_AT_DAY\nfrom ORDERS \n[[where {{date_range}}]]\norder by CREATED_AT",
        "template-tags": {
          date_range: {
            id: "93961154-c3d5-7c93-7b59-f4e494fda499",
            name: "date_range",
            "display-name": "Date range",
            type: "dimension",
            dimension: ["field-id", ORDERS.CREATED_AT],
            "widget-type": "date/all-options",
            default: "past220weeks",
            required: true,
=======
      dataset_query: {
        database: 1,
        native: {
          "template-tags": {
            date_range: {
              id: "93961154-c3d5-7c93-7b59-f4e494fda499",
              name: "date_range",
              "display-name": "Date range",
              type: "dimension",
              dimension: ["field", ORDERS.CREATED_AT, null],
              "widget-type": "date/all-options",
              default: "past220weeks",
              required: true,
            },
>>>>>>> 2ac6d21f
          },
        },
      },
    }).then(({ body: { id: QUESTION_ID } }) => {
      cy.visit(`/question/${QUESTION_ID}`);
      cy.get(".TableInteractive-header")
        .next()
        .as("resultTable");

      cy.get("@resultTable").within(() => {
        // The third cell in the first row (CREATED_AT_DAY)
        cy.get(".cellData")
          .eq(2)
          .should("not.contain", "Sunday");
      });
    });
  });

  it("should not display excessive options in localization tab (metabase#14426)", () => {
    cy.visit("/admin/settings/localization");
    cy.findByText(/Instance language/i);
    cy.findByText(/Report timezone/i);
    cy.findByText(/First day of the week/i);
    cy.findByText(/Localization options/i);
    cy.contains(/Column title/i).should("not.exist");
  });
});

function setFirstWeekDayTo(day) {
  cy.request("PUT", "/api/setting/start-of-week", {
    value: day.toLowerCase(),
  });
}<|MERGE_RESOLUTION|>--- conflicted
+++ resolved
@@ -81,7 +81,6 @@
   it.skip("should respect start of the week in SQL questions with filters (metabase#14294)", () => {
     cy.createNativeQuestion({
       name: "14294",
-<<<<<<< HEAD
       native: {
         query:
           "select ID, CREATED_AT, dayname(CREATED_AT) as CREATED_AT_DAY\nfrom ORDERS \n[[where {{date_range}}]]\norder by CREATED_AT",
@@ -91,26 +90,10 @@
             name: "date_range",
             "display-name": "Date range",
             type: "dimension",
-            dimension: ["field-id", ORDERS.CREATED_AT],
+            dimension: ["field", ORDERS.CREATED_AT, null],
             "widget-type": "date/all-options",
             default: "past220weeks",
             required: true,
-=======
-      dataset_query: {
-        database: 1,
-        native: {
-          "template-tags": {
-            date_range: {
-              id: "93961154-c3d5-7c93-7b59-f4e494fda499",
-              name: "date_range",
-              "display-name": "Date range",
-              type: "dimension",
-              dimension: ["field", ORDERS.CREATED_AT, null],
-              "widget-type": "date/all-options",
-              default: "past220weeks",
-              required: true,
-            },
->>>>>>> 2ac6d21f
           },
         },
       },
