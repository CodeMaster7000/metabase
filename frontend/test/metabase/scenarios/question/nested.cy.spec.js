import {
  restore,
  popover,
  createNativeQuestion,
  openOrdersTable,
  remapDisplayValueToFK,
  sidebar,
} from "__support__/cypress";

import { SAMPLE_DATASET } from "__support__/cypress_sample_dataset";

const { ORDERS, ORDERS_ID, PRODUCTS, PRODUCTS_ID } = SAMPLE_DATASET;

describe("scenarios > question > nested (metabase#12568)", () => {
  beforeEach(() => {
    restore();
    cy.signInAsAdmin();

    // Create a simple question of orders by week
    cy.createQuestion({
      name: "GH_12568: Simple",
      query: {
        "source-table": ORDERS_ID,
        aggregation: [["count"]],
        breakout: [["field", ORDERS.CREATED_AT, { "temporal-unit": "week" }]],
      },
      display: "line",
    });

    // Create a native question of orders by day
    cy.createNativeQuestion({
      name: "GH_12568: SQL",
      native: {
        query:
          "SELECT date_trunc('day', CREATED_AT) as date, COUNT(*) as count FROM ORDERS GROUP BY date_trunc('day', CREATED_AT)",
      },
      display: "scalar",
    });

    // Create a complex native question
    cy.createNativeQuestion({
      name: "GH_12568: Complex SQL",
      native: {
        query: `WITH tmp_user_order_dates as (
            SELECT
              o.USER_ID,
              o.CREATED_AT,
              o.QUANTITY
            FROM
              ORDERS o
          ),
  
          tmp_prior_orders_by_date as (
            select
                tbod.USER_ID,
                tbod.CREATED_AT,
                tbod.QUANTITY,
                (select count(*) from tmp_user_order_dates tbod2 where tbod2.USER_ID = tbod.USER_ID and tbod2.CREATED_AT < tbod.CREATED_AT ) as PRIOR_ORDERS
            from tmp_user_order_dates tbod
          )
  
          select
            date_trunc('day', tpobd.CREATED_AT) as "Date",
            case when tpobd.PRIOR_ORDERS > 0 then 'Return' else 'New' end as "Customer Type",
            sum(QUANTITY) as "Items Sold"
          from tmp_prior_orders_by_date tpobd
          group by date_trunc('day', tpobd.CREATED_AT), "Customer Type"
          order by date_trunc('day', tpobd.CREATED_AT) asc`,
      },
      display: "scalar",
    });
  });

  it("should allow Distribution on a Saved Simple Question", () => {
    cy.visit("/question/new");
    cy.contains("Simple question").click();
    cy.contains("Saved Questions").click();
    cy.contains("GH_12568: Simple").click();
    cy.contains("Count").click();
    cy.contains("Distribution").click();
    cy.contains("Count by Count: Auto binned");
    cy.get(".bar").should("have.length.of.at.least", 10);
  });

  it("should allow Sum over time on a Saved Simple Question", () => {
    cy.visit("/question/new");
    cy.contains("Simple question").click();
    cy.contains("Saved Questions").click();
    cy.contains("GH_12568: Simple").click();
    cy.contains("Count").click();
    cy.contains("Sum over time").click();
    cy.contains("Sum of Count");
    cy.get(".dot").should("have.length.of.at.least", 10);
  });

  it("should allow Distribution on a Saved SQL Question", () => {
    cy.visit("/question/new");
    cy.contains("Simple question").click();
    cy.contains("Saved Questions").click();
    cy.contains("GH_12568: SQL").click();
    cy.contains("COUNT").click();
    cy.contains("Distribution").click();
    cy.contains("Count by COUNT: Auto binned");
    cy.get(".bar").should("have.length.of.at.least", 10);
  });

  it("should allow Sum over time on a Saved SQL Question", () => {
    cy.visit("/question/new");
    cy.contains("Simple question").click();
    cy.contains("Saved Questions").click();
    cy.contains("GH_12568: SQL").click();
    cy.contains("COUNT").click();
    cy.contains("Sum over time").click();
    cy.contains("Sum of COUNT");
    cy.get(".dot").should("have.length.of.at.least", 10);
  });

  it("should allow Distribution on a Saved complex SQL Question", () => {
    cy.visit("/question/new");
    cy.contains("Simple question").click();
    cy.contains("Saved Questions").click();
    cy.contains("GH_12568: Complex SQL").click();
    cy.contains("Items Sold").click();
    cy.contains("Distribution").click();
    cy.contains("Count by Items Sold: Auto binned");
    cy.get(".bar").should("have.length.of.at.least", 10);
  });
});

describe("scenarios > question > nested", () => {
  beforeEach(() => {
    restore();
    cy.signInAsAdmin();
  });

  it("should handle duplicate column names in nested queries (metabase#10511)", () => {
    cy.createQuestion({
      name: "10511",
      query: {
        filter: [">", ["field", "count", { "base-type": "type/Integer" }], 5],
        "source-query": {
          "source-table": ORDERS_ID,
          aggregation: [["count"]],
          breakout: [
            ["field", ORDERS.CREATED_AT, { "temporal-unit": "month" }],
            [
              "field",
              PRODUCTS.CREATED_AT,
              { "temporal-unit": "month", "source-field": ORDERS.PRODUCT_ID },
            ],
          ],
        },
      },
    }).then(({ body: { id: questionId } }) => {
      cy.visit(`/question/${questionId}`);
      cy.findByText("10511");
      cy.findAllByText("June, 2016");
      cy.findAllByText("13");
    });
  });

  it.skip("should display granularity for aggregated fields in nested questions (metabase#13764)", () => {
    openOrdersTable({ mode: "notebook" });
    // add initial aggregation ("Average of Total by Order ID")
    cy.findByText("Summarize").click();
    cy.findByText("Average of ...").click();
    cy.findByText("Total").click();
    cy.findByText("Pick a column to group by").click();
    cy.findByText("ID").click();
    // add another aggregation ("Count by Average of Total")
    cy.get(".Button")
      .contains("Summarize")
      .click();
    cy.findByText("Count of rows").click();
    cy.findByText("Pick a column to group by").click();
    cy.log("Reported failing on v0.34.3 - v0.37.0.2");
    popover()
      .contains("Average of Total")
      .closest(".List-item")
      .contains("Auto binned");
  });

  it.skip("should show all filter options for a nested question (metabase#13186)", () => {
    cy.log("Create and save native question Q1");

    createNativeQuestion("13816_Q1", "SELECT * FROM PRODUCTS").then(
      ({ body: { id: Q1_ID } }) => {
        cy.log("Convert it to `query` and save as Q2");
        cy.createQuestion({
          name: "13816_Q2",
          query: {
            "source-table": `card__${Q1_ID}`,
          },
        });
      },
    );

    cy.createDashboard("13186D").then(({ body: { id: DASBOARD_ID } }) => {
      cy.visit(`/dashboard/${DASBOARD_ID}`);
    });

    // Add Q2 to that dashboard
    cy.icon("pencil").click();
    cy.icon("add")
      .last()
      .click();
    cy.findByText("13816_Q2").click();

    // Add filter to the dashboard...
    cy.icon("filter").click();
    cy.findByText("Other Categories").click();
    // ...and try to connect it to the question
    cy.findByText("Select…").click();

    cy.log("Reported failing in v0.36.4 (`Category` is missing)");
    popover().within(() => {
      cy.findByText(/Category/i);
      cy.findByText(/Title/i);
      cy.findByText(/Vendor/i);
    });
  });

  it.skip("should apply metrics including filter to the nested question (metabase#12507)", () => {
    const METRIC_NAME = "Discount Applied";

    cy.log("Create a metric with a filter");

    cy.request("POST", "/api/metric", {
      name: METRIC_NAME,
      description: "Discounted orders.",
      definition: {
        aggregation: [["count"]],
        filter: ["not-null", ["field", ORDERS.DISCOUNT, null]],
        "source-table": ORDERS_ID,
      },
      table_id: ORDERS_ID,
    }).then(({ body: { id: METRIC_ID } }) => {
      // "capture" the original query because we will need to re-use it later in a nested question as "source-query"
      const ORIGINAL_QUERY = {
        aggregation: ["metric", METRIC_ID],
        breakout: [
          ["field", ORDERS.TOTAL, { binning: { strategy: "default" } }],
        ],
        "source-table": ORDERS_ID,
      };

      // Create new question which uses previously defined metric
      cy.createQuestion({
        name: "Orders with discount applied",
        query: ORIGINAL_QUERY,
        display: "bar",
        visualization_settings: {
          "graph.dimension": ["TOTAL"],
          "graph.metrics": [METRIC_NAME],
        },
      }).then(({ body: { id: QUESTION_ID } }) => {
        cy.server();
        cy.route("POST", `/api/card/${QUESTION_ID}/query`).as("cardQuery");

        cy.log("Create a nested question based on the previous one");

        // we're adding filter and saving/overwriting the original question, keeping the same ID
        cy.request("PUT", `/api/card/${QUESTION_ID}`, {
          dataset_query: {
            database: 1,
            query: {
              filter: [
                ">",
                ["field", "TOTAL", { "base-type": "type/Float" }],
                50,
              ],
              "source-query": ORIGINAL_QUERY,
            },
            type: "query",
          },
        });

        cy.log("Reported failing since v0.35.2");
        cy.visit(`/question/${QUESTION_ID}`);
        cy.wait("@cardQuery").then(xhr => {
          expect(xhr.response.body.error).not.to.exist;
        });
        cy.findByText(METRIC_NAME);
        cy.get(".bar");
      });
    });
  });

  it("should handle remapped display values in a base QB question (metabase#10474)", () => {
    cy.log(
      "Related issue [#14629](https://github.com/metabase/metabase/issues/14629)",
    );

    cy.server();
    cy.route("POST", "/api/dataset").as("dataset");

    cy.log("Remap Product ID's display value to `title`");
    remapDisplayValueToFK({
      display_value: ORDERS.PRODUCT_ID,
      name: "Product ID",
      fk: PRODUCTS.TITLE,
    });

    cy.createQuestion({
      name: "Orders (remapped)",
      query: { "source-table": ORDERS_ID },
    });

    // Try to use saved question as a base for a new / nested question
    cy.visit("/question/new");
    cy.findByText("Simple question").click();
    cy.findByText("Saved Questions").click();
    cy.findByText("Orders (remapped)").click();

    cy.wait("@dataset").then(xhr => {
      expect(xhr.response.body.error).not.to.exist;
    });
    cy.findAllByText("Awesome Concrete Shoes");
  });

  ["remapped", "default"].forEach(test => {
    describe(`${test.toUpperCase()} version: question with joins as a base for new quesiton(s) (metabase#14724)`, () => {
      const QUESTION_NAME = "14724";
      const SECOND_QUESTION_NAME = "14724_2";

      beforeEach(() => {
        if (test === "remapped") {
          cy.log("Remap Product ID's display value to `title`");
          remapDisplayValueToFK({
            display_value: ORDERS.PRODUCT_ID,
            name: "Product ID",
            fk: PRODUCTS.TITLE,
          });
        }

        cy.server();
        cy.route("POST", "/api/dataset").as("dataset");
      });

      it("should handle single-level nesting", () => {
        ordersJoinProducts(QUESTION_NAME);

        // Start new question from a saved one
        cy.visit("/question/new");
        cy.findByText("Simple question").click();
        cy.findByText("Saved Questions").click();
        cy.findByText(QUESTION_NAME).click();

        cy.wait("@dataset").then(xhr => {
          expect(xhr.response.body.error).not.to.exist;
        });
        cy.contains("37.65");
      });

      it("should handle multi-level nesting", () => {
        // Use the original question qith joins, then save it again
        ordersJoinProducts(QUESTION_NAME).then(
          ({ body: { id: ORIGINAL_QUESTION_ID } }) => {
            cy.createQuestion({
              name: SECOND_QUESTION_NAME,
              query: { "source-table": `card__${ORIGINAL_QUESTION_ID}` },
            });
          },
        );

        // Start new question from already saved nested question
        cy.visit("/question/new");
        cy.findByText("Simple question").click();
        cy.findByText("Saved Questions").click();
        cy.findByText(SECOND_QUESTION_NAME).click();

        cy.wait("@dataset").then(xhr => {
          expect(xhr.response.body.error).not.to.exist;
        });
        cy.contains("37.65");
      });
    });
  });

  it.skip("'distribution' should work on a joined table from a saved question (metabase#14787)", () => {
    // Set the display really wide and really tall to avoid any scrolling
    cy.viewport(1600, 1200);

    ordersJoinProducts("14787");
    // This repro depends on these exact steps - it has to be opened from the saved questions
    cy.visit("/question/new");
    cy.findByText("Simple question").click();
    cy.findByText("Saved Questions").click();
    cy.findByText("14787").click();

    // The column title
    cy.findByText("Products → Category").click();
    cy.findByText("Distribution").click();
    cy.contains("Summarize").click();
    cy.findByText("Group by")
      .parent()
      .within(() => {
        cy.log("Regression that worked on 0.37.9");
        isSelected("Products → Category");
      });

    // Although the test will fail on the previous step, we're including additional safeguards against regressions once the issue is fixed
    // It can potentially fail at two more places. See [1] and [2]
    cy.icon("notebook").click();
    cy.get("[class*=NotebookCellItem]")
      .contains(/^Products → Category$/) /* [1] */
      .click();
    popover().within(() => {
      isSelected("Products → Category"); /* [2] */
    });

    /**
     * Helper function related to this test only
     * TODO:
     *  Extract it if we have the need for it anywhere else
     */
    function isSelected(text) {
      cy.findByText(text)
        .closest(".List-item")
        .should($el => {
          const className = $el[0].className;

          expect(className).to.contain("selected");
        });
    }
  });

<<<<<<< HEAD
  ["count", "average"].forEach(test => {
    it.skip(`${test.toUpperCase()}:\n should be able to use aggregation functions on saved native question (metabase#15397)`, () => {
      cy.server();
      cy.route("POST", "/api/dataset").as("dataset");

      cy.createNativeQuestion({
        name: "15397",
        native: {
          query:
            "select count(*), orders.product_id from orders group by orders.product_id;",
        },
      });
      cy.visit("/question/new");
      cy.findByText("Simple question").click();
      cy.findByText("Saved Questions").click();
      cy.findByText("15397").click();
      cy.wait("@dataset");
      cy.findAllByText("Summarize")
        .first()
        .click();
      if (test === "average") {
        sidebar()
          .findByText("Count")
          .should("be.visible")
          .click();
        cy.findByText("Average of ...").click();
        popover()
          .findByText("COUNT(*)")
          .click();
        cy.wait("@dataset");
      }
      cy.findByText("Group by")
        .parent()
        .findByText("COUNT(*)")
        .click();

      cy.wait("@dataset").then(xhr => {
        expect(xhr.response.body.error).not.to.exist;
      });
      cy.get(".bar").should("have.length.of.at.least", 20);
    });
=======
  describe.skip("should use the same query for date filter in both base and nested questions (metabase#15352)", () => {
    it("should work with 'between' date filter (metabase#15352-1)", () => {
      assertOnFilter({
        name: "15352-1",
        filter: [
          "between",
          ["field-id", ORDERS.CREATED_AT],
          "2020-02-01",
          "2020-02-29",
        ],
        value: "543",
      });
    });

    it("should work with 'after/before' date filter (metabase#15352-2)", () => {
      assertOnFilter({
        name: "15352-2",
        filter: [
          "and",
          [">", ["field-id", ORDERS.CREATED_AT], "2020-01-31"],
          ["<", ["field-id", ORDERS.CREATED_AT], "2020-03-01"],
        ],
        value: "543",
      });
    });

    it("should work with 'on' date filter (metabase#15352-3)", () => {
      assertOnFilter({
        name: "15352-3",
        filter: ["=", ["field-id", ORDERS.CREATED_AT], "2020-02-01"],
        value: "17",
      });
    });

    function assertOnFilter({ name, filter, value } = {}) {
      cy.createQuestion({
        name,
        query: {
          "source-table": ORDERS_ID,
          filter,
          aggregation: [["count"]],
        },
        type: "query",
        display: "scalar",
      }).then(({ body }) => {
        cy.visit(`/question/${body.id}`);
        cy.get(".ScalarValue").findByText(value);
      });
      // Start new question based on the saved one
      cy.visit("/question/new");
      cy.findByText("Simple question").click();
      cy.findByText("Saved Questions").click();
      cy.findByText(name).click();
      cy.get(".ScalarValue").findByText(value);
    }
>>>>>>> 24efaeae
  });
});

function ordersJoinProducts(name) {
  return cy.createQuestion({
    name,
    query: {
      "source-table": ORDERS_ID,
      joins: [
        {
          fields: "all",
          "source-table": PRODUCTS_ID,
          condition: [
            "=",
            ["field", ORDERS.PRODUCT_ID, null],
            ["field", PRODUCTS.ID, { "join-alias": "Products" }],
          ],
          alias: "Products",
        },
      ],
    },
  });
}<|MERGE_RESOLUTION|>--- conflicted
+++ resolved
@@ -49,7 +49,7 @@
             FROM
               ORDERS o
           ),
-  
+
           tmp_prior_orders_by_date as (
             select
                 tbod.USER_ID,
@@ -58,7 +58,7 @@
                 (select count(*) from tmp_user_order_dates tbod2 where tbod2.USER_ID = tbod.USER_ID and tbod2.CREATED_AT < tbod.CREATED_AT ) as PRIOR_ORDERS
             from tmp_user_order_dates tbod
           )
-  
+
           select
             date_trunc('day', tpobd.CREATED_AT) as "Date",
             case when tpobd.PRIOR_ORDERS > 0 then 'Return' else 'New' end as "Customer Type",
@@ -425,7 +425,6 @@
     }
   });
 
-<<<<<<< HEAD
   ["count", "average"].forEach(test => {
     it.skip(`${test.toUpperCase()}:\n should be able to use aggregation functions on saved native question (metabase#15397)`, () => {
       cy.server();
@@ -467,7 +466,8 @@
       });
       cy.get(".bar").should("have.length.of.at.least", 20);
     });
-=======
+  });
+
   describe.skip("should use the same query for date filter in both base and nested questions (metabase#15352)", () => {
     it("should work with 'between' date filter (metabase#15352-1)", () => {
       assertOnFilter({
@@ -523,7 +523,6 @@
       cy.findByText(name).click();
       cy.get(".ScalarValue").findByText(value);
     }
->>>>>>> 24efaeae
   });
 });
 
