--- conflicted
+++ resolved
@@ -71,13 +71,11 @@
     it("should know a bool", () => {
       expect(getFieldType({ base_type: TYPE.Boolean })).toEqual(BOOLEAN);
     });
-<<<<<<< HEAD
+
     it("should know an array", () => {
       expect(getFieldType({ base_type: TYPE.Array })).toEqual(ARRAY);
     });
-=======
-
->>>>>>> 5d14b6af
+
     it("should know a location", () => {
       expect(getFieldType({ semantic_type: TYPE.City })).toEqual(LOCATION);
       expect(getFieldType({ semantic_type: TYPE.Country })).toEqual(LOCATION);
