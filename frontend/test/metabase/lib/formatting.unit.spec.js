import { isElementOfType } from "react-dom/test-utils";
import moment from "moment-timezone";

import {
  formatNumber,
  formatValue,
  formatUrl,
  formatDateTimeWithUnit,
  slugify,
} from "metabase/lib/formatting";
import ExternalLink from "metabase/components/ExternalLink";
import { TYPE } from "metabase/lib/types";

describe("formatting", () => {
  describe("formatNumber", () => {
    it("should format 0 correctly", () => {
      expect(formatNumber(0)).toEqual("0");
    });
    it("should format 1 and -1 correctly", () => {
      expect(formatNumber(1)).toEqual("1");
      expect(formatNumber(-1)).toEqual("-1");
    });
    it("should format large positive and negative numbers correctly", () => {
      expect(formatNumber(10)).toEqual("10");
      expect(formatNumber(99999999)).toEqual("99,999,999");
      expect(formatNumber(-10)).toEqual("-10");
      expect(formatNumber(-99999999)).toEqual("-99,999,999");
    });
    it("should format large numbers correctly with non-default number separator", () => {
      const options = { number_separators: ",." };
      expect(formatNumber(10.1, options)).toEqual("10,1");
      expect(formatNumber(99999999.9, options)).toEqual("99.999.999,9");
      expect(formatNumber(-10.1, options)).toEqual("-10,1");
      expect(formatNumber(-99999999.9, options)).toEqual("-99.999.999,9");
    });
    it("should format to 2 significant digits", () => {
      expect(formatNumber(1 / 3)).toEqual("0.33");
      expect(formatNumber(-1 / 3)).toEqual("-0.33");
      expect(formatNumber(0.0001 / 3)).toEqual("0.000033");
    });
    describe("in enclosing negative mode", () => {
      it("should format -4 as (4)", () => {
        expect(formatNumber(-4, { negativeInParentheses: true })).toEqual(
          "(4)",
        );
      });
      it("should format 7 as 7", () => {
        expect(formatNumber(7, { negativeInParentheses: true })).toEqual("7");
      });
      it("should format 0 as 0", () => {
        expect(formatNumber(0, { negativeInParentheses: true })).toEqual("0");
      });
    });
    describe("in compact mode", () => {
      it("should format 0 as 0", () => {
        expect(formatNumber(0, { compact: true })).toEqual("0");
      });
      it("shouldn't display small numbers as 0", () => {
        expect(formatNumber(0.1, { compact: true })).toEqual("0.1");
        expect(formatNumber(-0.1, { compact: true })).toEqual("-0.1");
        expect(formatNumber(0.01, { compact: true })).toEqual("0.01");
        expect(formatNumber(-0.01, { compact: true })).toEqual("-0.01");
      });
      it("should round up and down", () => {
        expect(formatNumber(1.01, { compact: true })).toEqual("1.01");
        expect(formatNumber(-1.01, { compact: true })).toEqual("-1.01");
        expect(formatNumber(1.9, { compact: true })).toEqual("1.9");
        expect(formatNumber(-1.9, { compact: true })).toEqual("-1.9");
      });
      it("should format large numbers with metric units", () => {
        expect(formatNumber(1, { compact: true })).toEqual("1");
        expect(formatNumber(1000, { compact: true })).toEqual("1.0k");
        expect(formatNumber(1111, { compact: true })).toEqual("1.1k");
      });
      it("should format percentages", () => {
        const options = { compact: true, number_style: "percent" };
        expect(formatNumber(0, options)).toEqual("0%");
        expect(formatNumber(0.001, options)).toEqual("0.1%");
        expect(formatNumber(0.0001, options)).toEqual("0.01%");
        expect(formatNumber(0.001234, options)).toEqual("0.12%");
        expect(formatNumber(0.1, options)).toEqual("10%");
        expect(formatNumber(0.1234, options)).toEqual("12.34%");
        expect(formatNumber(0.019, options)).toEqual("1.9%");
        expect(formatNumber(0.021, options)).toEqual("2.1%");
        expect(formatNumber(11.11, options)).toEqual("1.1k%");
        expect(formatNumber(-0.22, options)).toEqual("-22%");
      });
      it("should format scientific notation", () => {
        const options = { compact: true, number_style: "scientific" };
        expect(formatNumber(0, options)).toEqual("0.0e+0");
        expect(formatNumber(0.0001, options)).toEqual("1.0e-4");
        expect(formatNumber(0.01, options)).toEqual("1.0e-2");
        expect(formatNumber(0.5, options)).toEqual("5.0e-1");
        expect(formatNumber(123456.78, options)).toEqual("1.2e+5");
        expect(formatNumber(-123456.78, options)).toEqual("-1.2e+5");
      });
      it("should format currency values", () => {
        const options = {
          compact: true,
          number_style: "currency",
          currency: "USD",
        };
        expect(formatNumber(0, options)).toEqual("$0.00");
        expect(formatNumber(0.001, options)).toEqual("$0.00");
        expect(formatNumber(7.24, options)).toEqual("$7.24");
        expect(formatNumber(7.249, options)).toEqual("$7.25");
        expect(formatNumber(724.9, options)).toEqual("$724.90");
        expect(formatNumber(1234.56, options)).toEqual("$1.2k");
        expect(formatNumber(1234567.89, options)).toEqual("$1.2M");
        expect(formatNumber(-1234567.89, options)).toEqual("$-1.2M");
        expect(
          formatNumber(1234567.89, { ...options, currency: "CNY" }),
        ).toEqual("CN¥1.2M");
        expect(
          formatNumber(1234567.89, { ...options, currency_style: "name" }),
        ).toEqual("$1.2M");
      });
    });
    it("should format to correct number of decimal places", () => {
      expect(formatNumber(0.1)).toEqual("0.1");
      expect(formatNumber(0.11)).toEqual("0.11");
      expect(formatNumber(0.111)).toEqual("0.11");
      expect(formatNumber(0.01)).toEqual("0.01");
      expect(formatNumber(0.011)).toEqual("0.011");
      expect(formatNumber(0.0111)).toEqual("0.011");
      expect(formatNumber(1.1)).toEqual("1.1");
      expect(formatNumber(1.11)).toEqual("1.11");
      expect(formatNumber(1.111)).toEqual("1.11");
      expect(formatNumber(111.111)).toEqual("111.11");
    });

    describe("number_style = currency", () => {
      it("should handle positive currency", () => {
        expect(
          formatNumber(1.23, { number_style: "currency", currency: "USD" }),
        ).toBe("$1.23");
      });

      it("should handle negative currency", () => {
        expect(
          formatNumber(-1.23, { number_style: "currency", currency: "USD" }),
        ).toBe("-$1.23");
      });

      describe("with currency_in_header = true and type = cell", () => {
        it("should handle positive currency", () => {
          expect(
            formatNumber(1.23, {
              number_style: "currency",
              currency: "USD",
              currency_in_header: true,
              type: "cell",
            }),
          ).toBe("1.23");
        });

        it("should handle negative currency", () => {
          expect(
            formatNumber(-1.23, {
              number_style: "currency",
              currency: "USD",
              currency_in_header: true,
              type: "cell",
            }),
          ).toBe("-1.23");
        });
      });
    });
  });

  describe("formatValue", () => {
    it("should format numbers with null column", () => {
      expect(formatValue(12345)).toEqual("12345");
    });
    it("should format numbers with commas", () => {
      expect(
        formatValue(12345, {
          column: { base_type: TYPE.Number, semantic_type: TYPE.Number },
        }),
      ).toEqual("12,345");
    });
    it("should format zip codes without commas", () => {
      expect(
        formatValue(12345, {
          column: { base_type: TYPE.Number, semantic_type: TYPE.ZipCode },
        }),
      ).toEqual("12345");
    });
    it("should format latitude and longitude columns correctly", () => {
      expect(
        formatValue(37.7749, {
          column: { base_type: TYPE.Number, semantic_type: TYPE.Latitude },
        }),
      ).toEqual("37.77490000° N");
      expect(
        formatValue(-122.4194, {
          column: { base_type: TYPE.Number, semantic_type: TYPE.Longitude },
        }),
      ).toEqual("122.41940000° W");
    });
    it("should return a component for links in jsx + rich mode", () => {
      expect(
        isElementOfType(
          formatValue("http://metabase.com/", { jsx: true, rich: true }),
          ExternalLink,
        ),
      ).toEqual(true);
    });
    it("should not return an ExternalLink for links in jsx + rich mode if there's click behavior", () => {
      const formatted = formatValue("http://metabase.com/", {
        jsx: true,
        rich: true,
        click_behavior: {
          linkTemplate: "foo",
          linkTextTemplate: "foo",
          linkType: "url",
          type: "link",
        },
        clicked: {},
      });
      // it's not actually a link
      expect(isElementOfType(formatted, ExternalLink)).toEqual(false);
      // but it's formatted as a link
      expect(formatted.props.className).toEqual("link link--wrappable");
    });
    it("should return a component for email addresses in jsx + rich mode", () => {
      expect(
        isElementOfType(
          formatValue("tom@metabase.com", { jsx: true, rich: true }),
          ExternalLink,
        ),
      ).toEqual(true);
    });
    it("should not add mailto prefix if there's a different semantic type", () => {
      expect(
        formatValue("foobar@example.com", {
          jsx: true,
          rich: true,
          column: { semantic_type: "Relation/PK" },
        }),
      ).toEqual("foobar@example.com");
    });
    it("should display hour-of-day with 12 hour clock", () => {
      expect(
        formatValue(24, {
          date_style: null,
          time_enabled: "minutes",
          time_style: "h:mm A",
          column: {
            base_type: "type/DateTime",
            unit: "hour-of-day",
          },
        }),
      ).toEqual("12:00 AM");
    });
    it("should display hour-of-day with 24 hour clock", () => {
      expect(
        formatValue(24, {
          date_style: null,
          time_enabled: "minutes",
          time_style: "HH:mm",
          column: {
            base_type: "type/DateTime",
            unit: "hour-of-day",
          },
        }),
      ).toEqual("00:00");
    });
  });

  describe("formatUrl", () => {
    it("should return a string when not in jsx mode", () => {
      expect(formatUrl("http://metabase.com/")).toEqual("http://metabase.com/");
    });
    it("should return a component for http:, https:, and mailto: links in jsx mode", () => {
      expect(
        isElementOfType(
          formatUrl("http://metabase.com/", { jsx: true, rich: true }),
          ExternalLink,
        ),
      ).toEqual(true);
      expect(
        isElementOfType(
          formatUrl("https://metabase.com/", { jsx: true, rich: true }),
          ExternalLink,
        ),
      ).toEqual(true);
      expect(
        isElementOfType(
          formatUrl("mailto:tom@metabase.com", { jsx: true, rich: true }),
          ExternalLink,
        ),
      ).toEqual(true);
    });
    it("should return a component for custom protocols if the column type is URL", () => {
      expect(
        isElementOfType(
          formatUrl("myproto:some-custom-thing", {
            jsx: true,
            rich: true,
            column: { semantic_type: TYPE.URL },
          }),
          ExternalLink,
        ),
      ).toEqual(true);
    });
    it("should not return a component for bad urls if the column type is URL", () => {
      expect(
        formatUrl("invalid-blah-blah-blah", {
          jsx: true,
          rich: true,
          column: { semantic_type: TYPE.URL },
        }),
      ).toEqual("invalid-blah-blah-blah");
    });
    it("should not return a component for custom protocols if the column type isn't URL", () => {
      expect(
        formatUrl("myproto:some-custom-thing", { jsx: true, rich: true }),
      ).toEqual("myproto:some-custom-thing");
    });
    it("should not return a link component for unrecognized links in jsx mode", () => {
      expect(
        isElementOfType(
          formatUrl("metabase.com", { jsx: true, rich: true }),
          ExternalLink,
        ),
      ).toEqual(false);
    });
    it("should return a string for javascript:, data:, and other links in jsx mode", () => {
      expect(
        formatUrl("javascript:alert('pwnd')", { jsx: true, rich: true }),
      ).toEqual("javascript:alert('pwnd')");
      expect(
        formatUrl("data:text/plain;charset=utf-8,hello%20world", {
          jsx: true,
          rich: true,
        }),
      ).toEqual("data:text/plain;charset=utf-8,hello%20world");
    });
<<<<<<< HEAD
    it("should return link component for Semantic/URL and  view_as = link", () => {
      const formatted = formatUrl("http://whatever", {
        jsx: true,
        rich: true,
        column: { semantic_type: TYPE.URL },
        view_as: "link",
=======

    describe("when view_as = link", () => {
      it("should return link component for type/URL and  view_as = link", () => {
        const formatted = formatUrl("http://whatever", {
          jsx: true,
          rich: true,
          column: { semantic_type: TYPE.URL },
          view_as: "link",
        });
        expect(isElementOfType(formatted, ExternalLink)).toEqual(true);
      });

      it("should return link component using link_url and link_text when specified", () => {
        const formatted = formatUrl("http://not.metabase.com", {
          jsx: true,
          rich: true,
          link_text: "metabase link",
          link_url: "http://metabase.com",
          view_as: "link",
          clicked: {},
        });

        expect(isElementOfType(formatted, ExternalLink)).toEqual(true);
        expect(formatted.props.children).toEqual("metabase link");
        expect(formatted.props.href).toEqual("http://metabase.com");
      });

      it("should return link component using link_text and the value as url when link_url is empty", () => {
        const formatted = formatUrl("http://metabase.com", {
          jsx: true,
          rich: true,
          link_text: "metabase link",
          link_url: "",
          view_as: "link",
          clicked: {},
        });

        expect(isElementOfType(formatted, ExternalLink)).toEqual(true);
        expect(formatted.props.children).toEqual("metabase link");
        expect(formatted.props.href).toEqual("http://metabase.com");
      });

      it("should return link component using link_url and the value as text when link_text is empty", () => {
        const formatted = formatUrl("metabase link", {
          jsx: true,
          rich: true,
          link_text: "",
          link_url: "http://metabase.com",
          view_as: "link",
          clicked: {},
        });

        expect(isElementOfType(formatted, ExternalLink)).toEqual(true);
        expect(formatted.props.children).toEqual("metabase link");
        expect(formatted.props.href).toEqual("http://metabase.com");
      });

      it("should not return an ExternalLink in jsx + rich mode if there's click behavior", () => {
        const formatted = formatValue("http://metabase.com/", {
          jsx: true,
          rich: true,
          click_behavior: {
            linkTemplate: "foo",
            linkTextTemplate: "bar",
            linkType: "url",
            type: "link",
          },
          link_text: "metabase link",
          link_url: "http://metabase.com",
          view_as: "link",
          clicked: {},
        });

        // it is not a link set on the question level
        expect(isElementOfType(formatted, ExternalLink)).toEqual(false);
        // it is formatted as a link cell for the dashboard level click behavior
        expect(formatted.props.className).toEqual("link link--wrappable");
>>>>>>> b529f210
      });
    });

    it("should not crash if column is null", () => {
      expect(
        formatUrl("foobar", {
          jsx: true,
          rich: true,
          column: null,
        }),
      ).toEqual("foobar");
    });
  });

  describe("formatDateTimeWithUnit", () => {
    it("should format week ranges", () => {
      expect(
        formatDateTimeWithUnit("2019-07-07T00:00:00.000Z", "week", {
          type: "cell",
        }),
      ).toEqual("July 7, 2019 – July 13, 2019");
    });

    it("should always format week ranges according to returned data", () => {
      try {
        // globally set locale to es
        moment.locale("es");
        expect(
          formatDateTimeWithUnit("2019-07-07T00:00:00.000Z", "week", {
            type: "cell",
          }),
        ).toEqual("julio 7, 2019 – julio 13, 2019");
      } finally {
        // globally reset locale
        moment.locale(false);
      }
    });
  });

  describe("slugify", () => {
    it("should slugify Chinese", () => {
      expect(slugify("類型")).toEqual("%E9%A1%9E%E5%9E%8B");
    });

    it("should slugify multiple words", () => {
      expect(slugify("Test Parameter")).toEqual("test_parameter");
    });

    it("should slugify Russian", () => {
      expect(slugify("русский язык")).toEqual(
        "%D1%80%D1%83%D1%81%D1%81%D0%BA%D0%B8%D0%B9_%D1%8F%D0%B7%D1%8B%D0%BA",
      );
    });

    it("should slugify diacritics", () => {
      expect(slugify("än umlaut")).toEqual("%C3%A4n_umlaut");
    });
  });
});<|MERGE_RESOLUTION|>--- conflicted
+++ resolved
@@ -236,7 +236,7 @@
         formatValue("foobar@example.com", {
           jsx: true,
           rich: true,
-          column: { semantic_type: "Relation/PK" },
+          column: { semantic_type: "type/PK" },
         }),
       ).toEqual("foobar@example.com");
     });
@@ -337,17 +337,9 @@
         }),
       ).toEqual("data:text/plain;charset=utf-8,hello%20world");
     });
-<<<<<<< HEAD
-    it("should return link component for Semantic/URL and  view_as = link", () => {
-      const formatted = formatUrl("http://whatever", {
-        jsx: true,
-        rich: true,
-        column: { semantic_type: TYPE.URL },
-        view_as: "link",
-=======
 
     describe("when view_as = link", () => {
-      it("should return link component for type/URL and  view_as = link", () => {
+      it("should return link component for Semantic/URL and  view_as = link", () => {
         const formatted = formatUrl("http://whatever", {
           jsx: true,
           rich: true,
@@ -422,7 +414,6 @@
         expect(isElementOfType(formatted, ExternalLink)).toEqual(false);
         // it is formatted as a link cell for the dashboard level click behavior
         expect(formatted.props.className).toEqual("link link--wrappable");
->>>>>>> b529f210
       });
     });
 
