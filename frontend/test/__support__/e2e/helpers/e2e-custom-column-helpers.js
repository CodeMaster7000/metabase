export function enterCustomColumnDetails({ formula, name } = {}) {
  cy.get(".ace_text-input")
    .first()
    .as("formula")
<<<<<<< HEAD
    .should("be.visible")
=======
    .should("exist")
>>>>>>> 33123e6a
    .focus()
    .type(formula);

  if (name) {
    cy.findByPlaceholderText("Something nice and descriptive").type(name);
  }
}<|MERGE_RESOLUTION|>--- conflicted
+++ resolved
@@ -2,11 +2,7 @@
   cy.get(".ace_text-input")
     .first()
     .as("formula")
-<<<<<<< HEAD
-    .should("be.visible")
-=======
     .should("exist")
->>>>>>> 33123e6a
     .focus()
     .type(formula);
 
