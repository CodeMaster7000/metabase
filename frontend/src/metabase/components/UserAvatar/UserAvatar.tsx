/* eslint-disable react/prop-types */
import React from "react";

import MetabaseUtils from "metabase/lib/utils";
<<<<<<< HEAD
import { Avatar as StlyedAvatar, AvatarProps } from "./UserAvatar.styled";
=======
import { Avatar as StyledAvatar, AvatarProps } from "./UserAvatar.styled";
>>>>>>> dc5e96bc

interface UserAvatarProps extends AvatarProps {
  user: User;
}

interface GroupProps {
  user: Group;
}

interface User {
  first_name: string | null;
  last_name: string | null;
  common_name: string;
  email?: string;
}

interface Group {
  first_name: string;
}

export default function UserAvatar({
  user,
  ...props
}: UserAvatarProps | GroupProps) {
<<<<<<< HEAD
  return <StlyedAvatar {...props}>{userInitials(user) || "?"}</StlyedAvatar>;
}

export function Avatar({ children, ...props }: { children: string }) {
  return <StlyedAvatar {...props}>{initial(children) ?? "?"}</StlyedAvatar>;
=======
  return <StyledAvatar {...props}>{userInitials(user) || "?"}</StyledAvatar>;
}

export function Avatar({ children, ...props }: { children: string }) {
  return <StyledAvatar {...props}>{initial(children) ?? "?"}</StyledAvatar>;
>>>>>>> dc5e96bc
}

function initial(name?: string | null) {
  return name ? name.charAt(0).toUpperCase() : "";
}

function userInitials(user: User | Group) {
  if (user) {
    return nameInitials(user) || emailInitials(user as User);
  }

  return null;
}

function nameInitials(user: User | Group) {
  if ("common_name" in user) {
    return initial(user.first_name) + initial(user.last_name);
  }

  // render group
  return initial(user.first_name);
}

function emailInitials(user: User) {
  const email = [user.email, user.common_name].find(maybeEmail =>
    MetabaseUtils.isEmail(maybeEmail),
  );
  if (email) {
    const emailUsername = email.split("@")[0];
    return emailUsername.slice(0, 2).toUpperCase();
  }

  return null;
}<|MERGE_RESOLUTION|>--- conflicted
+++ resolved
@@ -2,11 +2,7 @@
 import React from "react";
 
 import MetabaseUtils from "metabase/lib/utils";
-<<<<<<< HEAD
-import { Avatar as StlyedAvatar, AvatarProps } from "./UserAvatar.styled";
-=======
 import { Avatar as StyledAvatar, AvatarProps } from "./UserAvatar.styled";
->>>>>>> dc5e96bc
 
 interface UserAvatarProps extends AvatarProps {
   user: User;
@@ -31,19 +27,11 @@
   user,
   ...props
 }: UserAvatarProps | GroupProps) {
-<<<<<<< HEAD
-  return <StlyedAvatar {...props}>{userInitials(user) || "?"}</StlyedAvatar>;
-}
-
-export function Avatar({ children, ...props }: { children: string }) {
-  return <StlyedAvatar {...props}>{initial(children) ?? "?"}</StlyedAvatar>;
-=======
   return <StyledAvatar {...props}>{userInitials(user) || "?"}</StyledAvatar>;
 }
 
 export function Avatar({ children, ...props }: { children: string }) {
   return <StyledAvatar {...props}>{initial(children) ?? "?"}</StyledAvatar>;
->>>>>>> dc5e96bc
 }
 
 function initial(name?: string | null) {
