--- conflicted
+++ resolved
@@ -165,26 +165,34 @@
 );
 
 export const getIsCollectionPathVisible = createSelector(
-<<<<<<< HEAD
-  [getQuestion, getDashboard, getIsEditingDataAppQuestion, getRouterPath],
-  (question, dashboard, isEditingDataAppQuestion, path) => {
+  [
+    getQuestion,
+    getDashboard,
+    getIsEditingDataAppQuestion,
+    getRouterPath,
+    getIsEmbedded,
+    getEmbedOptions,
+  ],
+  (
+    question,
+    dashboard,
+    isEditingDataAppQuestion,
+    path,
+    isEmbedded,
+    embedOptions,
+  ) => {
+    if (isEmbedded && !embedOptions.breadcrumbs) {
+      return false;
+    }
+
     if (isEditingDataAppQuestion) {
       // "Back to app" button takes over the collection breadcrumb in this case
       return false;
     }
+
     const isDashboard = dashboard != null;
     return (
       (isDashboard || question?.isSaved()) &&
-=======
-  [getQuestion, getDashboard, getRouterPath, getIsEmbedded, getEmbedOptions],
-  (question, dashboard, path, isEmbedded, embedOptions) => {
-    if (isEmbedded && !embedOptions.breadcrumbs) {
-      return false;
-    }
-
-    return (
-      ((question != null && question.isSaved()) || dashboard != null) &&
->>>>>>> 69bac4a8
       PATHS_WITH_COLLECTION_BREADCRUMBS.some(pattern => pattern.test(path))
     );
   },
