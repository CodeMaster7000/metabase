<<<<<<< HEAD
import { parse, lexify } from "./custom/parser";
import { DEFAULT_PASSES, resolverPass } from "./custom/compiler_passes";
import { compile } from "./custom/compiler";
import { getMBQLName } from "./config";
import { parseMetric, parseSegment, parseDimension } from "./index";

// combine compile/suggest/syntax so we only need to parse once
export function processSource(options) {
  // Lazily load all these parser-related stuff, because parser construction is expensive
  // https://github.com/metabase/metabase/issues/13472

  const { source, startRule, query } = options;

  let expression;
  let compileError;

  const tokens = lexify(source);

  // PARSE
  const { root, errors } = parse(tokens, {
    throwOnError: false,
    ...options,
  });

  function resolveMBQLField(kind, name) {
    if (!query) {
      return [kind, name];
    }
    if (kind === "metric") {
      const metric = parseMetric(name, options);
      if (!metric) {
        throw new Error(`Unknown Metric: ${name}`);
      }
      return ["metric", metric.id];
    } else if (kind === "segment") {
      const segment = parseSegment(name, options);
      if (!segment) {
        throw new Error(`Unknown Segment: ${name}`);
      }
      return ["segment", segment.id];
    } else {
      // fallback
      const dimension = parseDimension(name, options);
      if (!dimension) {
        throw new Error(`Unknown Field: ${name}`);
      }
      return dimension.mbql();
    }
  }

  // COMPILE
  if (errors.length > 0) {
    compileError = errors;
  } else {
    try {
      expression = compile(root, {
        passes: [...DEFAULT_PASSES, resolverPass(startRule, resolveMBQLField)],
        getMBQLName,
      });
    } catch (e) {
      console.warn("compile error", e);
      compileError = e;
    }
=======
import { parse } from "metabase/lib/expressions/recursive-parser";
import { resolve } from "metabase/lib/expressions/resolver";

import {
  parseDimension,
  parseMetric,
  parseSegment,
} from "metabase/lib/expressions/";

export function processSource(options) {
  const resolveMBQLField = (kind, name) => {
    if (kind === "metric") {
      const metric = parseMetric(name, options);
      if (!metric) {
        throw new Error(`Unknown Metric: ${name}`);
      }
      return ["metric", metric.id];
    } else if (kind === "segment") {
      const segment = parseSegment(name, options);
      if (!segment) {
        throw new Error(`Unknown Segment: ${name}`);
      }
      return ["segment", segment.id];
    } else {
      // fallback
      const dimension = parseDimension(name, options);
      if (!dimension) {
        throw new Error(`Unknown Field: ${name}`);
      }
      return dimension.mbql();
    }
  };

  const { source, startRule } = options;

  let expression;
  let compileError;
  try {
    expression = resolve(parse(source), startRule, resolveMBQLField);
  } catch (e) {
    console.warn("compile error", e);
    compileError = e;
>>>>>>> 33123e6a
  }

  return {
    source,
    expression,
    compileError,
  };
}<|MERGE_RESOLUTION|>--- conflicted
+++ resolved
@@ -1,68 +1,3 @@
-<<<<<<< HEAD
-import { parse, lexify } from "./custom/parser";
-import { DEFAULT_PASSES, resolverPass } from "./custom/compiler_passes";
-import { compile } from "./custom/compiler";
-import { getMBQLName } from "./config";
-import { parseMetric, parseSegment, parseDimension } from "./index";
-
-// combine compile/suggest/syntax so we only need to parse once
-export function processSource(options) {
-  // Lazily load all these parser-related stuff, because parser construction is expensive
-  // https://github.com/metabase/metabase/issues/13472
-
-  const { source, startRule, query } = options;
-
-  let expression;
-  let compileError;
-
-  const tokens = lexify(source);
-
-  // PARSE
-  const { root, errors } = parse(tokens, {
-    throwOnError: false,
-    ...options,
-  });
-
-  function resolveMBQLField(kind, name) {
-    if (!query) {
-      return [kind, name];
-    }
-    if (kind === "metric") {
-      const metric = parseMetric(name, options);
-      if (!metric) {
-        throw new Error(`Unknown Metric: ${name}`);
-      }
-      return ["metric", metric.id];
-    } else if (kind === "segment") {
-      const segment = parseSegment(name, options);
-      if (!segment) {
-        throw new Error(`Unknown Segment: ${name}`);
-      }
-      return ["segment", segment.id];
-    } else {
-      // fallback
-      const dimension = parseDimension(name, options);
-      if (!dimension) {
-        throw new Error(`Unknown Field: ${name}`);
-      }
-      return dimension.mbql();
-    }
-  }
-
-  // COMPILE
-  if (errors.length > 0) {
-    compileError = errors;
-  } else {
-    try {
-      expression = compile(root, {
-        passes: [...DEFAULT_PASSES, resolverPass(startRule, resolveMBQLField)],
-        getMBQLName,
-      });
-    } catch (e) {
-      console.warn("compile error", e);
-      compileError = e;
-    }
-=======
 import { parse } from "metabase/lib/expressions/recursive-parser";
 import { resolve } from "metabase/lib/expressions/resolver";
 
@@ -105,7 +40,6 @@
   } catch (e) {
     console.warn("compile error", e);
     compileError = e;
->>>>>>> 33123e6a
   }
 
   return {
