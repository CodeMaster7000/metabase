--- conflicted
+++ resolved
@@ -306,17 +306,12 @@
                             <Icon name="chevronleft" size={14}/>
                 </span>
                 <span
-<<<<<<< HEAD
-                    className={cx("flex align-center justify-center rounded", {"cursor-pointer bg-grey-2 text-white": end + 1 < entityCount}, {"bg-grey-0 text-grey-1": end + 1 >= entityCount})}
-                    style={{width: "22px", height: "22px"}}
-=======
                     className={cx(
                         "flex align-center justify-center rounded",
-                        { "cursor-pointer bg-grey-3 text-white": end + 1 < entityCount },
-                        { "bg-grey-1 text-grey-3": end + 1 >= entityCount }
+                        { "cursor-pointer bg-grey-2 text-white": end + 1 < entityCount },
+                        { "bg-grey-0 text-grey-2": end + 1 >= entityCount }
                     )}
-                    style={{width: "25px", height: "25px"}}
->>>>>>> 149a4b73
+                    style={{width: "22px", height: "22px"}}
                     onClick={() => this.setState({page: page + 1})}>
                             <Icon name="chevronright" size={14}/>
                 </span>
