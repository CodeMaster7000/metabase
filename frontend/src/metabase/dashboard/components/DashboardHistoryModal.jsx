--- conflicted
+++ resolved
@@ -7,22 +7,8 @@
 import { connect } from "react-redux";
 import { fetchDashboard } from "metabase/dashboard/dashboard";
 
-<<<<<<< HEAD
-=======
-const mapDispatchToProps = {
-  ...dashboardActions,
-};
-
-@connect(
-  mapStateToProps,
-  mapDispatchToProps,
-)
->>>>>>> 6bd12cdd
 @withRouter
-@connect(
-  null,
-  { fetchDashboard },
-)
+@connect(null, { fetchDashboard })
 export default class DashboardHistoryModal extends React.Component {
   render() {
     const { fetchDashboard, onClose, location, params } = this.props;
