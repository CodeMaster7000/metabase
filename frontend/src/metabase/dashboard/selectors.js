--- conflicted
+++ resolved
@@ -8,11 +8,8 @@
 import { getMeta } from "metabase/selectors/metadata";
 
 import * as Dashboard from "metabase/meta/Dashboard";
-<<<<<<< HEAD
-=======
+
 import { getParameterTargetFieldId } from "metabase/meta/Parameter";
-import Metadata from "metabase/meta/metadata/Metadata";
->>>>>>> df15b266
 
 import type { CardId, Card } from "metabase/meta/types/Card";
 import type { DashCardId } from "metabase/meta/types/Dashboard";
