--- conflicted
+++ resolved
@@ -36,15 +36,10 @@
 
   generateOptionsForUser = () => {
     const { tag } = MetabaseSettings.get("version");
-<<<<<<< HEAD
-    // PROTOTYPE CRUFT - added a check to stop things from blowing up, will need to keep an eye on this.
-    const admin = this.props.user && this.props.user.is_superuser;
-=======
     const { user } = this.props;
     const canAccessSettings =
       user.is_superuser ||
       PLUGIN_FEATURE_LEVEL_PERMISSIONS.canAccessSettings(user);
->>>>>>> df85cfdb
 
     return [
       {
