(ns metabase.api.async-test
  "Tests for /api/async endpoints."
  (:require [expectations :refer :all]
            [metabase.test.async :refer :all]
            [metabase.test.data :refer :all :as data]
            [metabase.test.data.users :refer :all]))

(expect
  true
  (-> ((user->client :rasta) :get 200 (str "x-ray/field/" (id :venues :price)))
      :job-id
      number?))

(expect
  true
<<<<<<< HEAD
  (contains? (->> ((user->client :crowberto) :get 200 (str "x-ray/field/" (id :venues :price)))
                  :job-id
                  (call-with-retries :crowberto))
=======
  (contains? (->> ((user->client :rasta) :get 200 (str "x-ray/field/" (id :venues :price)))
                  :job-id
                  (call-with-retries :rasta))
>>>>>>> 04ec2156
             :features))<|MERGE_RESOLUTION|>--- conflicted
+++ resolved
@@ -13,13 +13,8 @@
 
 (expect
   true
-<<<<<<< HEAD
-  (contains? (->> ((user->client :crowberto) :get 200 (str "x-ray/field/" (id :venues :price)))
-                  :job-id
-                  (call-with-retries :crowberto))
-=======
-  (contains? (->> ((user->client :rasta) :get 200 (str "x-ray/field/" (id :venues :price)))
+  (contains? (->> ((user->client :rasta) :get 200
+                   (str "x-ray/field/" (id :venues :price)))
                   :job-id
                   (call-with-retries :rasta))
->>>>>>> 04ec2156
              :features))