--- conflicted
+++ resolved
@@ -2163,21 +2163,7 @@
                 (testing "Should return error if current User doesn't have query perms for the Card"
                   (mt/with-temp-vals-in-db Card card-id {:collection_id collection-id}
                     (is (= "You don't have permissions to do that."
-<<<<<<< HEAD
                            (mt/user-http-request :rasta :post 403 (url)))))))))))))
-=======
-                           (mt/user-http-request :rasta :post 403 (url)))))))))
-          (testing "with writable card"
-            (mt/with-temp*
-              [Database   [db    {:details (:details (mt/db)), :engine :h2}]
-               Card       [card  {:is_write true
-                                  :dataset_query
-                                  {:database (u/the-id db)
-                                   :type     :native
-                                   :native   {:query "delete from users;"}}}]]
-              (is (= "Write queries are only executable via the Actions API."
-                     (:message (mt/user-http-request :rasta :post 405 (url :card-id (:id card)))))))))))))
->>>>>>> 7ff4c6db
 
 ;; see also [[metabase.query-processor.dashboard-test]]
 (deftest dashboard-card-query-parameters-test
