(ns metabase.api.dashboard-test
  "Tests for /api/dashboard endpoints."
  (:require [cheshire.core :as json]
            [clojure.string :as str]
            [clojure.test :refer :all]
            [clojure.walk :as walk]
            [medley.core :as m]
            [metabase.actions.test-util :as actions.test-util]
            [metabase.api.card-test :as api.card-test]
            [metabase.api.common :as api]
            [metabase.api.dashboard :as api.dashboard]
            [metabase.api.pivots :as api.pivots]
            [metabase.http-client :as client]
            [metabase.models :refer [Card
                                     Collection
                                     Dashboard
                                     DashboardCard
                                     DashboardCardSeries
                                     Database
                                     Field
                                     FieldValues
                                     ModelAction
                                     Pulse
                                     Revision
                                     Table
                                     User]]
            [metabase.models.dashboard-card :as dashboard-card]
            [metabase.models.dashboard-test :as dashboard-test]
            [metabase.models.dispatch :as models.dispatch]
            [metabase.models.field-values :as field-values]
<<<<<<< HEAD
            [metabase.models.params.chain-filter :as chain-filter]
=======
            [metabase.models.interface :as mi]
>>>>>>> 621b4353
            [metabase.models.params.chain-filter-test :as chain-filter-test]
            [metabase.models.permissions :as perms]
            [metabase.models.permissions-group :as perms-group]
            [metabase.models.revision :as revision]
            [metabase.query-processor.middleware.permissions :as qp.perms]
            [metabase.query-processor.streaming.test-util :as streaming.test-util]
            [metabase.server.middleware.util :as mw.util]
            [metabase.test :as mt]
            [metabase.util :as u]
            [ring.util.codec :as codec]
            [schema.core :as s]
            [toucan.db :as db])
  (:import java.util.UUID))

;;; +----------------------------------------------------------------------------------------------------------------+
;;; |                                              Helper Fns & Macros                                               |
;;; +----------------------------------------------------------------------------------------------------------------+

(defn- remove-ids-and-booleanize-timestamps [x]
  (cond
    (map? x)
    (into {} (for [[k v] x]
               (when-not (or (= :id k)
                             (str/ends-with? k "_id"))
                 (if (#{:created_at :updated_at} k)
                   [k (boolean v)]
                   [k (remove-ids-and-booleanize-timestamps v)]))))

    (coll? x)
    (mapv remove-ids-and-booleanize-timestamps x)

    :else
    x))

(defn- user-details [user]
  (select-keys user [:common_name :date_joined :email :first_name :id :is_qbnewb :is_superuser :last_login :last_name]))

(defn- dashcard-response [{:keys [action_id card created_at updated_at] :as dashcard}]
  (-> (into {} dashcard)
      (dissoc :id :dashboard_id :card_id)
      (cond-> (nil? action_id) (dissoc :action_id))
      (assoc :created_at (boolean created_at)
             :updated_at (boolean updated_at)
             :card       (-> (into {} card)
                             (dissoc :id :database_id :table_id :created_at :updated_at :query_average_duration)
                             (update :collection_id boolean)))))

(defn- dashboard-response [{:keys [creator ordered_cards created_at updated_at] :as dashboard}]
  ;; todo: should be udpated to use mt/boolean-ids-and-timestamps
  (let [dash (-> (into {} dashboard)
                 (dissoc :id)
                 (assoc :created_at (boolean created_at)
                        :updated_at (boolean updated_at))
                 (update :entity_id boolean)
                 (update :collection_id boolean))]
    (cond-> dash
      (contains? dash :last-edit-info)
      (update :last-edit-info (fn [info]
                                (-> info
                                    (update :id boolean)
                                    (update :timestamp boolean))))
      creator       (update :creator #(into {} %))
      ordered_cards (update :ordered_cards #(mapv dashcard-response %)))))

(defn- do-with-dashboards-in-a-collection [grant-collection-perms-fn! dashboards-or-ids f]
  (mt/with-non-admin-groups-no-root-collection-perms
    (mt/with-temp Collection [collection]
      (grant-collection-perms-fn! (perms-group/all-users) collection)
      (doseq [dashboard-or-id dashboards-or-ids]
        (db/update! Dashboard (u/the-id dashboard-or-id) :collection_id (u/the-id collection)))
      (f))))

(defmacro ^:private with-dashboards-in-readable-collection [dashboards-or-ids & body]
  `(do-with-dashboards-in-a-collection perms/grant-collection-read-permissions! ~dashboards-or-ids (fn [] ~@body)))

(defmacro ^:private with-dashboards-in-writeable-collection [dashboards-or-ids & body]
  `(do-with-dashboards-in-a-collection perms/grant-collection-readwrite-permissions! ~dashboards-or-ids (fn [] ~@body)))


;;; +----------------------------------------------------------------------------------------------------------------+
;;; |                                     /api/dashboard/* AUTHENTICATION Tests                                      |
;;; +----------------------------------------------------------------------------------------------------------------+

;; We assume that all endpoints for a given context are enforced by the same middleware, so we don't run the same
;; authentication test on every single individual endpoint

(deftest auth-test
  (is (= (get mw.util/response-unauthentic :body)
         (client/client :get 401 "dashboard")
         (client/client :put 401 "dashboard/13"))))


;;; +----------------------------------------------------------------------------------------------------------------+
;;; |                                              POST /api/dashboard                                               |
;;; +----------------------------------------------------------------------------------------------------------------+

(deftest create-dashboard-validation-test
  (testing "POST /api/dashboard"
    (is (= {:errors {:name "value must be a non-blank string."}}
           (mt/user-http-request :rasta :post 400 "dashboard" {})))

    (is (= {:errors {:parameters (str "value may be nil, or if non-nil, value must be an array. "
                                      "Each parameter must be a map with :id and :type keys")}}
           (mt/user-http-request :crowberto :post 400 "dashboard" {:name       "Test"
                                                                   :parameters "abc"})))))

(def ^:private dashboard-defaults
  {:archived                false
   :caveats                 nil
   :collection_id           nil
   :collection_position     nil
   :created_at              true ; assuming you call dashboard-response on the results
   :description             nil
   :embedding_params        nil
   :enable_embedding        false
   :entity_id               true
   :is_app_page             false
   :made_public_by_id       nil
   :parameters              []
   :points_of_interest      nil
   :cache_ttl               nil
   :position                nil
   :public_uuid             nil
   :show_in_getting_started false
   :updated_at              true})

(deftest create-dashboard-test
  (testing "POST /api/dashboard"
    (mt/with-non-admin-groups-no-root-collection-perms
      (mt/with-temp Collection [collection]
        (perms/grant-collection-readwrite-permissions! (perms-group/all-users) collection)
        (let [test-dashboard-name "Test Create Dashboard"]
          (try
            (is (= (merge
                    dashboard-defaults
                    {:name           test-dashboard-name
                     :creator_id     (mt/user->id :rasta)
                     :parameters     [{:id "abc123", :name "test", :type "date"}]
                     :updated_at     true
                     :created_at     true
                     :collection_id  true
                     :cache_ttl      1234
                     :is_app_page    true
                     :last-edit-info {:timestamp true :id true :first_name "Rasta"
                                      :last_name "Toucan" :email "rasta@metabase.com"}})
                   (-> (mt/user-http-request :rasta :post 200 "dashboard" {:name          test-dashboard-name
                                                                           :parameters    [{:id "abc123", :name "test", :type "date"}]
                                                                           :cache_ttl     1234
                                                                           :is_app_page   true
                                                                           :collection_id (u/the-id collection)})
                       dashboard-response)))
            (finally
              (db/delete! Dashboard :name test-dashboard-name))))))))

(deftest create-dashboard-with-collection-position-test
  (testing "POST /api/dashboard"
    (testing "Make sure we can create a Dashboard with a Collection position"
      (mt/with-non-admin-groups-no-root-collection-perms
        (mt/with-temp Collection [collection]
          (perms/grant-collection-readwrite-permissions! (perms-group/all-users) collection)
          (let [dashboard-name (mt/random-name)]
            (try
              (mt/user-http-request :rasta :post 200 "dashboard" {:name                dashboard-name
                                                                  :collection_id       (u/the-id collection)
                                                                  :collection_position 1000})
              (is (= #metabase.models.dashboard.DashboardInstance{:collection_id true, :collection_position 1000}
                     (some-> (db/select-one [Dashboard :collection_id :collection_position] :name dashboard-name)
                             (update :collection_id (partial = (u/the-id collection))))))
              (finally
                (db/delete! Dashboard :name dashboard-name)))))

        (testing "..but not if we don't have permissions for the Collection"
          (mt/with-temp Collection [collection]
            (let [dashboard-name (mt/random-name)]
              (mt/user-http-request :rasta :post 403 "dashboard" {:name                dashboard-name
                                                                  :collection_id       (u/the-id collection)
                                                                  :collection_position 1000})
              (is (= nil
                     (some-> (db/select-one [Dashboard :collection_id :collection_position] :name dashboard-name)
                             (update :collection_id (partial = (u/the-id collection)))))))))))))


;;; +----------------------------------------------------------------------------------------------------------------+
;;; |                                             GET /api/dashboard/:id                                             |
;;; +----------------------------------------------------------------------------------------------------------------+

(deftest fetch-dashboard-test
  (testing "GET /api/dashboard/:id"
    (testing "fetch a dashboard WITH a dashboard card on it"
      (mt/with-temp* [Dashboard     [{dashboard-id :id
                                      :as          dashboard}    {:name "Test Dashboard"}]
                      Card          [{card-id :id
                                      :as     card}         {:name "Dashboard Test Card"}]
                      DashboardCard [dashcard           {:dashboard_id dashboard-id, :card_id card-id}]
                      User          [{user-id :id}      {:first_name "Test" :last_name "User"
                                                         :email      "test@example.com"}]
                      Revision      [_                  {:user_id  user-id
                                                         :model    "Dashboard"
                                                         :model_id dashboard-id
                                                         :object   (revision/serialize-instance dashboard
                                                                                                dashboard-id
                                                                                                dashboard)}]]
        (with-dashboards-in-readable-collection [dashboard-id]
          (api.card-test/with-cards-in-readable-collection [card-id]
            (is (= (merge
                    dashboard-defaults
                    {:name                       "Test Dashboard"
                     :creator_id                 (mt/user->id :rasta)
                     :collection_id              true
                     :collection_authority_level nil
                     :can_write                  false
                     :param_fields               nil
                     :last-edit-info             {:timestamp true :id true :first_name "Test" :last_name "User" :email "test@example.com"}
                     :ordered_cards              [{:size_x                     2
                                                   :size_y                     2
                                                   :col                        0
                                                   :row                        0
                                                   :collection_authority_level nil
                                                   :updated_at                 true
                                                   :created_at                 true
                                                   :entity_id                  (:entity_id dashcard)
                                                   :parameter_mappings         []
                                                   :visualization_settings     {}
                                                   :card                       (merge api.card-test/card-defaults-no-hydrate
                                                                                      {:name                   "Dashboard Test Card"
                                                                                       :creator_id             (mt/user->id :rasta)
                                                                                       :collection_id          true
                                                                                       :display                "table"
                                                                                       :entity_id              (:entity_id card)
                                                                                       :visualization_settings {}
                                                                                       :is_write               false
                                                                                       :result_metadata        nil})
                                                   :series                     []}]})
                   (dashboard-response (mt/user-http-request :rasta :get 200 (format "dashboard/%d" dashboard-id)))))))))

    (testing "fetch a dashboard with a param in it"
      (mt/with-temp* [Table         [{table-id :id} {}]
                      Field         [{field-id :id display-name :display_name} {:table_id table-id}]

                      Dashboard     [{dashboard-id :id} {:name "Test Dashboard"}]
                      Card          [{card-id :id
                                      :as     card}     {:name "Dashboard Test Card"}]
                      DashboardCard [dashcard           {:dashboard_id       dashboard-id
                                                         :card_id            card-id
                                                         :parameter_mappings [{:card_id      1
                                                                               :parameter_id "foo"
                                                                               :target       [:dimension [:field field-id nil]]}]}]]
        (with-dashboards-in-readable-collection [dashboard-id]
          (api.card-test/with-cards-in-readable-collection [card-id]
            (is (= (merge dashboard-defaults
                          {:name                       "Test Dashboard"
                           :creator_id                 (mt/user->id :rasta)
                           :collection_id              true
                           :collection_authority_level nil
                           :can_write                  false
                           :param_fields               {field-id {:id               field-id
                                                                  :table_id         table-id
                                                                  :display_name     display-name
                                                                  :base_type        "type/Text"
                                                                  :semantic_type    nil
                                                                  :has_field_values "search"
                                                                  :name_field       nil
                                                                  :dimensions       []}}
                           :ordered_cards              [{:size_x                     2
                                                         :size_y                     2
                                                         :col                        0
                                                         :row                        0
                                                         :updated_at                 true
                                                         :created_at                 true
                                                         :entity_id                  (:entity_id dashcard)
                                                         :collection_authority_level nil
                                                         :parameter_mappings         [{:card_id      1
                                                                                       :parameter_id "foo"
                                                                                       :target       ["dimension" ["field" field-id nil]]}]
                                                         :visualization_settings     {}
                                                         :card                       (merge api.card-test/card-defaults-no-hydrate
                                                                                            {:name                   "Dashboard Test Card"
                                                                                             :creator_id             (mt/user->id :rasta)
                                                                                             :collection_id          true
                                                                                             :entity_id              (:entity_id card)
                                                                                             :display                "table"
                                                                                             :query_type             nil
                                                                                             :visualization_settings {}
                                                                                             :is_write               false
                                                                                             :result_metadata        nil})
                                                         :series                     []}]})
                   (dashboard-response (mt/user-http-request :rasta :get 200 (format "dashboard/%d" dashboard-id)))))))))
    (testing "fetch a dashboard from an official collection includes the collection type"
      (mt/with-temp* [Dashboard     [{dashboard-id :id} {:name "Test Dashboard"}]
                      Card          [{card-id :id}      {:name "Dashboard Test Card"}]
                      DashboardCard [_                  {:dashboard_id dashboard-id, :card_id card-id}]]
        (with-dashboards-in-readable-collection [dashboard-id]
          (api.card-test/with-cards-in-readable-collection [card-id]
            (is (nil?
                 (-> (dashboard-response (mt/user-http-request :rasta :get 200 (format "dashboard/%d" dashboard-id)))
                     :collection_authority_level)))
            (let [collection-id (:collection_id (mt/user-http-request :rasta :get 200 (format "dashboard/%d" dashboard-id)))]
              (db/update! Collection collection-id :authority_level "official"))
            (is (= "official"
                   (-> (dashboard-response (mt/user-http-request :rasta :get 200 (format "dashboard/%d" dashboard-id)))
                       :collection_authority_level)))))))))

(deftest fetch-dashboard-permissions-test
  (testing "GET /api/dashboard/:id"
    (testing "Fetch Dashboard with a series, should fail if the User doesn't have access to the Collection"
      (mt/with-non-admin-groups-no-root-collection-perms
        (mt/with-temp* [Collection          [{coll-id :id}      {:name "Collection 1"}]
                        Dashboard           [{dashboard-id :id} {:name       "Test Dashboard"
                                                                 :creator_id (mt/user->id :crowberto)}]
                        Card                [{card-id :id}      {:name          "Dashboard Test Card"
                                                                 :collection_id coll-id}]
                        Card                [{card-id2 :id}     {:name          "Dashboard Test Card 2"
                                                                 :collection_id coll-id}]
                        DashboardCard       [{dbc_id :id}       {:dashboard_id dashboard-id, :card_id card-id}]
                        DashboardCardSeries [_                  {:dashboardcard_id dbc_id, :card_id card-id2
                                                                 :position         0}]]
          (is (= "You don't have permissions to do that."
                 (mt/user-http-request :rasta :get 403 (format "dashboard/%d" dashboard-id)))))))))

;;; +----------------------------------------------------------------------------------------------------------------+
;;; |                                             PUT /api/dashboard/:id                                             |
;;; +----------------------------------------------------------------------------------------------------------------+

(deftest update-dashboard-test
  (testing "PUT /api/dashboard/:id"
    (mt/with-temp Dashboard [{dashboard-id :id} {:name "Test Dashboard"}]
      (with-dashboards-in-writeable-collection [dashboard-id]
        (testing "GET before update"
          (is (= (merge dashboard-defaults {:name          "Test Dashboard"
                                            :creator_id    (mt/user->id :rasta)
                                            :collection_id true})
                 (dashboard-response (db/select-one Dashboard :id dashboard-id)))))

        (testing "PUT response"
          (is (= (merge dashboard-defaults {:name           "My Cool Dashboard"
                                            :description    "Some awesome description"
                                            :creator_id     (mt/user->id :rasta)
                                            :cache_ttl      1234
                                            :is_app_page    true
                                            :last-edit-info {:timestamp true     :id    true :first_name "Rasta"
                                                             :last_name "Toucan" :email "rasta@metabase.com"}
                                            :collection_id true})
                 (dashboard-response
                  (mt/user-http-request :rasta :put 200 (str "dashboard/" dashboard-id)
                                        {:name        "My Cool Dashboard"
                                         :description "Some awesome description"
                                         :cache_ttl   1234
                                         :is_app_page true
                                         ;; these things should fail to update
                                         :creator_id  (mt/user->id :trashbird)})))))

        (testing "GET after update"
          (is (= (merge dashboard-defaults {:name          "My Cool Dashboard"
                                            :description   "Some awesome description"
                                            :cache_ttl     1234
                                            :is_app_page   true
                                            :creator_id    (mt/user->id :rasta)
                                            :collection_id true})
                 (dashboard-response (db/select-one Dashboard :id dashboard-id)))))))))

(deftest update-dashboard-guide-columns-test
  (testing "PUT /api/dashboard/:id"
    (testing "allow `:caveats` and `:points_of_interest` to be empty strings, and `:show_in_getting_started` should be a boolean"
      (mt/with-temp Dashboard [{dashboard-id :id} {:name "Test Dashboard"}]
        (with-dashboards-in-writeable-collection [dashboard-id]
          (is (= (merge dashboard-defaults {:name                    "Test Dashboard"
                                            :creator_id              (mt/user->id :rasta)
                                            :collection_id           true
                                            :caveats                 ""
                                            :points_of_interest      ""
                                            :cache_ttl               1337
                                            :last-edit-info
                                            {:timestamp true, :id true, :first_name "Rasta",
                                             :last_name "Toucan", :email "rasta@metabase.com"}
                                            :show_in_getting_started true})
                 (dashboard-response (mt/user-http-request :rasta :put 200 (str "dashboard/" dashboard-id)
                                                           {:caveats                 ""
                                                            :points_of_interest      ""
                                                            :cache_ttl               1337
                                                            :show_in_getting_started true})))))))))

(deftest update-dashboard-clear-description-test
  (testing "PUT /api/dashboard/:id"
    (testing "Can we clear the description of a Dashboard? (#4738)"
      (mt/with-temp Dashboard [dashboard {:description "What a nice Dashboard"}]
        (with-dashboards-in-writeable-collection [dashboard]
          (mt/user-http-request :rasta :put 200 (str "dashboard/" (u/the-id dashboard)) {:description nil})
          (is (= nil
                 (db/select-one-field :description Dashboard :id (u/the-id dashboard))))

          (testing "Set to a blank description"
            (mt/user-http-request :rasta :put 200 (str "dashboard/" (u/the-id dashboard)) {:description ""})
            (is (= ""
                   (db/select-one-field :description Dashboard :id (u/the-id dashboard))))))))))

(deftest update-dashboard-change-collection-id-test
  (testing "PUT /api/dashboard/:id"
    (testing "Can we change the Collection a Dashboard is in (assuming we have the permissions to do so)?"
      (dashboard-test/with-dash-in-collection [_db collection dash]
        (mt/with-temp Collection [new-collection]
          ;; grant Permissions for both new and old collections
          (doseq [coll [collection new-collection]]
            (perms/grant-collection-readwrite-permissions! (perms-group/all-users) coll))
          ;; now make an API call to move collections
          (mt/user-http-request :rasta :put 200 (str "dashboard/" (u/the-id dash)) {:collection_id (u/the-id new-collection)})
          ;; Check to make sure the ID has changed in the DB
          (is (= (db/select-one-field :collection_id Dashboard :id (u/the-id dash))
                 (u/the-id new-collection))))))

    (testing "if we don't have the Permissions for the old collection, we should get an Exception"
      (mt/with-non-admin-groups-no-root-collection-perms
        (dashboard-test/with-dash-in-collection [_db _collection dash]
          (mt/with-temp Collection [new-collection]
            ;; grant Permissions for only the *new* collection
            (perms/grant-collection-readwrite-permissions! (perms-group/all-users) new-collection)
            ;; now make an API call to move collections. Should fail
            (is (= "You don't have permissions to do that."
                   (mt/user-http-request :rasta :put 403 (str "dashboard/" (u/the-id dash))
                                         {:collection_id (u/the-id new-collection)})))))))

    (testing "if we don't have the Permissions for the new collection, we should get an Exception"
      (mt/with-non-admin-groups-no-root-collection-perms
        (dashboard-test/with-dash-in-collection [_db collection dash]
          (mt/with-temp Collection [new-collection]
            ;; grant Permissions for only the *old* collection
            (perms/grant-collection-readwrite-permissions! (perms-group/all-users) collection)
            ;; now make an API call to move collections. Should fail
            (is (schema= {:message (s/eq "You do not have curate permissions for this Collection.")
                          s/Keyword s/Any}
                         (mt/user-http-request :rasta :put 403 (str "dashboard/" (u/the-id dash))
                                               {:collection_id (u/the-id new-collection)})))))))))


;;; +----------------------------------------------------------------------------------------------------------------+
;;; |                                    UPDATING DASHBOARD COLLECTION POSITIONS                                     |
;;; +----------------------------------------------------------------------------------------------------------------+

(deftest update-dashboard-change-collection-position-test
  (testing "PUT /api/dashboard/:id"
    (testing "Can we change the Collection position of a Dashboard?"
      (mt/with-non-admin-groups-no-root-collection-perms
        (mt/with-temp* [Collection [collection]
                        Dashboard  [dashboard {:collection_id (u/the-id collection)}]]
          (perms/grant-collection-readwrite-permissions! (perms-group/all-users) collection)
          (mt/user-http-request :rasta :put 200 (str "dashboard/" (u/the-id dashboard))
                                {:collection_position 1})
          (is (= 1
                 (db/select-one-field :collection_position Dashboard :id (u/the-id dashboard))))

          (testing "...and unset (unpin) it as well?"
            (mt/user-http-request :rasta :put 200 (str "dashboard/" (u/the-id dashboard))
                                  {:collection_position nil})
            (is (= nil
                   (db/select-one-field :collection_position Dashboard :id (u/the-id dashboard))))))

        (testing "we shouldn't be able to if we don't have permissions for the Collection"
          (mt/with-temp* [Collection [collection]
                          Dashboard  [dashboard {:collection_id (u/the-id collection)}]]
            (mt/user-http-request :rasta :put 403 (str "dashboard/" (u/the-id dashboard))
                                  {:collection_position 1})
            (is (= nil
                   (db/select-one-field :collection_position Dashboard :id (u/the-id dashboard)))))

          (mt/with-temp* [Collection [collection]
                          Dashboard  [dashboard {:collection_id (u/the-id collection), :collection_position 1}]]
            (mt/user-http-request :rasta :put 403 (str "dashboard/" (u/the-id dashboard))
                                  {:collection_position nil})
            (is (= 1
                   (db/select-one-field :collection_position Dashboard :id (u/the-id dashboard))))))))))

(deftest update-dashboard-position-test
  (mt/with-non-admin-groups-no-root-collection-perms
    (mt/with-temp Collection [collection]
      (perms/grant-collection-readwrite-permissions! (perms-group/all-users) collection)
      (letfn [(move-dashboard! [dashboard new-position]
                (mt/user-http-request :rasta :put 200 (str "dashboard/" (u/the-id dashboard))
                                      {:collection_position new-position}))
              (items []
                (api.card-test/get-name->collection-position :rasta collection))]
        (testing "Check that we can update a dashboard's position in a collection of only dashboards"
          (api.card-test/with-ordered-items collection [Dashboard a
                                                        Dashboard b
                                                        Dashboard c
                                                        Dashboard d]
            (move-dashboard! b 4)
            (is (= {"a" 1, "c" 2, "d" 3, "b" 4}
                   (items)))))

        (testing "Check that updating a dashboard at position 3 to position 1 will increment the positions before 3, not after"
          (api.card-test/with-ordered-items collection [Card      a
                                                        Pulse     b
                                                        Dashboard c
                                                        Dashboard d]
            (move-dashboard! c 1)
            (is (= {"c" 1, "a" 2, "b" 3, "d" 4}
                   (items)))))

        (testing "Check that updating position 1 to 3 will cause b and c to be decremented"
          (api.card-test/with-ordered-items collection [Dashboard a
                                                        Card      b
                                                        Pulse     c
                                                        Dashboard d]
            (move-dashboard! a 3)
            (is (= {"b" 1, "c" 2, "a" 3, "d" 4}
                   (items)))))


        (testing "Check that updating position 1 to 4 will cause a through c to be decremented"
          (api.card-test/with-ordered-items collection [Dashboard a
                                                        Card      b
                                                        Pulse     c
                                                        Pulse     d]
            (move-dashboard! a 4)
            (is (= {"b" 1, "c" 2, "d" 3, "a" 4}
                   (items)))))

        (testing "Check that updating position 4 to 1 will cause a through c to be incremented"
          (api.card-test/with-ordered-items collection [Card      a
                                                        Pulse     b
                                                        Card      c
                                                        Dashboard d]
            (move-dashboard! d 1)
            (is (= {"d" 1, "a" 2, "b" 3, "c" 4}
                   (items)))))))))

(deftest move-dashboard-to-different-collection-test
  (testing "Check that moving a dashboard to another collection will fixup both collections"
    (mt/with-non-admin-groups-no-root-collection-perms
      (mt/with-temp* [Collection [collection-1]
                      Collection [collection-2]]
        (api.card-test/with-ordered-items collection-1 [Dashboard a
                                                        Card      b
                                                        Card      c
                                                        Pulse     d]
          (api.card-test/with-ordered-items collection-2 [Pulse     e
                                                          Pulse     f
                                                          Dashboard g
                                                          Card      h]
            (perms/grant-collection-readwrite-permissions! (perms-group/all-users) collection-1)
            (perms/grant-collection-readwrite-permissions! (perms-group/all-users) collection-2)
            ;; Move the first dashboard in collection-1 to collection-1
            (mt/user-http-request :rasta :put 200 (str "dashboard/" (u/the-id a))
                                  {:collection_position 1, :collection_id (u/the-id collection-2)})
            ;; "a" should now be gone from collection-1 and all the existing dashboards bumped down in position
            (testing "original collection"
              (is (= {"b" 1
                      "c" 2
                      "d" 3}
                     (api.card-test/get-name->collection-position :rasta collection-1))))
            ;; "a" is now first, all other dashboards in collection-2 bumped down 1
            (testing "new collection"
              (is (= {"a" 1
                      "e" 2
                      "f" 3
                      "g" 4
                      "h" 5}
                     (api.card-test/get-name->collection-position :rasta collection-2))))))))))

(deftest insert-dashboard-increment-existing-collection-position-test
  (testing "POST /api/dashboard"
    (testing "Check that adding a new Dashboard at Collection position 3 will increment position of the existing item at position 3"
      (mt/with-non-admin-groups-no-root-collection-perms
        (mt/with-temp Collection [collection]
          (api.card-test/with-ordered-items collection [Card  a
                                                        Pulse b
                                                        Card  d]
            (perms/grant-collection-readwrite-permissions! (perms-group/all-users) collection)
            (is (= {"a" 1
                    "b" 2
                    "d" 3}
                   (api.card-test/get-name->collection-position :rasta collection)))
            (try
              (mt/user-http-request :rasta :post 200 "dashboard" {:name                "c"
                                                                  :collection_id       (u/the-id collection)
                                                                  :collection_position 3})
              (is (= {"a" 1
                      "b" 2
                      "c" 3
                      "d" 4}
                     (api.card-test/get-name->collection-position :rasta collection)))
              (finally
                (db/delete! Dashboard :collection_id (u/the-id collection))))))))))

(deftest insert-dashboard-no-position-test
  (testing "POST /api/dashboard"
    (testing "Check that adding a new Dashboard without a position, leaves the existing positions unchanged"
      (mt/with-non-admin-groups-no-root-collection-perms
        (mt/with-temp Collection [collection]
          (api.card-test/with-ordered-items collection [Dashboard a
                                                        Card      b
                                                        Pulse     d]
            (perms/grant-collection-readwrite-permissions! (perms-group/all-users) collection)
            (is (= {"a" 1
                    "b" 2
                    "d" 3}
                   (api.card-test/get-name->collection-position :rasta collection)))
            (try
              (mt/user-http-request :rasta :post 200 "dashboard" {:name          "c"
                                                                  :collection_id (u/the-id collection)})
              (is (= {"a" 1
                      "b" 2
                      "c" nil
                      "d" 3}
                     (api.card-test/get-name->collection-position :rasta collection)))
              (finally
                (db/delete! Dashboard :collection_id (u/the-id collection))))))))))


;;; +----------------------------------------------------------------------------------------------------------------+
;;; |                                           DELETE /api/dashboard/:id                                            |
;;; +----------------------------------------------------------------------------------------------------------------+

(deftest delete-test
  (mt/with-temp Dashboard [{dashboard-id :id}]
    (with-dashboards-in-writeable-collection [dashboard-id]
      (is (= nil
             (mt/user-http-request :rasta :delete 204 (format "dashboard/%d" dashboard-id))))
      (is (= nil
             (db/select-one Dashboard :id dashboard-id))))))

;;; +----------------------------------------------------------------------------------------------------------------+
;;; |                                         POST /api/dashboard/:id/copy                                           |
;;; +----------------------------------------------------------------------------------------------------------------+

(deftest copy-dashboard-test
  (testing "POST /api/dashboard/:id/copy"
    (testing "A plain copy with nothing special"
      (mt/with-temp Dashboard [dashboard {:name        "Test Dashboard"
                                          :description "A description"
                                          :creator_id  (mt/user->id :rasta)
                                          :is_app_page true}]
        (let [response (mt/user-http-request :rasta :post 200 (format "dashboard/%d/copy" (:id dashboard)))]
          (try
            (is (= (merge
                     dashboard-defaults
                     {:name          "Test Dashboard"
                      :description   "A description"
                      :creator_id    (mt/user->id :rasta)
                      :is_app_page   true
                      :collection_id false})
                   (dashboard-response response)))
            (is (some? (:entity_id response)))
            (is (not=  (:entity_id dashboard) (:entity_id response))
                "The copy should have a new entity ID generated")
            (finally
              (db/delete! Dashboard :id (u/the-id response)))))))

    (testing "Ensure name / description / user set when copying"
      (mt/with-temp Dashboard [dashboard  {:name        "Test Dashboard"
                                           :description "An old description"}]
        (let [response (mt/user-http-request :crowberto :post 200 (format "dashboard/%d/copy" (:id dashboard))
                                             {:name        "Test Dashboard - Duplicate"
                                              :description "A new description"})]
          (try
            (is (= (merge
                     dashboard-defaults
                     {:name          "Test Dashboard - Duplicate"
                      :description   "A new description"
                      :creator_id    (mt/user->id :crowberto)
                      :collection_id false})
                   (dashboard-response response)))
            (is (some? (:entity_id response)))
            (is (not= (:entity_id dashboard) (:entity_id response))
                "The copy should have a new entity ID generated")
            (finally
              (db/delete! Dashboard :id (u/the-id response))))))))
  (testing "Deep copy: POST /api/dashboard/:id/copy"
    (mt/dataset sample-dataset
      (mt/with-temp* [Collection [source-coll {:name "Source collection"}]
                      Collection [dest-coll   {:name "Destination collection"}]
                      Dashboard  [dashboard {:name          "Dashboard to be Copied"
                                             :description   "A description"
                                             :collection_id (u/the-id source-coll)
                                             :creator_id    (mt/user->id :rasta)}]
                      Card       [total-card  {:name "Total orders per month"
                                               :collection_id (u/the-id source-coll)
                                               :display :line
                                               :visualization_settings
                                               {:graph.dimensions ["CREATED_AT"]
                                                :graph.metrics ["sum"]}
                                               :dataset_query
                                               (mt/$ids
                                                {:database (mt/id)
                                                 :type     :query
                                                 :query    {:source-table $$orders
                                                            :aggregation  [[:sum $orders.total]]
                                                            :breakout     [!month.orders.created_at]}})}]
                      Card      [avg-card  {:name "Average orders per month"
                                            :collection_id (u/the-id source-coll)
                                            :display :line
                                            :visualization_settings
                                            {:graph.dimensions ["CREATED_AT"]
                                             :graph.metrics ["sum"]}
                                            :dataset_query
                                            (mt/$ids
                                             {:database (mt/id)
                                              :type     :query
                                              :query    {:source-table $$orders
                                                         :aggregation  [[:avg $orders.total]]
                                                         :breakout     [!month.orders.created_at]}})}]
                      Card          [model {:name "A model"
                                            :collection_id (u/the-id source-coll)
                                            :dataset true
                                            :dataset_query
                                            (mt/$ids
                                             {:database (mt/id)
                                              :type :query
                                              :query {:source-table $$orders
                                                      :limit 4}})}]
                      DashboardCard [dashcard {:dashboard_id (u/the-id dashboard)
                                               :card_id    (u/the-id total-card)
                                               :size_x 6, :size_y 6}]
                      DashboardCard [_textcard {:dashboard_id (u/the-id dashboard)
                                                :visualization_settings
                                                {:virtual_card
                                                 {:display :text}
                                                 :text "here is some text"}}]
                      DashboardCard [_        {:dashboard_id (u/the-id dashboard)
                                               :card_id    (u/the-id model)
                                               :size_x 6, :size_y 6}]
                      DashboardCardSeries [_ {:dashboardcard_id (u/the-id dashcard)
                                              :card_id (u/the-id avg-card)
                                              :position 0}]]
        (mt/with-model-cleanup [Card Dashboard DashboardCard DashboardCardSeries]
          (let [resp (mt/user-http-request :crowberto :post 200
                                           (format "dashboard/%d/copy" (:id dashboard))
                                           {:name        "New dashboard"
                                            :description "A new description"
                                            :is_deep_copy true
                                            :collection_id (u/the-id dest-coll)})]
            (is (= (:collection_id resp) (u/the-id dest-coll))
                "Dashboard should go into the destination collection")
            (is (= 3 (count (db/select 'Card :collection_id (u/the-id source-coll)))))
            (let [copied-cards (db/select 'Card :collection_id (u/the-id dest-coll))
                  copied-db-cards (db/select 'DashboardCard :dashboard_id (u/the-id (:id resp)))
                  source-db-cards (db/select 'DashboardCard :dashboard_id (u/the-id dashboard))]
              (testing "Copies all of the questions on the dashboard"
                (is (= 2 (count copied-cards))))
              (testing "Copies all of the dashboard cards"
                (is (= (count copied-db-cards) (count source-db-cards)))
                (testing "Including text cards"
                  (is (some (comp nil? :card_id) copied-db-cards))
                  (is (some (comp :text :visualization_settings) copied-db-cards))))
              (testing "Should copy cards"
                (is (= #{"Total orders per month" "Average orders per month"}
                       (into #{} (map :name) copied-cards))
                    "Should preserve the titles of the original cards"))
              (testing "Should not deep-copy models"
                (is (every? (comp false? :dataset) copied-cards)
                    "Copied a model"))))))
      (testing "When there are cards the user lacks write perms for"
        (mt/with-temp* [Collection [source-coll {:name "Source collection"}]
                        Collection [no-read-coll {:name "Crowberto lacks write coll"}]
                        Collection [dest-coll   {:name "Destination collection"}]
                        Dashboard  [dashboard {:name          "Dashboard to be Copied"
                                               :description   "A description"
                                               :collection_id (u/the-id source-coll)
                                               :creator_id    (mt/user->id :rasta)}]
                        Card       [total-card  {:name "Total orders per month"
                                                 :collection_id (u/the-id no-read-coll)
                                                 :display :line
                                                 :visualization_settings
                                                 {:graph.dimensions ["CREATED_AT"]
                                                  :graph.metrics ["sum"]}
                                                 :dataset_query
                                                 (mt/$ids
                                                  {:database (mt/id)
                                                   :type     :query
                                                   :query    {:source-table $$orders
                                                              :aggregation  [[:sum $orders.total]]
                                                              :breakout     [!month.orders.created_at]}})}]
                        Card      [avg-card  {:name "Average orders per month"
                                              :collection_id (u/the-id source-coll)
                                              :display :line
                                              :visualization_settings
                                              {:graph.dimensions ["CREATED_AT"]
                                               :graph.metrics ["sum"]}
                                              :dataset_query
                                              (mt/$ids
                                               {:database (mt/id)
                                                :type     :query
                                                :query    {:source-table $$orders
                                                           :aggregation  [[:avg $orders.total]]
                                                           :breakout     [!month.orders.created_at]}})}]
                        Card          [card {:name "A card"
                                             :collection_id (u/the-id source-coll)
                                             :dataset_query
                                             (mt/$ids
                                              {:database (mt/id)
                                               :type :query
                                               :query {:source-table $$orders
                                                       :limit 4}})}]
                        DashboardCard [dashcard {:dashboard_id (u/the-id dashboard)
                                                 :card_id    (u/the-id total-card)
                                                 :size_x 6, :size_y 6}]
                        DashboardCard [_        {:dashboard_id (u/the-id dashboard)
                                                 :card_id    (u/the-id card)
                                                 :size_x 6, :size_y 6}]
                        DashboardCardSeries [_ {:dashboardcard_id (u/the-id dashcard)
                                                :card_id (u/the-id avg-card)
                                                :position 0}]]
          (mt/with-model-cleanup [Card Dashboard DashboardCard DashboardCardSeries]
            (perms/revoke-collection-permissions! (perms-group/all-users) no-read-coll)
            (let [resp (mt/user-http-request :rasta :post 200
                                             (format "dashboard/%d/copy" (:id dashboard))
                                             {:name        "New dashboard"
                                              :description "A new description"
                                              :is_deep_copy true
                                              :collection_id (u/the-id dest-coll)})]
              (is (= (:collection_id resp) (u/the-id dest-coll))
                  "Dashboard should go into the destination collection")
              (let [copied-cards (db/select 'Card :collection_id (u/the-id dest-coll))
                    copied-db-cards (db/select 'DashboardCard :dashboard_id (u/the-id (:id resp)))]
                (testing "Copies only one of the questions on the dashboard"
                  (is (= 1 (count copied-cards))))
                (testing "Copies one of the dashboard cards"
                  (is (= 1 (count copied-db-cards))))
                (testing "Should copy cards"
                  (is (= #{"A card"}
                         (into #{} (map :name) copied-cards))
                      "Should preserve the titles of the original cards"))
                (testing "Should not create dashboardcardseries because the base card lacks permissions"
                  (is (empty? (db/select DashboardCardSeries :card_id [:in (map :id copied-cards)]))))
                (testing "Response includes uncopied cards"
                  ;; cards might be full cards or just a map {:id 1} due to permissions Any card with lack of
                  ;; permissions is just {:id 1}. Cards in a series which you have permissions for, but the base card
                  ;; you lack permissions for are also not copied, but you can see the whole card.
                  (is (= 2 (->> resp :uncopied count)))))))))
      (testing "When source and destination are the same"
        (mt/with-temp* [Collection [source-coll {:name "Source collection"}]
                        Dashboard  [dashboard {:name          "Dashboard to be Copied"
                                               :description   "A description"
                                               :collection_id (u/the-id source-coll)
                                               :creator_id    (mt/user->id :rasta)}]
                        Card       [total-card  {:name "Total orders per month"
                                                 :collection_id (u/the-id source-coll)
                                                 :display :line
                                                 :visualization_settings
                                                 {:graph.dimensions ["CREATED_AT"]
                                                  :graph.metrics ["sum"]}
                                                 :dataset_query
                                                 (mt/$ids
                                                  {:database (mt/id)
                                                   :type     :query
                                                   :query    {:source-table $$orders
                                                              :aggregation  [[:sum $orders.total]]
                                                              :breakout     [!month.orders.created_at]}})}]
                        Card      [avg-card  {:name "Average orders per month"
                                              :collection_id (u/the-id source-coll)
                                              :display :line
                                              :visualization_settings
                                              {:graph.dimensions ["CREATED_AT"]
                                               :graph.metrics ["sum"]}
                                              :dataset_query
                                              (mt/$ids
                                               {:database (mt/id)
                                                :type     :query
                                                :query    {:source-table $$orders
                                                           :aggregation  [[:avg $orders.total]]
                                                           :breakout     [!month.orders.created_at]}})}]
                        Card          [card {:name "A card"
                                             :collection_id (u/the-id source-coll)
                                             :dataset_query
                                             (mt/$ids
                                              {:database (mt/id)
                                               :type :query
                                               :query {:source-table $$orders
                                                       :limit 4}})}]
                        DashboardCard [dashcard {:dashboard_id (u/the-id dashboard)
                                                 :card_id    (u/the-id total-card)
                                                 :size_x 6, :size_y 6}]
                        DashboardCard [_        {:dashboard_id (u/the-id dashboard)
                                                 :card_id    (u/the-id card)
                                                 :size_x 6, :size_y 6}]
                        DashboardCardSeries [_ {:dashboardcard_id (u/the-id dashcard)
                                                :card_id (u/the-id avg-card)
                                                :position 0}]]
          (mt/with-model-cleanup [Card Dashboard DashboardCard DashboardCardSeries]
            (let [_resp (mt/user-http-request :rasta :post 200
                                              (format "dashboard/%d/copy" (:id dashboard))
                                              {:name        "New dashboard"
                                               :description "A new description"
                                               :is_deep_copy true
                                               :collection_id (u/the-id source-coll)})
                  cards-in-coll (db/select 'Card :collection_id (u/the-id source-coll))]
              ;; original 3 plust 3 duplicates
              (is (= 6 (count cards-in-coll)) "Not all cards were copied")
              (is (= (into #{} (comp (map :name)
                                     (mapcat (fn [n] [n (str n " -- Duplicate")])))
                           [total-card avg-card card])
                     (set (map :name cards-in-coll)))
                  "Cards should have \"-- Duplicate\" appended"))))))))

(def ^:dynamic ^:private
  ^{:doc "Set of ids that will report [[mi/can-write]] as true."}
  *readable-card-ids* #{})

(defmethod mi/can-read? ::dispatches-on-dynamic
  ([fake-model]
   (contains? *readable-card-ids* (:id fake-model)))
  ([_fake-model id]
   (contains? *readable-card-ids* id)))

(defn- card-model
  "Return a card \"model\" that reports as a `::dispatches-on-dynamic` model type, and checking `mi/can-write?` checks
  if the `:id` is in the dynamic variable `*writable-card-ids*."
  [card]
  (with-meta card {`models.dispatch/model
                   (fn [_] ::dispatches-on-dynamic)}))

(deftest cards-to-copy-test
  (testing "Identifies all cards to be copied"
    (let [ordered-cards [{:card_id 1 :card (card-model {:id 1}) :series [(card-model {:id 2})]}
                         {:card_id 3 :card (card-model{:id 3})}]]
      (binding [*readable-card-ids* #{1 2 3}]
        (is (= {:copy {1 {:id 1} 2 {:id 2} 3 {:id 3}}
                :discard []}
               (#'api.dashboard/cards-to-copy ordered-cards))))))
  (testing "Identifies cards which cannot be copied"
    (testing "If they are in a series"
      (let [ordered-cards [{:card_id 1 :card (card-model {:id 1}) :series [(card-model {:id 2})]}
                           {:card_id 3 :card (card-model{:id 3})}]]
        (binding [*readable-card-ids* #{1 3}]
          (is (= {:copy {1 {:id 1} 3 {:id 3}}
                  :discard [{:id 2}]}
                 (#'api.dashboard/cards-to-copy ordered-cards))))))
    (testing "When the base of a series lacks permissions"
      (let [ordered-cards [{:card_id 1 :card (card-model {:id 1}) :series [(card-model {:id 2})]}
                           {:card_id 3 :card (card-model{:id 3})}]]
        (binding [*readable-card-ids* #{3}]
          (is (= {:copy {3 {:id 3}}
                  :discard [{:id 1} {:id 2}]}
                 (#'api.dashboard/cards-to-copy ordered-cards))))))))

(deftest update-cards-for-copy-test
  (testing "When copy style is shallow returns original ordered-cards"
    (let [ordered-cards [{:card_id 1 :card {:id 1} :series [{:id 2}]}
                         {:card_id 3 :card {:id 3}}]]
      (is (= ordered-cards
             (api.dashboard/update-cards-for-copy 1
                                                  ordered-cards
                                                  false
                                                  nil)))))
  (testing "When copy style is deep"
    (let [ordered-cards [{:card_id 1 :card {:id 1} :series [{:id 2} {:id 3}]}]]
      (testing "Can omit series cards"
        (is (= [{:card_id 5 :card {:id 5} :series [{:id 6}]}]
               (api.dashboard/update-cards-for-copy 1
                                                    ordered-cards
                                                    true
                                                    {1 {:id 5}
                                                     2 {:id 6}})))))
    (testing "Can omit whole card with series if not copied"
      (let [ordered-cards [{:card_id 1 :card {} :series [{:id 2} {:id 3}]}
                           {:card_id 4 :card {} :series [{:id 5} {:id 6}]}]]
        (is (= [{:card_id 7 :card {:id 7} :series [{:id 8} {:id 9}]}]
               (api.dashboard/update-cards-for-copy 1
                                                    ordered-cards
                                                    true
                                                    {1 {:id 7}
                                                     2 {:id 8}
                                                     3 {:id 9}
                                                     ;; not copying id 4 which is the base of the following two
                                                     5 {:id 10}
                                                     6 {:id 11}})))))
    (testing "Updates parameter mappings to new card ids"
      (let [ordered-cards [{:card_id            1
                            :card               {:id 1}
                            :parameter_mappings [{:parameter_id "72d27de6",
                                                  :card_id      1,
                                                  :target       [:dimension
                                                                 [:field 63 nil]]}]}]]
        (is (= [{:card_id            2
                 :card               {:id 2}
                 :parameter_mappings [{:parameter_id "72d27de6"
                                       :card_id      2
                                       :target       [:dimension
                                                      [:field 63 nil]]}]}]
               (api.dashboard/update-cards-for-copy 1
                                                    ordered-cards
                                                    true
                                                    {1 {:id 2}})))))
    (testing "Throws error if no new card-id information for deep copy"
      (let [user-id      44
            dashboard-id 55
            error-data   (try
                           (binding [api/*current-user-id* user-id]
                             (api.dashboard/update-cards-for-copy dashboard-id
                                                                  [{:card_id 1 :card {:id 1}}]
                                                                  true
                                                                  nil))
                           (is false "Should have thrown with deep-copy true and no new card id info")
                           (catch Exception e (ex-data e)))]
        (is (= {:user-id user-id, :dashboard-id dashboard-id} error-data))))))

(deftest copy-dashboard-cards-test
  (testing "POST /api/dashboard/:id/copy"
    (testing "Ensure dashboard cards and parameters are copied (#23685)"
      (mt/with-temp* [Dashboard     [{dashboard-id :id}  {:name       "Test Dashboard"
                                                          :parameters [{:name "Category ID"
                                                                        :slug "category_id"
                                                                        :id   "_CATEGORY_ID_"
                                                                        :type :category}]}]
                      Card          [{card-id :id}]
                      Card          [{card-id2 :id}]
                      DashboardCard [{dashcard-id :id} {:dashboard_id       dashboard-id,
                                                        :card_id            card-id
                                                        :parameter_mappings [{:parameter_id "random-id"
                                                                              :card_id      card-id
                                                                              :target       [:dimension [:field (mt/id :venues :name) nil]]}]}]
                      DashboardCard [_ {:dashboard_id dashboard-id, :card_id card-id2}]]
        (let [copy-id (u/the-id (mt/user-http-request :rasta :post 200 (format "dashboard/%d/copy" dashboard-id)))]
          (try
            (is (= 2
                   (count (db/select-ids DashboardCard, :dashboard_id copy-id))))
            (is (= [{:name "Category ID" :slug "category_id" :id "_CATEGORY_ID_" :type :category}]
                   (db/select-one-field :parameters Dashboard :id copy-id)))
            (is (= [{:parameter_id "random-id"
                     :card_id      card-id
                     :target       [:dimension [:field (mt/id :venues :name) nil]]}]
                   (db/select-one-field :parameter_mappings DashboardCard :id dashcard-id)))
           (finally
             (db/delete! Dashboard :id copy-id))))))))

(deftest copy-dashboard-into-correct-collection-test
  (testing "POST /api/dashboard/:id/copy"
    (testing "Ensure the correct collection is set when copying"
      (dashboard-test/with-dash-in-collection [_db collection dash]
        (mt/with-temp Collection [new-collection]
          ;; grant Permissions for both new and old collections
          (doseq [coll [collection new-collection]]
            (perms/grant-collection-readwrite-permissions! (perms-group/all-users) coll))
          (let [response (mt/user-http-request :rasta :post 200 (format "dashboard/%d/copy" (u/the-id dash)) {:collection_id (u/the-id new-collection)})]
            (try
              ;; Check to make sure the ID of the collection is correct
              (is (= (db/select-one-field :collection_id Dashboard :id
                                          (u/the-id response))
                     (u/the-id new-collection)))
              (finally
                (db/delete! Dashboard :id (u/the-id response))))))))))


;;; +----------------------------------------------------------------------------------------------------------------+
;;; |                                         POST /api/dashboard/:id/cards                                          |
;;; +----------------------------------------------------------------------------------------------------------------+

(deftest simple-creation-with-no-additional-series-test
  (mt/with-temp* [Dashboard [{dashboard-id :id}]
                  Card      [{card-id :id}]]
    (with-dashboards-in-writeable-collection [dashboard-id]
      (api.card-test/with-cards-in-readable-collection [card-id]
        (is (= {:size_x                 2
                :size_y                 2
                :col                    4
                :row                    4
                :series                 []
                :parameter_mappings     [{:parameter_id "abc" :card_id 123, :hash "abc", :target "foo"}]
                :visualization_settings {}
                :created_at             true
                :updated_at             true}
               (-> (mt/user-http-request :rasta :post 200 (format "dashboard/%d/cards" dashboard-id)
                                         {:cardId                 card-id
                                          :row                    4
                                          :col                    4
                                          :parameter_mappings     [{:parameter_id "abc"
                                                                    :card_id 123
                                                                    :hash "abc"
                                                                    :target "foo"}]
                                          :visualization_settings {}})
                   (dissoc :id :dashboard_id :action_id :card_id :entity_id)
                   (update :created_at boolean)
                   (update :updated_at boolean))))
        (is (= [{:size_x                 2
                 :size_y                 2
                 :col                    4
                 :row                    4
                 :parameter_mappings     [{:parameter_id "abc", :card_id 123, :hash "abc", :target "foo"}]
                 :visualization_settings {}}]
               (map (partial into {})
                    (db/select [DashboardCard :size_x :size_y :col :row :parameter_mappings :visualization_settings]
                      :dashboard_id dashboard-id))))))))

(deftest new-dashboard-card-with-additional-series-test
  (mt/with-temp* [Dashboard [{dashboard-id :id}]
                  Card      [{card-id :id}]
                  Card      [{series-id-1 :id} {:name "Series Card"}]]
    (with-dashboards-in-writeable-collection [dashboard-id]
      (api.card-test/with-cards-in-readable-collection [card-id series-id-1]
        (let [dashboard-card (mt/user-http-request :rasta :post 200 (format "dashboard/%d/cards" dashboard-id)
                                                   {:cardId card-id
                                                    :row    4
                                                    :col    4
                                                    :series [{:id series-id-1}]})]
          (is (= {:size_x                 2
                  :size_y                 2
                  :col                    4
                  :row                    4
                  :parameter_mappings     []
                  :visualization_settings {}
                  :series                 [{:name                   "Series Card"
                                            :description            nil
                                            :dataset_query          (:dataset_query api.card-test/card-defaults)
                                            :display                "table"
                                            :visualization_settings {}}]
                  :created_at             true
                  :updated_at             true}
                 (remove-ids-and-booleanize-timestamps dashboard-card)))
          (is (= [{:size_x 2
                   :size_y 2
                   :col    4
                   :row    4}]
                 (map (partial into {})
                      (db/select [DashboardCard :size_x :size_y :col :row], :dashboard_id dashboard-id))))
          (is (= #{0}
                 (db/select-field :position DashboardCardSeries, :dashboardcard_id (:id dashboard-card)))))))))

(defn do-with-add-card-parameter-mapping-permissions-fixtures [f]
  (mt/with-temp-copy-of-db
    (perms/revoke-data-perms! (perms-group/all-users) (mt/id))
    (mt/with-temp* [Dashboard     [{dashboard-id :id} {:parameters [{:name "Category ID"
                                                                     :slug "category_id"
                                                                     :id   "_CATEGORY_ID_"
                                                                     :type "category"}]}]
                    Card          [{card-id :id} {:database_id   (mt/id)
                                                  :table_id      (mt/id :venues)
                                                  :dataset_query (mt/mbql-query venues)}]]
      (let [mappings [{:parameter_id "_CATEGORY_ID_"
                       :target       [:dimension [:field (mt/id :venues :category_id) nil]]}]]
        ;; TODO -- check series as well?
        (f {:dashboard-id dashboard-id
            :card-id      card-id
            :mappings     mappings
            :add-card!    (fn [expected-status-code]
                            (mt/user-http-request :rasta
                                                  :post expected-status-code (format "dashboard/%d/cards" dashboard-id)
                                                  {:cardId             card-id
                                                   :row                0
                                                   :col                0
                                                   :parameter_mappings mappings}))
            :dashcards    (fn [] (db/select DashboardCard :dashboard_id dashboard-id))})))))

(deftest add-card-parameter-mapping-permissions-test
  (testing "POST /api/dashboard/:id/cards"
    (testing "Should check current user's data permissions for the `parameter_mapping`"
      (do-with-add-card-parameter-mapping-permissions-fixtures
       (fn [{:keys [card-id mappings add-card! dashcards]}]
         (is (schema= {:message  (s/eq "You must have data permissions to add a parameter referencing the Table \"VENUES\".")
                       s/Keyword s/Any}
                (add-card! 403)))
         (is (= []
                (dashcards)))
         (testing "Permissions for a different table in the same DB should not count"
           (perms/grant-permissions! (perms-group/all-users) (perms/table-query-path (mt/id :categories)))
           (is (schema= {:message  (s/eq "You must have data permissions to add a parameter referencing the Table \"VENUES\".")
                         s/Keyword s/Any}
                        (add-card! 403)))
           (is (= []
                  (dashcards))))
         (testing "If they have data permissions, it should be ok"
           (perms/grant-permissions! (perms-group/all-users) (perms/table-query-path (mt/id :venues)))
           (is (schema= {:card_id            (s/eq card-id)
                         :parameter_mappings [(s/one
                                               {:parameter_id (s/eq "_CATEGORY_ID_")
                                                :target       (s/eq ["dimension" ["field" (mt/id :venues :category_id) nil]])
                                                s/Keyword     s/Any}
                                               "mapping")]
                         s/Keyword           s/Any}
                        (add-card! 200)))
           (is (schema= [(s/one {:card_id            (s/eq card-id)
                                 :parameter_mappings (s/eq mappings)
                                 s/Keyword           s/Any}
                                "DashboardCard")]
                        (dashcards)))))))))

(defn do-with-update-cards-parameter-mapping-permissions-fixtures [f]
  (do-with-add-card-parameter-mapping-permissions-fixtures
   (fn [{:keys [dashboard-id card-id mappings]}]
     (mt/with-temp DashboardCard [dashboard-card {:dashboard_id       dashboard-id
                                                  :card_id            card-id
                                                  :parameter_mappings mappings}]
       (let [dashcard-info     (select-keys dashboard-card [:id :size_x :size_y :row :col :parameter_mappings])
             new-mappings      [{:parameter_id "_CATEGORY_ID_"
                                 :target       [:dimension [:field (mt/id :venues :price) nil]]}]
             new-dashcard-info (assoc dashcard-info :size_x 1000)]
         (f {:dashboard-id           dashboard-id
             :card-id                card-id
             :original-mappings      mappings
             :new-mappings           new-mappings
             :original-dashcard-info dashcard-info
             :new-dashcard-info      new-dashcard-info
             :update-mappings!       (fn [expected-status-code]
                                       (mt/user-http-request :rasta :put expected-status-code
                                                             (format "dashboard/%d/cards" dashboard-id)
                                                             {:cards [(assoc dashcard-info :parameter_mappings new-mappings)]}))
             :update-size!           (fn []
                                       (mt/user-http-request :rasta :put 200
                                                             (format "dashboard/%d/cards" dashboard-id)
                                                             {:cards [new-dashcard-info]}))}))))))

(deftest update-cards-parameter-mapping-permissions-test
  (testing "PUT /api/dashboard/:id/cards"
    (testing "Should check current user's data permissions for the `parameter_mapping`"
      (do-with-update-cards-parameter-mapping-permissions-fixtures
       (fn [{:keys [dashboard-id card-id original-mappings update-mappings! update-size! new-dashcard-info new-mappings]}]
         (testing "Should *NOT* be allowed to update the `:parameter_mappings` without proper data permissions"
           (is (schema= {:message  (s/eq "You must have data permissions to add a parameter referencing the Table \"VENUES\".")
                         s/Keyword s/Any}
                        (update-mappings! 403)))
           (is (= original-mappings
                  (db/select-one-field :parameter_mappings DashboardCard :dashboard_id dashboard-id, :card_id card-id))))
         (testing "Changing another column should be ok even without data permissions."
           (is (= {:status "ok"}
                  (update-size!)))
           (is (= (:size_x new-dashcard-info)
                  (db/select-one-field :size_x DashboardCard :dashboard_id dashboard-id, :card_id card-id))))
         (testing "Should be able to update `:parameter_mappings` *with* proper data permissions."
           (perms/grant-permissions! (perms-group/all-users) (perms/table-query-path (mt/id :venues)))
           (is (= {:status "ok"}
                  (update-mappings! 200)))
           (is (= new-mappings
                  (db/select-one-field :parameter_mappings DashboardCard :dashboard_id dashboard-id, :card_id card-id)))))))))

(deftest disallow-adding-is-write-card-to-dashboard-test
  (testing "PUT /api/dashboard/:id/cards"
    (testing "Disallow adding a QueryAction is_write Card to a Dashboard (#22846)"
      (mt/with-temp* [Dashboard [{dashboard-id :id}]
                      Card      [{card-id :id} {:is_write true}]]
        (is (= "You cannot add an is_write Card to a Dashboard."
               (mt/user-http-request :crowberto :post 400
                                     (format "dashboard/%d/cards" dashboard-id)
                                     {:cardId card-id
                                      :row    0
                                      :col    0})))))))


;;; +----------------------------------------------------------------------------------------------------------------+
;;; |                                        DELETE /api/dashboard/:id/cards                                         |
;;; +----------------------------------------------------------------------------------------------------------------+

(deftest delete-cards-test
  (testing "DELETE /api/dashboard/id/:cards"
    ;; fetch a dashboard WITH a dashboard card on it
    (mt/with-temp* [Dashboard           [{dashboard-id :id}]
                    Card                [{card-id :id}]
                    Card                [{series-id-1 :id}]
                    Card                [{series-id-2 :id}]
                    DashboardCard       [{dashcard-id :id} {:dashboard_id dashboard-id, :card_id card-id}]
                    DashboardCardSeries [_                 {:dashboardcard_id dashcard-id, :card_id series-id-1, :position 0}]
                    DashboardCardSeries [_                 {:dashboardcard_id dashcard-id, :card_id series-id-2, :position 1}]]
      (with-dashboards-in-writeable-collection [dashboard-id]
        (is (= 1
               (count (db/select-ids DashboardCard, :dashboard_id dashboard-id))))
        (is (= nil
               (mt/user-http-request :rasta :delete 204
                                     (format "dashboard/%d/cards" dashboard-id) :dashcardId dashcard-id)))
        (is (= 0
               (count (db/select-ids DashboardCard, :dashboard_id dashboard-id))))))))


;;; +----------------------------------------------------------------------------------------------------------------+
;;; |                                          PUT /api/dashboard/:id/cards                                          |
;;; +----------------------------------------------------------------------------------------------------------------+

(deftest update-cards-test
  (testing "PUT /api/dashboard/:id/cards"
    ;; fetch a dashboard WITH a dashboard card on it
    (mt/with-temp* [Dashboard     [{dashboard-id :id}]
                    Card          [{card-id :id}]
                    DashboardCard [{dashcard-id-1 :id} {:dashboard_id dashboard-id, :card_id card-id}]
                    DashboardCard [{dashcard-id-2 :id} {:dashboard_id dashboard-id, :card_id card-id}]
                    Card          [{series-id-1 :id}   {:name "Series Card"}]]
      (with-dashboards-in-writeable-collection [dashboard-id]
        (is (= {:size_x                 2
                :size_y                 2
                :col                    0
                :row                    0
                :series                 []
                :parameter_mappings     []
                :visualization_settings {}
                :created_at             true
                :updated_at             true}
               (remove-ids-and-booleanize-timestamps (dashboard-card/retrieve-dashboard-card dashcard-id-1))))
        (is (= {:size_x                 2
                :size_y                 2
                :col                    0
                :row                    0
                :parameter_mappings     []
                :visualization_settings {}
                :series                 []
                :created_at             true
                :updated_at             true}
               (remove-ids-and-booleanize-timestamps (dashboard-card/retrieve-dashboard-card dashcard-id-2))))
        (is (= {:status "ok"}
               (mt/user-http-request :rasta :put 200 (format "dashboard/%d/cards" dashboard-id)
                                     {:cards [{:id     dashcard-id-1
                                               :size_x 4
                                               :size_y 2
                                               :col    0
                                               :row    0
                                               :series [{:id series-id-1}]}
                                              {:id     dashcard-id-2
                                               :size_x 1
                                               :size_y 1
                                               :col    1
                                               :row    3}]})))
        (is (= {:size_x                 4
                :size_y                 2
                :col                    0
                :row                    0
                :parameter_mappings     []
                :visualization_settings {}
                :series                 [{:name                   "Series Card"
                                          :description            nil
                                          :display                :table
                                          :dataset_query          {}
                                          :visualization_settings {}}]
                :created_at             true
                :updated_at             true}
               (remove-ids-and-booleanize-timestamps (dashboard-card/retrieve-dashboard-card dashcard-id-1))))
        (is (= {:size_x                 1
                :size_y                 1
                :col                    1
                :row                    3
                :parameter_mappings     []
                :visualization_settings {}
                :series                 []
                :created_at             true
                :updated_at             true}
               (remove-ids-and-booleanize-timestamps (dashboard-card/retrieve-dashboard-card dashcard-id-2))))))))

(deftest update-action-cards-test
  (actions.test-util/with-actions-enabled
    (testing "PUT /api/dashboard/:id/cards"
      ;; fetch a dashboard WITH a dashboard card on it
      (mt/with-temp* [Dashboard     [{dashboard-id :id}]
                      Card          [{model-id :id} {:dataset true}]
                      Card          [{model-id-2 :id} {:dataset true}]
                      ModelAction   [_ {:card_id model-id :slug "insert"}]
                      ModelAction   [_ {:card_id model-id-2 :slug "insert"}]
                      DashboardCard [action-card {:dashboard_id dashboard-id,
                                                  :card_id model-id
                                                  :visualization_settings {:action_slug "insert"}}]
                      DashboardCard [question-card {:dashboard_id dashboard-id, :card_id model-id}]]
        (with-dashboards-in-writeable-collection [dashboard-id]
          (is (= {:status "ok"}
                 (mt/user-http-request :rasta :put 200 (format "dashboard/%d/cards" dashboard-id)
                                       {:cards [(assoc action-card :card_id model-id-2)
                                                (assoc question-card :card_id model-id-2)]})))
          ;; Only action card should change
          (is (partial= [{:card_id model-id-2}
                         {:card_id model-id}]
                        (db/select DashboardCard :dashboard_id dashboard-id {:order-by [:id]}))))))))

;;; +----------------------------------------------------------------------------------------------------------------+
;;; |                                        GET /api/dashboard/:id/revisions                                        |
;;; +----------------------------------------------------------------------------------------------------------------+

(deftest fetch-revisions-test
  (testing "GET /api/dashboard/:id/revisions"
    (mt/with-temp* [Dashboard [{dashboard-id :id}]
                    Revision  [_ {:model        "Dashboard"
                                  :model_id     dashboard-id
                                  :object       {:name         "b"
                                                 :description  nil
                                                 :cards        [{:size_x   2
                                                                 :size_y   2
                                                                 :row     0
                                                                 :col     0
                                                                 :card_id 123
                                                                 :series  []}]}
                                  :is_creation  true}]
                    Revision  [_ {:model    "Dashboard"
                                  :model_id dashboard-id
                                  :user_id  (mt/user->id :crowberto)
                                  :object   {:name         "c"
                                             :description  "something"
                                             :cards        [{:size_x   4
                                                             :size_y   3
                                                             :row     0
                                                             :col     0
                                                             :card_id 123
                                                             :series  [8 9]}]}
                                  :message  "updated"}]]
      (is (= [{:is_reversion false
               :is_creation  false
               :message      "updated"
               :user         (-> (user-details (mt/fetch-user :crowberto))
                                 (dissoc :email :date_joined :last_login :is_superuser :is_qbnewb))
               :diff         {:before {:name        "b"
                                       :description nil
                                       :cards       [{:series nil, :size_y 2, :size_x 2}]}
                              :after  {:name        "c"
                                       :description "something"
                                       :cards       [{:series [8 9], :size_y 3, :size_x 4}]}}
               :description  "renamed it from \"b\" to \"c\", added a description, rearranged the cards and added some series to card 123."}
              {:is_reversion false
               :is_creation  true
               :message      nil
               :user         (-> (user-details (mt/fetch-user :rasta))
                                 (dissoc :email :date_joined :last_login :is_superuser :is_qbnewb))
               :diff         nil
               :description  "added a card."}]
             (doall (for [revision (mt/user-http-request :crowberto :get 200 (format "dashboard/%d/revisions" dashboard-id))]
                      (dissoc revision :timestamp :id))))))))


;;; +----------------------------------------------------------------------------------------------------------------+
;;; |                                         POST /api/dashboard/:id/revert                                         |
;;; +----------------------------------------------------------------------------------------------------------------+

(deftest revert-dashboard-test
  (testing "POST /api/dashboard/:id/revert"
    (testing "parameter validation"
      (is (= {:errors {:revision_id "value must be an integer greater than zero."}}
             (mt/user-http-request :crowberto :post 400 "dashboard/1/revert" {})))
      (is (= {:errors {:revision_id "value must be an integer greater than zero."}}
             (mt/user-http-request :crowberto :post 400 "dashboard/1/revert" {:revision_id "foobar"}))))
    (mt/with-temp* [Dashboard [{dashboard-id :id}]
                    Revision  [{revision-id :id} {:model       "Dashboard"
                                                  :model_id    dashboard-id
                                                  :object      {:name        "a"
                                                                :description nil
                                                                :cards       []}
                                                  :is_creation true}]
                    Revision  [_                 {:model    "Dashboard"
                                                  :model_id dashboard-id
                                                  :user_id  (mt/user->id :crowberto)
                                                  :object   {:name        "b"
                                                             :description nil
                                                             :cards       []}
                                                  :message  "updated"}]]
      (is (= {:is_reversion true
              :is_creation  false
              :message      nil
              :user         (-> (user-details (mt/fetch-user :crowberto))
                                (dissoc :email :date_joined :last_login :is_superuser :is_qbnewb))
              :diff         {:before {:name "b"}
                             :after  {:name "a"}}
              :description  "renamed it from \"b\" to \"a\"."}
             (dissoc (mt/user-http-request :crowberto :post 200 (format "dashboard/%d/revert" dashboard-id)
                                           {:revision_id revision-id})
                     :id :timestamp)))

      (is (= [{:is_reversion true
               :is_creation  false
               :message      nil
               :user         (-> (user-details (mt/fetch-user :crowberto))
                                 (dissoc :email :date_joined :last_login :is_superuser :is_qbnewb))
               :diff         {:before {:name "b"}
                              :after  {:name "a"}}
               :description  "renamed it from \"b\" to \"a\"."}
              {:is_reversion false
               :is_creation  false
               :message      "updated"
               :user         (-> (user-details (mt/fetch-user :crowberto))
                                 (dissoc :email :date_joined :last_login :is_superuser :is_qbnewb))
               :diff         {:before {:name "a"}
                              :after  {:name "b"}}
               :description  "renamed it from \"a\" to \"b\"."}
              {:is_reversion false
               :is_creation  true
               :message      nil
               :user         (-> (user-details (mt/fetch-user :rasta))
                                 (dissoc :email :date_joined :last_login :is_superuser :is_qbnewb))
               :diff         nil
               :description  "rearranged the cards."}]
             (doall (for [revision (mt/user-http-request :crowberto :get 200 (format "dashboard/%d/revisions" dashboard-id))]
                      (dissoc revision :timestamp :id))))))))


;;; +----------------------------------------------------------------------------------------------------------------+
;;; |                                            PUBLIC SHARING ENDPOINTS                                            |
;;; +----------------------------------------------------------------------------------------------------------------+

(defn- shared-dashboard []
  {:public_uuid       (str (UUID/randomUUID))
   :made_public_by_id (mt/user->id :crowberto)})

;;; -------------------------------------- POST /api/dashboard/:id/public_link ---------------------------------------

(deftest share-dashboard-test
  (mt/with-temporary-setting-values [enable-public-sharing true]
    (testing "Test that we can share a Dashboard"
      (mt/with-temp Dashboard [dashboard]
        (let [{uuid :uuid} (mt/user-http-request :crowberto :post 200
                                                 (format "dashboard/%d/public_link" (u/the-id dashboard)))]
          (is (db/exists? Dashboard :id (u/the-id dashboard), :public_uuid uuid))
          (testing "Test that if a Dashboard has already been shared we reüse the existing UUID"
            (is (= uuid
                   (:uuid (mt/user-http-request :crowberto :post 200
                                                (format "dashboard/%d/public_link" (u/the-id dashboard))))))))))

    (mt/with-temp Dashboard [dashboard]
      (testing "Test that we *cannot* share a Dashboard if we aren't admins"
        (is (= "You don't have permissions to do that."
               (mt/user-http-request :rasta :post 403 (format "dashboard/%d/public_link" (u/the-id dashboard))))))

      (testing "Test that we *cannot* share a Dashboard if the setting is disabled"
        (mt/with-temporary-setting-values [enable-public-sharing false]
          (is (= "Public sharing is not enabled."
                 (mt/user-http-request :crowberto :post 400 (format "dashboard/%d/public_link" (u/the-id dashboard))))))))

    (testing "Test that we get a 404 if the Dashboard doesn't exist"
      (is (= "Not found."
             (mt/user-http-request :crowberto :post 404 (format "dashboard/%d/public_link" Integer/MAX_VALUE)))))))

(deftest delete-public-link-test
  (testing "DELETE /api/dashboard/:id/public_link"
    (mt/with-temporary-setting-values [enable-public-sharing true]
      (testing "Test that we can unshare a Dashboard"
        (mt/with-temp Dashboard [dashboard (shared-dashboard)]
          (mt/user-http-request :crowberto :delete 204 (format "dashboard/%d/public_link" (u/the-id dashboard)))
          (is (= false
                 (db/exists? Dashboard :id (u/the-id dashboard), :public_uuid (:public_uuid dashboard))))))

      (testing "Test that we *cannot* unshare a Dashboard if we are not admins"
        (mt/with-temp Dashboard [dashboard (shared-dashboard)]
          (is (= "You don't have permissions to do that."
                 (mt/user-http-request :rasta :delete 403 (format "dashboard/%d/public_link" (u/the-id dashboard)))))))

      (testing "Test that we get a 404 if Dashboard isn't shared"
        (mt/with-temp Dashboard [dashboard]
          (is (= "Not found."
                 (mt/user-http-request :crowberto :delete 404 (format "dashboard/%d/public_link" (u/the-id dashboard)))))))

      (testing "Test that we get a 404 if Dashboard doesn't exist"
        (is (= "Not found."
               (mt/user-http-request :crowberto :delete 404 (format "dashboard/%d/public_link" Integer/MAX_VALUE))))))))

;;
(deftest fetch-public-dashboards-test
  (testing "GET /api/dashboard/public"
    (mt/with-temporary-setting-values [enable-public-sharing true]
      (mt/with-temp Dashboard [_dashboard (shared-dashboard)]
        (testing "Test that it requires superuser"
          (is (= "You don't have permissions to do that."
                 (mt/user-http-request :rasta :get 403 "dashboard/public"))))
        (testing "Test that superusers can fetch a list of publicly-accessible dashboards"
          (is (= [{:name true, :id true, :public_uuid true}]
                 (for [dash (mt/user-http-request :crowberto :get 200 "dashboard/public")]
                   (m/map-vals boolean (select-keys dash [:name :id :public_uuid]))))))))))

(deftest fetch-embeddable-dashboards-test
  (testing "GET /api/dashboard/embeddable"
    (testing "Test that we can fetch a list of embeddable-accessible dashboards"
      (mt/with-temporary-setting-values [enable-embedding true]
        (mt/with-temp Dashboard [_ {:enable_embedding true}]
          (is (= [{:name true, :id true}]
                 (for [dash (mt/user-http-request :crowberto :get 200 "dashboard/embeddable")]
                   (m/map-vals boolean (select-keys dash [:name :id]))))))))))


;;; +----------------------------------------------------------------------------------------------------------------+
;;; |                                Tests for including query average duration info                                 |
;;; +----------------------------------------------------------------------------------------------------------------+

(defn- base-64-encode-byte-arrays
  "Walk form `x` and convert any byte arrays in the results to base-64-encoded strings. This is useful when writing
  tests that return byte arrays (such as things that work with query hashes), since identical arrays are not
  considered equal."
  {:style/indent 0}
  [x]
  (walk/postwalk (fn [form]
                   (if (instance? (Class/forName "[B") form)
                     (codec/base64-encode form)
                     form))
                 x))

(deftest dashcard->query-hashes-test
  (doseq [[dashcard expected]
          [[{:card {:dataset_query {:database 1}}}
            ["k9Y1XOETkQ31kX+S9DXW/cbDPGF7v4uS5f6dZsXjMRs="
             "K6A0F7tRxQ+2xa33kigBwIvUvU+F95UUccWjGTx8kuI="]]

           [{:card   {:dataset_query {:database 2}}
             :series [{:dataset_query {:database 3}}
                      {:dataset_query {:database 4}}]}
            ["WbWqdd3zu9zvVCVWh8X9ASWLqtaB1rZlU0gKLEuCK0I="
             "NzgQC4fjR52npCkZV7IiZDb9NfcmKbWHP4krFzkLPyA="
             "pjdBPUgWnbVvMf0VsETyeB6smRC8SYejyTZIVPh2m3I="
             "dEXUTWQI2L0Z/Bvrb2LTVVPl2Qg/56hKIPb+I2a4mG8="
             "rP5XFvxpRDCPXeM0A2Z7uoUkH0zwV0Z0o22obH3c1Uk="
             "Wn9nubTcKZX5862pHFaibkqqbsqAfGa3gVhN3D4FrJw="]]]]
    (testing (pr-str dashcard)
      (is (= expected
             (base-64-encode-byte-arrays (#'api.dashboard/dashcard->query-hashes dashcard)))))))

(deftest dashcards->query-hashes-test
  (is (= ["k9Y1XOETkQ31kX+S9DXW/cbDPGF7v4uS5f6dZsXjMRs="
          "K6A0F7tRxQ+2xa33kigBwIvUvU+F95UUccWjGTx8kuI="
          "WbWqdd3zu9zvVCVWh8X9ASWLqtaB1rZlU0gKLEuCK0I="
          "NzgQC4fjR52npCkZV7IiZDb9NfcmKbWHP4krFzkLPyA="
          "pjdBPUgWnbVvMf0VsETyeB6smRC8SYejyTZIVPh2m3I="
          "dEXUTWQI2L0Z/Bvrb2LTVVPl2Qg/56hKIPb+I2a4mG8="
          "rP5XFvxpRDCPXeM0A2Z7uoUkH0zwV0Z0o22obH3c1Uk="
          "Wn9nubTcKZX5862pHFaibkqqbsqAfGa3gVhN3D4FrJw="]
         (base-64-encode-byte-arrays
           (#'api.dashboard/dashcards->query-hashes
            [{:card {:dataset_query {:database 1}}}
             {:card   {:dataset_query {:database 2}}
              :series [{:dataset_query {:database 3}}
                       {:dataset_query {:database 4}}]}])))))

(deftest add-query-average-duration-to-dashcards-test
  (is (= [{:card   {:dataset_query {:database 1}, :query_average_duration 111}
           :series []}
          {:card   {:dataset_query {:database 2}, :query_average_duration 333}
           :series [{:dataset_query {:database 3}, :query_average_duration 555}
                    {:dataset_query {:database 4}, :query_average_duration 777}]}]
         (#'api.dashboard/add-query-average-duration-to-dashcards
          [{:card {:dataset_query {:database 1}}}
           {:card   {:dataset_query {:database 2}}
            :series [{:dataset_query {:database 3}}
                     {:dataset_query {:database 4}}]}]
          (into {} (for [[k v] {"k9Y1XOETkQ31kX+S9DXW/cbDPGF7v4uS5f6dZsXjMRs=" 111
                                "K6A0F7tRxQ+2xa33kigBwIvUvU+F95UUccWjGTx8kuI=" 222
                                "WbWqdd3zu9zvVCVWh8X9ASWLqtaB1rZlU0gKLEuCK0I=" 333
                                "NzgQC4fjR52npCkZV7IiZDb9NfcmKbWHP4krFzkLPyA=" 444
                                "pjdBPUgWnbVvMf0VsETyeB6smRC8SYejyTZIVPh2m3I=" 555
                                "dEXUTWQI2L0Z/Bvrb2LTVVPl2Qg/56hKIPb+I2a4mG8=" 666
                                "rP5XFvxpRDCPXeM0A2Z7uoUkH0zwV0Z0o22obH3c1Uk=" 777
                                "Wn9nubTcKZX5862pHFaibkqqbsqAfGa3gVhN3D4FrJw=" 888}]
                     [(mapv int (codec/base64-decode k)) v]))))))


;;; +----------------------------------------------------------------------------------------------------------------+
;;; |                                       Test related/recommended entities                                        |
;;; +----------------------------------------------------------------------------------------------------------------+

(deftest related-and-recommended-entities-test
  (mt/with-temp Dashboard [{dashboard-id :id}]
    (is (= #{:cards}
           (-> (mt/user-http-request :crowberto :get 200 (format "dashboard/%s/related" dashboard-id)) keys set)))))


;;; +----------------------------------------------------------------------------------------------------------------+
;;; |                                             Chain Filter Endpoints                                             |
;;; +----------------------------------------------------------------------------------------------------------------+

(deftest mappings->field-ids-test
  (testing "mappings->field-ids"
    (testing "Should extra Field IDs from parameter mappings"
      (is (= #{1 2}
             (#'api.dashboard/mappings->field-ids
              [{:parameter_id "8e8eafa7"
                :card_id      1
                :target       [:dimension [:field 1 nil]]}
               {:parameter_id "637169c8"
                :card_id      1
                :target       [:dimension [:field 2 nil]]}]))))
    (testing "Should normalize MBQL clauses"
      (is (= #{1 2}
             (#'api.dashboard/mappings->field-ids
              [{:parameter_id "8e8eafa7"
                :card_id      1
                :target       [:dimension ["field" 1 nil]]}
               {:parameter_id "637169c8"
                :card_id      1
                :target       ["dimension" ["field" 2 nil]]}]))))
    (testing "Should ignore field-literal clauses"
      (is (= #{1}
             (#'api.dashboard/mappings->field-ids
              [{:parameter_id "8e8eafa7"
                :card_id      1
                :target       [:dimension ["field" 1 nil]]}
               {:parameter_id "637169c8"
                :card_id      1
                :target       ["dimension" ["field" "wow" {:base-type "type/Text"}]]}]))))
    (testing "Should ignore invalid mappings"
      (is (= #{1}
             (#'api.dashboard/mappings->field-ids
              [{:parameter_id "8e8eafa7"
                :card_id      1
                :target       [:dimension ["field" 1 nil]]}
               {:parameter_id "637169c8"
                :card_id      1}]))))))

(defn do-with-chain-filter-fixtures
  ([f]
   (do-with-chain-filter-fixtures nil f))

  ([dashboard-values f]
   (mt/with-temp* [Dashboard     [dashboard (merge {:parameters [{:name "Category Name"
                                                                  :slug "category_name"
                                                                  :id   "_CATEGORY_NAME_"
                                                                  :type "category"}
                                                                 {:name "Category ID"
                                                                  :slug "category_id"
                                                                  :id   "_CATEGORY_ID_"
                                                                  :type "category"}
                                                                 {:name "Price"
                                                                  :slug "price"
                                                                  :id   "_PRICE_"
                                                                  :type "category"}
                                                                 {:name "ID"
                                                                  :slug "id"
                                                                  :id   "_ID_"
                                                                  :type "category"}]}
                                                   dashboard-values)]
                   Card          [card {:database_id   (mt/id)
                                        :table_id      (mt/id :venues)
                                        :dataset_query (mt/mbql-query venues)}]
                   DashboardCard [dashcard {:card_id            (:id card)
                                            :dashboard_id       (:id dashboard)
                                            :parameter_mappings [{:parameter_id "_CATEGORY_NAME_"
                                                                  :card_id      (:id card)
                                                                  :target       [:dimension (mt/$ids venues $category_id->categories.name)]}
                                                                 {:parameter_id "_CATEGORY_ID_"
                                                                  :card_id      (:id card)
                                                                  :target       [:dimension (mt/$ids venues $category_id)]}
                                                                 {:parameter_id "_PRICE_"
                                                                  :card_id      (:id card)
                                                                  :target       [:dimension (mt/$ids venues $price)]}
                                                                 {:parameter_id "_ID_"
                                                                  :card_id      (:id card)
                                                                  :target       [:dimension (mt/$ids venues $id)]}]}]]
     (f {:dashboard  dashboard
         :card       card
         :dashcard   dashcard
         :param-keys {:category-name "_CATEGORY_NAME_"
                      :category-id   "_CATEGORY_ID_"
                      :price         "_PRICE_"
                      :id            "_ID_"}}))))

(defmacro with-chain-filter-fixtures [[binding dashboard-values] & body]
  `(do-with-chain-filter-fixtures ~dashboard-values (fn [~binding] ~@body)))

(defn- add-query-params [url query-params]
  (let [query-params-str (str/join "&" (for [[k v] (partition 2 query-params)]
                                         (codec/form-encode {k v})))]
    (cond-> url
      (seq query-params-str) (str "?" query-params-str))))

(defn chain-filter-values-url [dashboard-or-id param-key & query-params]
  (add-query-params (format "dashboard/%d/params/%s/values" (u/the-id dashboard-or-id) (name param-key))
                    query-params))

(defmacro let-url
  "Like normal `let`, but adds `testing` context with the `url` you've bound."
  {:style/indent 1}
  [[url-binding url] & body]
  `(let [url# ~url
         ~url-binding url#]
     (testing (str "\nGET /api/" url# "\n")
       ~@body)))

(defn chain-filter-search-url [dashboard-or-id param-key query & query-params]
  {:pre [(some? param-key)]}
  (add-query-params (str (format "dashboard/%d/params/%s/search/" (u/the-id dashboard-or-id) (name param-key))
                         query)
                    query-params))

(deftest dashboard-chain-filter-permissions-test
  (with-chain-filter-fixtures [{:keys [dashboard param-keys]}]
    (let [url (chain-filter-values-url dashboard (:category-name param-keys))]
      (testing (str "\nGET /api/" url "\n")
        (testing "\nShow me names of categories that have expensive venues (price = 4), while I lack permisisons."
          ;; shut off the cache:
          (with-redefs [metabase.models.params.chain-filter/use-cached-field-values? (constantly false)]
            (binding [qp.perms/*card-id* nil] ;; this situation was observed when running constrained chain filters.
              (is
                (=
                  {:values ["African" "American" "Artisan" "Asian"] :has_more_values false}
                  (chain-filter-test/take-n-values 4 (mt/user-http-request :rasta :get 200 url)))))))))
    (let [url (chain-filter-values-url dashboard (:category-name param-keys) (:price param-keys) 4)]
      (testing (str "\nGET /api/" url "\n")
        (testing "\nShow me names of categories that have expensive venues (price = 4), while I lack permisisons."
          ;; shut off the cache:
          (with-redefs [chain-filter/use-cached-field-values? (constantly false)]
            (binding [qp.perms/*card-id* nil] ;; this situation was observed when running constrained chain filters.
              (is
                (=
                  {:values ["Japanese" "Steakhouse"], :has_more_values false}
                  (chain-filter-test/take-n-values 3 (mt/user-http-request :rasta :get 200 url)))))))))))

(deftest dashboard-chain-filter-test
  (testing "GET /api/dashboard/:id/params/:param-key/values"
    (with-chain-filter-fixtures [{:keys [dashboard param-keys]}]
      (testing "Show me names of categories"
        (is (= {:values          ["African" "American" "Artisan"]
                :has_more_values false}
               (chain-filter-test/take-n-values 3 (mt/user-http-request :rasta :get 200 (chain-filter-values-url
                                                                                         (:id dashboard)
                                                                                         (:category-name param-keys)))))))
      (let-url [url (chain-filter-values-url dashboard (:category-name param-keys)
                                             (:price param-keys) 4)]
        (testing "\nShow me names of categories that have expensive venues (price = 4)"
          (is (= {:values          ["Japanese" "Steakhouse"]
                  :has_more_values false}
                 (chain-filter-test/take-n-values 3 (mt/user-http-request :rasta :get 200 url))))))
      ;; this is the format the frontend passes multiple values in (pass the parameter multiple times), and our
      ;; middleware does the right thing and converts the values to a vector
      (let-url [url (chain-filter-values-url dashboard (:category-name param-keys)
                                             (:price param-keys) 3
                                             (:price param-keys) 4)]
        (testing "\nmultiple values"
          (testing "Show me names of categories that have (somewhat) expensive venues (price = 3 *or* 4)"
            (is (= {:values          ["American" "Asian" "BBQ"]
                    :has_more_values false}
                   (chain-filter-test/take-n-values 3 (mt/user-http-request :rasta :get 200 url))))))))
    (testing "Should require perms for the Dashboard"
      (mt/with-non-admin-groups-no-root-collection-perms
        (mt/with-temp Collection [collection]
          (with-chain-filter-fixtures [{:keys [dashboard param-keys]} {:collection_id (:id collection)}]
            (is (= "You don't have permissions to do that."
                   (mt/user-http-request :rasta :get 403 (chain-filter-values-url
                                                          (:id dashboard)
                                                          (:category-name param-keys)))))))))

    (testing "Should work if Dashboard has multiple mappings for a single param"
      (with-chain-filter-fixtures [{:keys [dashboard card dashcard param-keys]}]
        (mt/with-temp* [Card          [card-2 (dissoc card :id :entity_id)]
                        DashboardCard [_dashcard-2 (-> dashcard
                                                       (dissoc :id :card_id :entity_id)
                                                       (assoc  :card_id (:id card-2)))]]
          (is (= {:values          ["African" "American" "Artisan"]
                  :has_more_values false}
                 (chain-filter-test/take-n-values 3 (mt/user-http-request :rasta :get 200 (chain-filter-values-url
                                                                                           (:id dashboard)
                                                                                           (:category-name param-keys)))))))))
    (testing "data perms should not affect perms for the Fields in question when users have collection access"
      (mt/with-temp-copy-of-db
        (with-chain-filter-fixtures [{:keys [dashboard param-keys]}]
          (perms/revoke-data-perms! (perms-group/all-users) (mt/id))
          ;; HACK: we currently 403 on chain-filter calls that require running a MBQL
          ;; but 200 on calls that we could just use the cache.
          ;; It's not ideal and we definitely need to have a consistent behavior
          (with-redefs [field-values/field-should-have-field-values? (fn [_] false)]
            (is (= {:values          ["African" "American" "Artisan"]
                    :has_more_values false}
                   (chain-filter-test/take-n-values 3 (mt/user-http-request
                                                        :rasta
                                                        :get
                                                        200
                                                        (chain-filter-values-url
                                                          (:id dashboard)
                                                          (:category-name param-keys))))))))))))

(deftest chain-filter-search-test
  (testing "GET /api/dashboard/:id/params/:param-key/search/:query"
    (with-chain-filter-fixtures [{:keys [dashboard param-keys]}]
      (let [url (chain-filter-search-url dashboard (:category-name param-keys) "bar")]
        (testing (str "\n" url)
          (testing "\nShow me names of categories that include 'bar' (case-insensitive)"
            (is (= {:values          ["Bar" "Gay Bar" "Juice Bar"]
                    :has_more_values false}
                   (chain-filter-test/take-n-values 3 (mt/user-http-request :rasta :get 200 url)))))))

      (let-url [url (chain-filter-search-url dashboard (:category-name param-keys) "house" (:price param-keys) 4)]
        (testing "\nShow me names of categories that include 'house' that have expensive venues (price = 4)"
          (is (= {:values          ["Steakhouse"]
                  :has_more_values false}
                 (chain-filter-test/take-n-values 3 (mt/user-http-request :rasta :get 200 url))))))

      (testing "Should require a non-empty query"
        (doseq [query [nil
                        ""
                        "   "
                        "\n"]]
          (let-url [url (chain-filter-search-url dashboard (:category-name param-keys) query)]
            (is (= "API endpoint does not exist."
                   (mt/user-http-request :rasta :get 404 url)))))))

    (testing "Should require perms for the Dashboard"
      (mt/with-non-admin-groups-no-root-collection-perms
        (mt/with-temp Collection [collection]
          (with-chain-filter-fixtures [{:keys [dashboard param-keys]} {:collection_id (:id collection)}]
            (let [url (chain-filter-search-url dashboard (:category-name param-keys) "s")]
              (testing (str "\n url")
                (is (= "You don't have permissions to do that."
                       (mt/user-http-request :rasta :get 403 url)))))))))))

(deftest chain-filter-not-found-test
  (mt/with-temp Dashboard [{dashboard-id :id}]
   (testing "GET /api/dashboard/:id/params/:param-key/values returns 400 if param not found"
     (mt/user-http-request :rasta :get 400 (format "dashboard/%d/params/non-existing-param/values" dashboard-id)))

   (testing "GET /api/dashboard/:id/params/:param-key/search/:query returns 400 if param not found"
     (mt/user-http-request :rasta :get 400 (format "dashboard/%d/params/non-existing-param/search/bar" dashboard-id)))))

(deftest chain-filter-invalid-parameters-test
  (testing "GET /api/dashboard/:id/params/:param-key/values"
    (testing "If some Dashboard parameters do not have valid Field IDs, we should ignore them"
      (with-chain-filter-fixtures [{:keys [dashcard card dashboard]}]
        (db/update! DashboardCard (:id dashcard)
          :parameter_mappings [{:parameter_id "_CATEGORY_NAME_"
                                :card_id      (:id card)
                                :target       [:dimension (mt/$ids venues $category_id->categories.name)]}
                               {:parameter_id "_PRICE_"
                                :card_id      (:id card)}])
        (testing "Since the _PRICE_ param is not mapped to a valid Field, it should get ignored"
          (let-url [url (chain-filter-values-url dashboard "_CATEGORY_NAME_" "_PRICE_" 4)]
            (is (= {:values          ["African" "American" "Artisan"]
                    :has_more_values false}
                   (chain-filter-test/take-n-values 3 (mt/user-http-request :rasta :get 200 url))))))))))

(deftest chain-filter-human-readable-values-remapping-test
  (testing "Chain filtering for Fields that have Human-Readable values\n"
    (chain-filter-test/with-human-readable-values-remapping
      (with-chain-filter-fixtures [{:keys [dashboard]}]
        (testing "GET /api/dashboard/:id/params/:param-key/values"
          (let-url [url (chain-filter-values-url dashboard "_CATEGORY_ID_" "_PRICE_" 4)]
            (is (= {:values          [[40 "Japanese"]
                                      [67 "Steakhouse"]]
                    :has_more_values false}
                   (mt/user-http-request :rasta :get 200 url)))))
        (testing "GET /api/dashboard/:id/params/:param-key/search/:query"
          (let-url [url (chain-filter-search-url dashboard "_CATEGORY_ID_" "house" "_PRICE_" 4)]
            (is (= {:values          [[67 "Steakhouse"]]
                    :has_more_values false}
                   (mt/user-http-request :rasta :get 200 url)))))))))

(deftest chain-filter-field-to-field-remapping-test
  (testing "Chain filtering for Fields that have a Field -> Field remapping\n"
    (with-chain-filter-fixtures [{:keys [dashboard]}]
      (testing "GET /api/dashboard/:id/params/:param-key/values"
        (let-url [url (chain-filter-values-url dashboard "_ID_")]
          (is (= {:values          [[29 "20th Century Cafe"]
                                    [ 8 "25°"]
                                    [93 "33 Taps"]]
                  :has_more_values false}
                 (chain-filter-test/take-n-values 3 (mt/user-http-request :rasta :get 200 url)))))
        (let-url [url (chain-filter-values-url dashboard "_ID_" "_PRICE_" 4)]
          (is (= {:values          [[55 "Dal Rae Restaurant"]
                                    [61 "Lawry's The Prime Rib"]
                                    [16 "Pacific Dining Car - Santa Monica"]]
                  :has_more_values false}
                 (chain-filter-test/take-n-values 3 (mt/user-http-request :rasta :get 200 url))))))

      (testing "GET /api/dashboard/:id/params/:param-key/search/:query"
        (let-url [url (chain-filter-search-url dashboard "_ID_" "fish")]
          (is (= {:values          [[90 "Señor Fish"]]
                  :has_more_values false}
                 (chain-filter-test/take-n-values 3 (mt/user-http-request :rasta :get 200 url)))))
        (let-url [url (chain-filter-search-url dashboard "_ID_" "sushi" "_PRICE_" 4)]
          (is (= {:values          [[77 "Sushi Nakazawa"]
                                    [79 "Sushi Yasuda"]
                                    [81 "Tanoshi Sushi & Sake Bar"]]
                  :has_more_values false}
                 (chain-filter-test/take-n-values 3 (mt/user-http-request :rasta :get 200 url)))))))))

(deftest chain-filter-fk-field-to-field-remapping-test
  (testing "Chain filtering for Fields that have a FK Field -> Field remapping\n"
    (chain-filter-test/with-fk-field-to-field-remapping
      (with-chain-filter-fixtures [{:keys [dashboard]}]
        (testing "GET /api/dashboard/:id/params/:param-key/values"
          (let-url [url (chain-filter-values-url dashboard "_CATEGORY_ID_" "_PRICE_" 4)]
            (is (= {:values          [[40 "Japanese"]
                                      [67 "Steakhouse"]]
                    :has_more_values false}
                   (mt/user-http-request :rasta :get 200 url)))))
        (testing "GET /api/dashboard/:id/params/:param-key/search/:query"
          (let-url [url (chain-filter-search-url dashboard "_CATEGORY_ID_" "house" "_PRICE_" 4)]
            (is (= {:values          [[67 "Steakhouse"]]
                    :has_more_values false}
                   (mt/user-http-request :rasta :get 200 url)))))))))

(deftest chain-filter-should-use-cached-field-values-test
  (testing "Chain filter endpoints should use cached FieldValues if applicable (#13832)"
    (mt/with-temp-vals-in-db FieldValues (db/select-one-id FieldValues :field_id (mt/id :categories :name)) {:values ["Good" "Bad"]}
      (with-chain-filter-fixtures [{:keys [dashboard]}]
        (testing "GET /api/dashboard/:id/params/:param-key/values"
          (let-url [url (chain-filter-values-url dashboard "_CATEGORY_NAME_")]
            (is (= {:values          ["Bad" "Good"]
                    :has_more_values false}
                   (mt/user-http-request :rasta :get 200 url))))
          (testing "Shouldn't use cached FieldValues if the request has any additional constraints"
            (let-url [url (chain-filter-values-url dashboard "_CATEGORY_NAME_" "_PRICE_" 4)]
              (is (= {:values          ["Japanese" "Steakhouse"]
                      :has_more_values false}
                     (mt/user-http-request :rasta :get 200 url))))))
        (testing "GET /api/dashboard/:id/params/:param-key/search/:query"
          (let-url [url (chain-filter-search-url dashboard "_CATEGORY_NAME_" "ood")]
            (is (= {:values          ["Good"]
                    :has_more_values false}
                   (mt/user-http-request :rasta :get 200 url)))))))))

(deftest valid-filter-fields-test
  (testing "GET /api/dashboard/params/valid-filter-fields"
    (letfn [(url [filtered filtering]
              (let [url    "dashboard/params/valid-filter-fields"
                    params (str/join "&" (concat (for [id filtered]
                                                   (format "filtered=%d" id))
                                                 (for [id filtering]
                                                   (format "filtering=%d" id))))]
                (if (seq params)
                  (str url "?" params)
                  url)))
            (result= [expected {:keys [filtered filtering]}]
              (let [url (url filtered filtering)]
                (testing (format "\nGET %s" (pr-str url))
                  (is (= expected
                         (mt/user-http-request :rasta :get 200 url))))))]
      (mt/$ids
        (testing (format "\nvenues.price = %d categories.name = %d\n" %venues.price %categories.name)
          (result= {%venues.price [%categories.name]}
                   {:filtered [%venues.price], :filtering [%categories.name]})
          (testing "Multiple Field IDs for each param"
            (result= {%venues.price    (sort [%venues.price %categories.name])
                      %categories.name (sort [%venues.price %categories.name])}
                     {:filtered [%venues.price %categories.name], :filtering [%categories.name %venues.price]}))
          (testing "filtered-ids cannot be nil"
            (is (= {:errors {:filtered (str "value must satisfy one of the following requirements:"
                                            " 1) value must be a valid integer greater than zero."
                                            " 2) value must be an array. Each value must be a valid integer greater than zero."
                                            " The array cannot be empty.")}}
                   (mt/user-http-request :rasta :get 400 (url [] [%categories.name])))))))
      (testing "should check perms for the Fields in question"
        (mt/with-temp-copy-of-db
          (perms/revoke-data-perms! (perms-group/all-users) (mt/id))
          (is (= "You don't have permissions to do that."
                 (mt/user-http-request :rasta :get 403 (mt/$ids (url [%venues.price] [%categories.name]))))))))))


;;; +----------------------------------------------------------------------------------------------------------------+
;;; |                             POST /api/dashboard/:dashboard-id/card/:card-id/query                              |
;;; +----------------------------------------------------------------------------------------------------------------+

(defn- dashboard-card-query-url [dashboard-id card-id dashcard-id]
  (format "dashboard/%d/dashcard/%d/card/%d/query" dashboard-id dashcard-id card-id))

(defn- dashboard-card-query-expected-results-schema [& {:keys [row-count], :or {row-count 100}}]
  {:database_id (s/eq (mt/id))
   :row_count   (s/eq row-count)
   :data        {:rows     s/Any
                 s/Keyword s/Any}
   s/Keyword    s/Any})

(deftest dashboard-card-query-test
  (testing "POST /api/dashboard/:dashboard-id/dashcard/:dashcard-id/card/:card-id/query"
    (mt/with-temp-copy-of-db
      (with-chain-filter-fixtures [{{dashboard-id :id} :dashboard, {card-id :id} :card, {dashcard-id :id} :dashcard}]
        (letfn [(url [& {:keys [dashboard-id card-id]
                         :or   {dashboard-id dashboard-id
                                card-id      card-id}}]
                  (dashboard-card-query-url dashboard-id card-id dashcard-id))
                (dashboard-card-query-expected-results-schema [& {:keys [row-count], :or {row-count 100}}]
                  {:database_id (s/eq (mt/id))
                   :row_count   (s/eq row-count)
                   :data        {:rows     s/Any
                                 s/Keyword s/Any}
                   s/Keyword    s/Any})]
          (testing "Should return Card results"
            (is (schema= (dashboard-card-query-expected-results-schema)
                         (mt/user-http-request :rasta :post 202 (url))))
            (testing "Should *not* require data perms"
              (perms/revoke-data-perms! (perms-group/all-users) (mt/id))
              (is (schema= (dashboard-card-query-expected-results-schema)
                           (mt/user-http-request :rasta :post 202 (url))))))

          (testing "Validation"
            (testing "404s"
              (testing "Should return 404 if Dashboard doesn't exist"
                (is (= "Not found."
                       (mt/user-http-request :rasta :post 404 (url :dashboard-id Integer/MAX_VALUE)))))
              (testing "Should return 404 if Card doesn't exist"
                (is (= "Not found."
                       (mt/user-http-request :rasta :post 404 (url :card-id Integer/MAX_VALUE))))))

            (testing "perms"
              (mt/with-temp Collection [{collection-id :id}]
                (perms/revoke-collection-permissions! (perms-group/all-users) collection-id)
                (testing "Should return error if current User doesn't have read perms for the Dashboard"
                  (mt/with-temp-vals-in-db Dashboard dashboard-id {:collection_id collection-id}
                    (is (= "You don't have permissions to do that."
                           (mt/user-http-request :rasta :post 403 (url))))))
                (testing "Should return error if current User doesn't have query perms for the Card"
                  (mt/with-temp-vals-in-db Card card-id {:collection_id collection-id}
                    (is (= "You don't have permissions to do that."
                           (mt/user-http-request :rasta :post 403 (url)))))))))
          (testing "with writable card"
            (mt/with-temp*
              [Database   [db    {:details (:details (mt/db)), :engine :h2}]
               Card       [card  {:is_write true
                                  :dataset_query
                                  {:database (u/the-id db)
                                   :type     :native
                                   :native   {:query "delete from users;"}}}]]
              (is (= "Write queries are only executable via the Actions API."
                     (:message (mt/user-http-request :rasta :post 405 (url :card-id (:id card))))))))))))

  ;; see also [[metabase.query-processor.dashboard-test]]
  (deftest dashboard-card-query-parameters-test
    (testing "POST /api/dashboard/:dashboard-id/card/:card-id/query"
      (with-chain-filter-fixtures [{{dashboard-id :id} :dashboard, {card-id :id} :card, {dashcard-id :id} :dashcard}]
        (let [url (dashboard-card-query-url dashboard-id card-id dashcard-id)]
          (testing "parameters"
            (testing "Should respect valid parameters"
              (is (schema= (dashboard-card-query-expected-results-schema :row-count 6)
                           (mt/user-http-request :rasta :post 202 url
                                                 {:parameters [{:id    "_PRICE_"
                                                                :value 4}]})))
              (testing "New parameter types"
                (testing :number/=
                  (is (schema= (dashboard-card-query-expected-results-schema :row-count 94)
                               (mt/user-http-request :rasta :post 202 url
                                                     {:parameters [{:id    "_PRICE_"
                                                                    :type  :number/=
                                                                    :value [1 2 3]}]}))))))
            (testing "Should return error if parameter doesn't exist"
              (is (= "Dashboard does not have a parameter with ID \"_THIS_PARAMETER_DOES_NOT_EXIST_\"."
                     (mt/user-http-request :rasta :post 400 url
                                           {:parameters [{:id    "_THIS_PARAMETER_DOES_NOT_EXIST_"
                                                          :value 3}]}))))
            (testing "Should return sensible error message for invalid parameter input"
              (is (= {:errors {:parameters (str "value may be nil, or if non-nil, value must be an array. "
                                                "Each value must be a parameter map with an 'id' key")}}
                     (mt/user-http-request :rasta :post 400 url
                                           {:parameters {"_PRICE_" 3}}))))
            (testing "Should ignore parameters that are valid for the Dashboard but not part of this Card (no mapping)"
              (testing "Sanity check"
                (is (schema= (dashboard-card-query-expected-results-schema :row-count 6)
                             (mt/user-http-request :rasta :post 202 url
                                                   {:parameters [{:id    "_PRICE_"
                                                                  :value 4}]}))))
              (mt/with-temp-vals-in-db DashboardCard dashcard-id {:parameter_mappings []}
                (is (schema= (dashboard-card-query-expected-results-schema :row-count 100)
                             (mt/user-http-request :rasta :post 202 url
                                                   {:parameters [{:id    "_PRICE_"
                                                                  :value 4}]})))))

            ;; don't let people try to be sneaky and get around our validation by passing in a different `:target`
            (testing "Should ignore incorrect `:target` passed in to API endpoint"
              (is (schema= (dashboard-card-query-expected-results-schema :row-count 6)
                           (mt/user-http-request :rasta :post 202 url
                                                 {:parameters [{:id     "_PRICE_"
                                                                :target [:dimension [:field (mt/id :venues :id) nil]]
                                                                :value  4}]}))))))))))

(defn- parse-export-format-results [^bytes results export-format]
  (with-open [is (java.io.ByteArrayInputStream. results)]
    (streaming.test-util/parse-result export-format is)))

(deftest dashboard-card-query-export-format-test
  (testing "POST /api/dashboard/:dashboard-id/dashcard/:dashcard-id/card/:card-id/query/:export-format"
    (with-chain-filter-fixtures [{{dashboard-id :id} :dashboard, {card-id :id} :card, {dashcard-id :id} :dashcard}]
      (doseq [export-format [:csv :json :xlsx]]
        (testing (format "Export format = %s" export-format)
          (let [url (format "%s/%s" (dashboard-card-query-url dashboard-id card-id dashcard-id) (name export-format))]
            (is (= (streaming.test-util/process-query-basic-streaming
                    export-format
                    (mt/mbql-query venues {:filter [:= $price 4]}))
                   (parse-export-format-results
                    (mt/user-http-request :rasta :post 200 url
                                          {:request-options {:as :byte-array}}
                                          :parameters (json/generate-string [{:id    "_PRICE_"
                                                                              :value 4}]))
                    export-format))))))
      (testing "with writable card"
        (mt/with-temp*
          [Database   [db    {:details (:details (mt/db)), :engine :h2}]
           Card       [card  {:is_write true
                              :dataset_query
                              {:database (u/the-id db)
                               :type     :native
                               :native   {:query "delete from users;"}}}]]
          (is (= "Write queries are only executable via the Actions API."
                 (:message (mt/user-http-request :rasta :post 405 (str (dashboard-card-query-url dashboard-id (:id card) dashcard-id) "/csv"))))))))))

(defn- dashcard-pivot-query-endpoint [dashboard-id card-id dashcard-id]
  (format "dashboard/pivot/%d/dashcard/%d/card/%d/query" dashboard-id dashcard-id card-id))

(deftest dashboard-card-query-pivot-test
  (testing "POST /api/dashboard/pivot/:dashboard-id/dashcard/:dashcard-id/card/:card-id/query"
    (mt/test-drivers (api.pivots/applicable-drivers)
      (mt/dataset sample-dataset
        (mt/with-temp* [Dashboard     [{dashboard-id :id}]
                        Card          [{card-id :id} (api.pivots/pivot-card)]
                        DashboardCard [{dashcard-id :id} {:dashboard_id dashboard-id, :card_id card-id}]]
          (let [result (mt/user-http-request :rasta :post 202 (dashcard-pivot-query-endpoint dashboard-id card-id dashcard-id))
                rows   (mt/rows result)]
            (is (= 1144 (:row_count result)))
            (is (= "completed" (:status result)))
            (is (= 6 (count (get-in result [:data :cols]))))
            (is (= 1144 (count rows)))
            (is (= ["AK" "Affiliate" "Doohickey" 0 18 81] (first rows)))
            (is (= ["MS" "Organic" "Gizmo" 0 16 42] (nth rows 445)))
            (is (= [nil nil nil 7 18760 69540] (last rows))))
          (testing "with writable card"
            (mt/with-temp*
              [Card       [card (assoc (api.pivots/pivot-card)
                                       :is_write true)]]
              (is (= "Write queries are only executable via the Actions API."
                     (:message (mt/user-http-request :rasta :post 405 (dashcard-pivot-query-endpoint dashboard-id (:id card) dashcard-id))))))))))))

(deftest dashcard-action-create-update-test
  (mt/test-drivers (mt/normal-drivers-with-feature :actions)
    (actions.test-util/with-actions-test-data-and-actions-enabled
      (actions.test-util/with-action [{:keys [action-id]} {}]
        (testing "Creating dashcard with action"
          (mt/with-temp* [Card [{card-id :id} {:dataset true}]
                          ModelAction [_ {:card_id card-id :action_id action-id :slug "insert" :visualization_settings {:hello true}}]
                          Dashboard [{dashboard-id :id}]]
            (is (partial= {:visualization_settings {:action_slug "insert"}}
                          (mt/user-http-request :crowberto :post 200 (format "dashboard/%s/cards" dashboard-id)
                                                {:size_x 1 :size_y 1 :row 1 :col 1 :cardId card-id
                                                 :visualization_settings {:action_slug "insert"}})))
            (is (partial= {:ordered_cards [{:action {:visualization_settings {:hello true :inline true}
                                                     :parameters []
                                                     :slug "insert"}}]}
                          (mt/user-http-request :crowberto :get 200 (format "dashboard/%s" dashboard-id))))))))))

(deftest dashcard-query-action-execution-test
  (mt/test-drivers (mt/normal-drivers-with-feature :actions)
    (actions.test-util/with-actions-test-data-and-actions-enabled
      (actions.test-util/with-action [{:keys [action-id]} {}]
        (testing "Executing dashcard with action"
          (mt/with-temp* [Card [{card-id :id} {:dataset true}]
                          ModelAction [_ {:slug "custom" :card_id card-id :action_id action-id}]
                          Dashboard [{dashboard-id :id}]
                          DashboardCard [{dashcard-id :id} {:dashboard_id dashboard-id
                                                            :card_id card-id}]]
            (let [execute-path (format "dashboard/%s/dashcard/%s/execute/custom"
                                       dashboard-id
                                       dashcard-id)]
              (testing "Dashcard parameter"
                (is (partial= {:rows-affected 1}
                              (mt/user-http-request :crowberto :post 200 execute-path
                                                    {:parameters {"id" 1}})))
                (is (= [1 "Shop"]
                       (mt/first-row
                         (mt/run-mbql-query categories {:filter [:= $id 1]})))))
              (testing "Extra target parameter"
                (is (partial= {:rows-affected 1}
                              (mt/user-http-request :crowberto :post 200 execute-path
                                                    {:parameters {"id" 1 "name" "Bird"}})))
                (is (= [1 "Bird Shop"]
                       (mt/first-row
                         (mt/run-mbql-query categories {:filter [:= $id 1]})))))
              (testing "Should affect 0 rows if id is out of range"
                (is (= {:rows-affected 0}
                       (mt/user-http-request :crowberto :post 200 execute-path
                                             {:parameters {"id" Integer/MAX_VALUE}}))))
              (testing "Should 404 if bad dashcard-id"
                (is (= "Not found."
                       (mt/user-http-request :crowberto :post 404 (format "dashboard/%d/dashcard/%s/execute/custom"
                                                                          dashboard-id
                                                                          Integer/MAX_VALUE)
                                             {}))))
              (testing "Missing parameter should fail gracefully"
                (is (partial= {:message "Error executing Action: Error building query parameter map: Error determining value for parameter \"id\": You'll need to pick a value for 'ID' before this query can run."}
                              (mt/user-http-request :crowberto :post 500 execute-path
                                                    {:parameters {}}))))
              (testing "Sending an invalid number should fail gracefully"

                (is (partial= {:message "Error executing Action: Error building query parameter map: Error determining value for parameter \"id\": Unparseable number: \"BAD\""}
                              (mt/user-http-request :crowberto :post 500 execute-path
                                                    {:parameters {"id" "BAD"}})))))))))))

(deftest dashcard-http-action-execution-test
  (mt/test-drivers (mt/normal-drivers-with-feature :actions)
    (actions.test-util/with-actions-test-data-and-actions-enabled
      (actions.test-util/with-action [{:keys [action-id]} {:type :http}]
        (testing "Executing dashcard with action"
          (mt/with-temp* [Card [{card-id :id} {:dataset true}]
                          ModelAction [_ {:slug "custom" :card_id card-id :action_id action-id}]
                          Dashboard [{dashboard-id :id}]
                          DashboardCard [{dashcard-id :id} {:dashboard_id dashboard-id
                                                            :card_id card-id}]]
            (let [execute-path (format "dashboard/%s/dashcard/%s/execute/custom"
                                       dashboard-id
                                       dashcard-id)]
              (testing "Should be able to execute an action"
                (is (= {:the_parameter 1}
                       (mt/user-http-request :crowberto :post 200 execute-path
                                             {:parameters {"id" 1}}))))
              (testing "Should handle errors"
                (is (= {:remote-status 400}
                       (mt/user-http-request :crowberto :post 400 execute-path
                                             {:parameters {"id" 1 "fail" "true"}}))))
              (testing "Extra parameter should fail gracefully"
                (is (partial= {:message "No destination parameter found for id \"extra\". Found: #{\"id\" \"fail\"}"}
                              (mt/user-http-request :crowberto :post 400 execute-path
                                                    {:parameters {"extra" 1}}))))
              (testing "Missing parameter should fail gracefully"
                (is (partial= {:message "Problem building request: Cannot call the service: missing required parameters: #{\"id\"}"}
                              (mt/user-http-request :crowberto :post 500 execute-path
                                                    {:parameters {}}))))
              (testing "Sending an invalid number should fail gracefully"
                (is (str/starts-with? (:message (mt/user-http-request :crowberto :post 500 execute-path
                                                                      {:parameters {"id" "BAD"}}))
                                      "Problem building request:"))))))))))

(deftest dashcard-implicit-action-execution-test
  (mt/test-drivers (mt/normal-drivers-with-feature :actions)
    (actions.test-util/with-actions-test-data-and-actions-enabled
      (testing "Executing dashcard insert"
        (mt/with-temp* [Card [{card-id :id} {:dataset true :dataset_query (mt/mbql-query categories)}]
                        ModelAction [_ {:slug "insert" :card_id card-id :requires_pk false}]
                        Dashboard [{dashboard-id :id}]
                        DashboardCard [{dashcard-id :id} {:dashboard_id dashboard-id
                                                          :card_id card-id
                                                          :visualization_settings {:action_slug "insert"}}]]
          (let [execute-path (format "dashboard/%s/dashcard/%s/execute/insert" dashboard-id dashcard-id)
                new-row (-> (mt/user-http-request :crowberto :post 200 execute-path
                                                  {:parameters {"name" "Birds"}})
                            :created-row
                            (update-keys (comp keyword str/lower-case name)))]
            (testing "Should be able to insert"
              (is (pos? (:id new-row)))
              (is (partial= {:name "Birds"}
                            new-row)))
            (testing "Extra parameter should fail gracefully"
              (is (partial= {:message "No destination parameter found for #{\"extra\"}. Found: #{\"id\" \"name\"}"}
                            (mt/user-http-request :crowberto :post 400 execute-path
                                                  {:parameters {"extra" 1}}))))
            (testing "Missing other parameters should fail gracefully"
              (is (partial= "Implicit parameters must be provided."
                            (mt/user-http-request :crowberto :post 400 execute-path
                                                  {:parameters {}})))))))
      (testing "Executing dashcard update"
        (mt/with-temp* [Card [{card-id :id} {:dataset true :dataset_query (mt/mbql-query categories)}]
                        ModelAction [_ {:slug "update" :card_id card-id :requires_pk true}]
                        Dashboard [{dashboard-id :id}]
                        DashboardCard [{dashcard-id :id} {:dashboard_id dashboard-id
                                                          :card_id card-id
                                                          :visualization_settings {:action_slug "update"}}]]
          (let [execute-path (format "dashboard/%s/dashcard/%s/execute/update" dashboard-id dashcard-id)]
            (testing "Should be able to update"
              (is (= {:rows-updated [1]}
                     (mt/user-http-request :crowberto :post 200 execute-path
                                           {:parameters {"id" 1 "name" "Birds"}}))))
            (testing "Extra parameter should fail gracefully"
              (is (partial= {:message "No destination parameter found for #{\"extra\"}. Found: #{\"id\" \"name\"}"}
                            (mt/user-http-request :crowberto :post 400 execute-path
                                                  {:parameters {"extra" 1}}))))
            (testing "Missing pk parameter should fail gracefully"
              (is (partial= "Missing primary key parameter: \"id\""
                            (mt/user-http-request :crowberto :post 400 execute-path
                                                  {:parameters {"name" "Birds"}}))))
            (testing "Missing other parameters should fail gracefully"
              (is (partial= "Implicit parameters must be provided."
                            (mt/user-http-request :crowberto :post 400 execute-path
                                                  {:parameters {"id" 1}})))))))
      (testing "Executing dashcard delete"
        (mt/with-temp* [Card [{card-id :id} {:dataset true :dataset_query (mt/mbql-query categories)}]
                        ModelAction [_ {:slug "delete" :card_id card-id :requires_pk true}]
                        Dashboard [{dashboard-id :id}]
                        DashboardCard [{dashcard-id :id} {:dashboard_id dashboard-id
                                                          :card_id card-id
                                                          :visualization_settings {:action_slug "delete"}}]]
          (let [execute-path (format "dashboard/%s/dashcard/%s/execute/delete" dashboard-id dashcard-id)]
            (testing "Should be able to delete"
              (is (= {:rows-deleted [1]}
                     (mt/user-http-request :crowberto :post 200 execute-path
                                           {:parameters {"id" 1}}))))
            (testing "Extra parameter should fail gracefully"
              (is (partial= {:message "No destination parameter found for #{\"extra\"}. Found: #{\"id\" \"name\"}"}
                            (mt/user-http-request :crowberto :post 400 execute-path
                                                  {:parameters {"extra" 1}}))))
            (testing "Missing pk parameter should fail gracefully"
              (is (partial= "Missing primary key parameter: \"id\""
                            (mt/user-http-request :crowberto :post 400 execute-path
                                                  {:parameters {"name" "Birds"}}))))))))))

(deftest dashcard-action-execution-auth-test
  (mt/with-temp-copy-of-db
    (actions.test-util/with-actions-test-data
      (actions.test-util/with-action [{:keys [action-id]} {}]
        (testing "Executing dashcard with action"
          (mt/with-temp* [Card [{card-id :id} {:dataset true}]
                          ModelAction [_ {:slug "custom" :card_id card-id :action_id action-id}]
                          Dashboard [{dashboard-id :id}]
                          DashboardCard [{dashcard-id :id} {:dashboard_id dashboard-id
                                                            :card_id card-id}]]
            (let [execute-path (format "dashboard/%s/dashcard/%s/execute/custom"
                                       dashboard-id
                                       dashcard-id)]
              (testing "Without actions enabled"
                (is (= "Actions are not enabled."
                       (mt/user-http-request :crowberto :post 400 execute-path
                                             {:parameters {"id" 1}}))))
              (testing "Without admin"
                (actions.test-util/with-actions-enabled
                  (is (= "You don't have permissions to do that."
                         (mt/user-http-request :rasta :post 403 execute-path
                                               {:parameters {"id" 1}}))))))))))))<|MERGE_RESOLUTION|>--- conflicted
+++ resolved
@@ -28,11 +28,8 @@
             [metabase.models.dashboard-test :as dashboard-test]
             [metabase.models.dispatch :as models.dispatch]
             [metabase.models.field-values :as field-values]
-<<<<<<< HEAD
             [metabase.models.params.chain-filter :as chain-filter]
-=======
             [metabase.models.interface :as mi]
->>>>>>> 621b4353
             [metabase.models.params.chain-filter-test :as chain-filter-test]
             [metabase.models.permissions :as perms]
             [metabase.models.permissions-group :as perms-group]
@@ -457,7 +454,8 @@
       (mt/with-non-admin-groups-no-root-collection-perms
         (dashboard-test/with-dash-in-collection [_db collection dash]
           (mt/with-temp Collection [new-collection]
-            ;; grant Permissions for only the *old* collection
+            ;; grant Permissions for only the'
+            ;; *old* collection
             (perms/grant-collection-readwrite-permissions! (perms-group/all-users) collection)
             ;; now make an API call to move collections. Should fail
             (is (schema= {:message (s/eq "You do not have curate permissions for this Collection.")
