--- conflicted
+++ resolved
@@ -14,11 +14,7 @@
 (def ^:private dbs-exempt-from-format-rows-tests
   "DBs to skip the tests below for. TIMEZONE FIXME — why are so many databases not running these tests? Most of these
   should be able to pass with a few tweaks."
-<<<<<<< HEAD
-  #{:oracle :mongo :redshift :presto :sparksql})
-=======
-  #{:bigquery-cloud-sdk :oracle :mongo :redshift :presto :sparksql :snowflake})
->>>>>>> 5bd08cfa
+  #{:bigquery-cloud-sdk :oracle :mongo :redshift :presto :sparksql :snowflake}})
 
 (deftest format-rows-test
   (mt/test-drivers (mt/normal-drivers-except dbs-exempt-from-format-rows-tests)
