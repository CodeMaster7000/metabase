--- conflicted
+++ resolved
@@ -110,36 +110,6 @@
                 {:keys [expected-fn query-fn]}
                 extraction-test-cases]
           (testing (format "extract %s function works as expected on %s column for driver %s" op col-type driver/*driver*)
-<<<<<<< HEAD
-            (is (= (set (expected-fn op)) (set (test-temporal-extract (query-fn op field-id))))))))
-
-      (testing "with date columns"
-        (doseq [[col-type field-id] [[:date (mt/id :times :d)] [:text-as-date (mt/id :times :as_d)]]
-                op                  [:get-year :get-quarter :get-month :get-day :get-day-of-week]
-                {:keys [expected-fn query-fn]}
-                extraction-test-cases]
-          (testing (format "extract %s function works as expected on %s column for driver %s" op col-type driver/*driver*)
-            (is (= (set (expected-fn op)) (set (test-temporal-extract (query-fn op field-id)))))))))
-
-   (mt/test-driver :mongo
-     (testing "with datetimes columns"
-       (let [[col-type field-id] [:datetime (mt/id :times :dt)]]
-         (doseq [op              [:get-year :get-quarter :get-month :get-day
-                                  :get-day-of-week :get-hour :get-minute :get-second]
-                 {:keys [expected-fn query-fn]}
-                 extraction-test-cases]
-           (testing (format "extract %s function works as expected on %s column for driver %s" op col-type driver/*driver*)
-             (is (= (set (expected-fn op)) (set (test-temporal-extract (query-fn op field-id)))))))))
-
-     (testing "with date columns"
-       (let [[col-type field-id] [:date (mt/id :times :d)]]
-         (doseq [op               [:get-year :get-quarter :get-month :get-day :get-day-of-week]
-                 {:keys [expected-fn query-fn]}
-                 extraction-test-cases]
-           (testing (format "extract %s function works as expected on %s column for driver %s" op col-type driver/*driver*)
-             (is (= (set (expected-fn op)) (set (test-temporal-extract (query-fn op field-id))))))))))))
-
-=======
             (is (= (set (expected-fn op)) (set (test-temporal-extract (query-fn op field-id)))))))))
 
     ;; mongo doesn't supports cast string to date
@@ -151,7 +121,6 @@
                 extraction-test-cases]
          (testing (format "extract %s function works as expected on %s column for driver %s" op col-type driver/*driver*)
            (is (= (set (expected-fn op)) (set (test-temporal-extract (query-fn op field-id)))))))))))
->>>>>>> 4dd50562
 
 (deftest temporal-extraction-with-filter-expresion-tests
   (mt/test-drivers (mt/normal-drivers-with-feature :temporal-extract)
