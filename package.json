{
  "name": "metabase",
  "private": true,
  "version": "0.0.0",
  "description": "Metabase Analytics Report Server",
  "repository": "https://github.com/metabase/metabase",
  "license": "private",
  "engines": {
    "node": ">=8.11.4",
    "yarn": ">=1.12.3"
  },
  "dependencies": {
    "@emotion/react": "^11.7.1",
    "@emotion/styled": "^11.6.0",
    "@snowplow/browser-tracker": "^3.1.6",
    "@tippyjs/react": "^4.2.6",
    "@visx/axis": "1.8.0",
    "@visx/clip-path": "^2.1.0",
    "@visx/grid": "1.16.0",
    "@visx/group": "1.7.0",
    "@visx/scale": "1.7.0",
    "@visx/shape": "1.8.0",
    "@visx/text": "1.7.0",
    "ace-builds": "^1.4.7",
    "arg": "^5.0.0",
    "classlist-polyfill": "^1.2.0",
    "classnames": "^2.1.3",
    "color": "^3.0.0",
    "color-harmony": "^0.3.0",
    "core-js": "^3.1.4",
    "crossfilter": "^1.3.12",
    "d3": "^3.5.17",
    "d3-array": "^3.1.1",
    "d3-scale": "^2.1.0",
    "dc": "2.1.9",
    "diff": "^3.2.0",
    "eslint-plugin-no-only-tests": "^2.4.0",
    "history": "3",
    "humanize-plus": "^1.8.1",
    "icepick": "2.4.0",
    "iframe-resizer": "^4.3.2",
    "inflection": "^1.7.1",
    "isomorphic-fetch": "^2.2.1",
    "js-cookie": "^2.1.2",
    "jsrsasign": "^10.2.0",
    "leaflet": "^1.2.0",
    "leaflet-draw": "^0.4.9",
    "leaflet.heat": "^0.2.0",
    "lodash.memoize": "^4.1.2",
    "moment": "2.19.3",
    "moment-timezone": "^0.5.26",
    "mustache": "^2.3.2",
    "node-polyfill-webpack-plugin": "^1.1.2",
    "normalizr": "^3.0.2",
    "number-to-locale-string": "^1.0.1",
    "password-generator": "^2.0.1",
    "prop-types": "^15.5.7",
    "re-reselect": "^3.4.0",
    "react": "~16.14.0",
    "react-ace": "^9.5.0",
    "react-ansi-style": "^1.0.0",
    "react-collapse": "^4.0.3",
    "react-color": "^2.14.1",
    "react-copy-to-clipboard": "^5.0.1",
    "react-dnd": "3",
    "react-dnd-html5-backend": "3",
    "react-dom": "~16.14.0",
    "react-draggable": "^3.3.2",
    "react-element-to-jsx-string": "^13.1.0",
    "react-grid-layout": "^1.2.5",
    "react-hot-loader": "^4.13.0",
    "react-is": "^17.0.2",
    "react-markdown": "^6.0.2",
    "react-motion": "0.5.2",
    "react-redux": "^5.0.4",
    "react-resizable": "^1.9.0",
    "react-router": "3",
    "react-router-redux": "^4.0.8",
    "react-sortable-hoc": "^1.11.0",
    "react-textarea-autosize": "^5.2.1",
    "react-transition-group": "1",
    "react-virtualized": "^9.7.2",
    "redux": "^3.5.2",
    "redux-actions": "^2.0.1",
    "redux-auth-wrapper": "^1.0.0",
    "redux-form": "5",
    "redux-logger": "^3.0.1",
    "redux-promise": "^0.5.0",
    "redux-router": "^2.1.2",
    "regenerator": "^0.14.1",
    "regexp.escape": "^1.1.0",
    "remark-gfm": "1.0.0",
    "reselect": "^3.0.0",
    "resize-observer-polyfill": "^1.5.1",
    "screenfull": "^4.2.1",
    "simple-statistics": "^3.0.0",
    "slugg": "^1.2.1",
    "styled-system": "2.2.5",
    "tether": "^1.2.0",
    "tippy.js": "^6.3.5",
    "ttag": "1.7.15",
    "underscore": "^1.8.3",
    "yarn.lock": "^0.0.1-security",
    "z-index": "0.0.1"
  },
  "devDependencies": {
    "@babel/cli": "^7.14.5",
    "@babel/core": "^7.14.6",
    "@babel/node": "^7.14.7",
    "@babel/plugin-proposal-decorators": "^7.14.5",
    "@babel/plugin-proposal-export-default-from": "^7.14.5",
    "@babel/preset-env": "^7.14.7",
    "@babel/preset-react": "^7.14.5",
    "@babel/preset-typescript": "^7.15.0",
    "@cypress/skip-test": "^2.6.0",
    "@cypress/webpack-preprocessor": "^5.9.1",
    "@emotion/babel-plugin": "^11.7.2",
    "@percy/cli": "^1.0.0-beta.48",
    "@percy/cypress": "^3.0.0",
    "@storybook/addon-actions": "^6.3.12",
    "@storybook/addon-essentials": "^6.3.12",
    "@storybook/addon-links": "^6.3.12",
    "@storybook/builder-webpack5": "^6.3.12",
    "@storybook/client-api": "6.3.12",
    "@storybook/manager-webpack5": "^6.3.12",
    "@storybook/react": "^6.3.12",
    "@testing-library/cypress": "^5.0.2",
    "@testing-library/dom": "^7.29.0",
    "@testing-library/jest-dom": "^4.0.0",
    "@testing-library/react": "^11.0.2",
    "@testing-library/react-hooks": "^7.0.2",
    "@testing-library/user-event": "^12.6.0",
    "@types/babel__core": "^7.1.16",
    "@types/babel__preset-env": "^7.9.2",
    "@types/color": "^3.0.2",
    "@types/concurrently": "^6.3.0",
    "@types/core-js": "^2.5.5",
    "@types/crossfilter": "^0.0.34",
    "@types/d3": "^3.5.46",
    "@types/d3-scale": "^2.2.6",
    "@types/dc": "0.0.29",
    "@types/diff": "^3.5.4",
    "@types/eslint": "7.29.0",
    "@types/glob": "^7.1.4",
    "@types/history": "3.2.5",
    "@types/humanize-plus": "^1.8.0",
    "@types/icepick": "2.3.0",
    "@types/iframe-resizer": "^3.5.9",
    "@types/inflection": "^1.13.0",
    "@types/isomorphic-fetch": "^0.0.35",
    "@types/js-cookie": "^2.2.7",
    "@types/jsonwebtoken": "^7.2.8",
    "@types/jsrsasign": "^8.0.13",
    "@types/leaflet": "^1.7.5",
    "@types/leaflet-draw": "^0.4.14",
    "@types/leaflet.heat": "^0.2.1",
    "@types/lodash.memoize": "^4.1.6",
    "@types/mini-css-extract-plugin": "^2.4.0",
    "@types/mockdate": "^3.0.0",
    "@types/moment-timezone": "^0.5.26",
    "@types/mustache": "^4.1.2",
    "@types/postcss-import": "^12.0.1",
    "@types/postcss-url": "^8.0.2",
    "@types/prettier": "1.19.1",
    "@types/prop-types": "^15.7.4",
    "@types/raf": "^3.4.0",
    "@types/react": "~16.14.17",
    "@types/react-collapse": "^5.0.1",
    "@types/react-color": "^2.17.6",
    "@types/react-copy-to-clipboard": "^5.0.2",
    "@types/react-dom": "~17.0.9",
    "@types/react-grid-layout": "^1.1.3",
    "@types/react-is": "^17.0.3",
    "@types/react-motion": "0.0.32",
    "@types/react-redux": "^5.0.22",
    "@types/react-resizable": "^1.7.4",
    "@types/react-router": "3.0.28",
    "@types/react-router-redux": "^4.0.53",
    "@types/react-textarea-autosize": "^4.3.6",
    "@types/react-transition-group": "1.1.8",
    "@types/react-virtualized": "^9.21.13",
    "@types/redux-actions": "^2.6.2",
    "@types/redux-auth-wrapper": "^1.0.7",
    "@types/redux-form": "5.0.2",
    "@types/redux-logger": "^3.0.9",
    "@types/redux-promise": "^0.5.29",
    "@types/redux-router": "^1.0.45",
    "@types/styled-system": "2.3.2",
    "@types/testing-library__cypress": "^5.0.9",
    "@types/testing-library__jest-dom": "^5.14.1",
    "@types/tether": "^1.4.6",
    "@types/underscore": "^1.11.3",
    "@types/webpack-dev-server": "^3.11.6",
    "@typescript-eslint/eslint-plugin": "^4.33.0",
    "@typescript-eslint/parser": "^4.33.0",
    "babel-eslint": "10.1.0",
    "babel-jest": "^27.0.6",
    "babel-loader": "^8.2.2",
    "babel-plugin-ttag": "^1.7.26",
    "chromatic": "^6.3.3",
    "concurrently": "^3.1.0",
    "css-loader": "^0.28.7",
    "cypress": "^9.5.1",
    "cypress-grep": "^2.5.2",
    "cypress-real-events": "^1.4.0",
    "documentation": "^13.2.5",
    "eslint": "7.32.0",
    "eslint-import-resolver-webpack": "^0.8.3",
    "eslint-loader": "4.0.2",
    "eslint-plugin-cypress": "^2.7.0",
    "eslint-plugin-import": "^2.22.0",
    "eslint-plugin-react": "^7.22.0",
    "eslint-plugin-react-hooks": "^4.2.0",
    "fs-promise": "^2.0.2",
    "glob": "^7.1.1",
    "html-webpack-harddisk-plugin": "^2.0.0",
    "html-webpack-plugin": "^5.3.1",
    "husky": "^7.0.4",
    "jest": "^27.0.6",
    "jest-localstorage-mock": "^2.2.0",
    "jest-watch-typeahead": "^0.6.4",
    "jsonwebtoken": "^7.2.1",
    "lint-staged": "^12.3.2",
    "mini-css-extract-plugin": "^1.6.0",
    "mockdate": "^2.0.2",
    "mutationobserver-shim": "^0.3.7",
    "postcss": "^8.3.11",
    "postcss-color-mod-function": "^3.0.3",
    "postcss-import": "^14.0.2",
    "postcss-loader": "^6.2.0",
    "postcss-preset-env": "^6.7.0",
    "postcss-url": "^10.1.3",
    "prettier": "1.19.1",
    "promise-loader": "^1.0.0",
    "raf": "^3.4.0",
    "shadow-cljs": "2.11.20",
    "style-loader": "0.23.1",
    "typescript": "^4.4.3",
    "webpack": "^5.69.0",
    "webpack-cli": "^4.9.2",
    "webpack-dev-server": "^4.7.4",
    "webpack-notifier": "^1.8.0",
    "xhr-mock": "^2.4.1",
    "xlsx": "0.18.2",
    "yaml-lint": "^1.2.4"
  },
  "resolutions": {
    "ansi-regex": "5.0.1",
    "nth-check": "2.0.1",
    "set-value": "4.0.1",
    "immer": "9.0.6",
<<<<<<< HEAD
    "ansi-html": "https://registry.npmjs.org/ansi-html-community/-/ansi-html-community-0.0.8.tgz"
=======
    "ansi-html": "https://registry.npmjs.org/ansi-html-community/-/ansi-html-community-0.0.8.tgz",
    "prismjs": "1.27.0"
>>>>>>> 57909217
  },
  "scripts": {
    "concurrently": "yarn && concurrently --kill-others -p name",
    "dev": "yarn concurrently -n 'backend,frontend,cljs,docs' -c 'blue,green,yellow,magenta' 'clojure -M:run' 'yarn build-hot:js' 'yarn build-hot:cljs' 'yarn docs'",
    "dev-ee": "yarn concurrently -n 'backend,frontend,cljs,docs' -c 'blue,green,yellow,magenta' 'clojure -M:run:ee' 'MB_EDITION=ee yarn build-hot:js' 'MB_EDITION=ee yarn build-hot:cljs' 'yarn docs'",
    "type-check": "yarn && tsc --noEmit",
    "remove-webpack-cache": "rm -rf ./node_modules/.cache",
    "lint": "yarn lint-eslint && yarn lint-prettier && yarn lint-docs-links && yarn lint-yaml && yarn type-check",
    "lint-eslint": "yarn build-quick:cljs && eslint --ext .js,.jsx,.ts,.tsx --rulesdir frontend/lint/eslint-rules --max-warnings 0 enterprise/frontend/src frontend/src frontend/test",
    "lint-prettier": "yarn && prettier -l '{enterprise/,}frontend/**/*.{js,jsx,ts,tsx,css}' || (echo '\nThese files are not formatted correctly. Did you forget to \"yarn prettier\"?' && false)",
    "lint-docs-links": "yarn && ./bin/verify-doc-links",
    "lint-yaml": "yamllint **/*.{yaml,yml} --ignore=node_modules/**/*.{yaml,yml}",
    "test": "yarn test-unit && yarn test-timezones && yarn test-cypress",
    "test-unit": "yarn build-quick:cljs && jest --silent --maxWorkers=2 --config jest.unit.conf.json",
    "test-unit-watch": "yarn test-unit --watch",
    "test-timezones-unit": "yarn build-quick:cljs && jest --silent --maxWorkers=2 --config jest.tz.unit.conf.json",
    "test-timezones": "yarn && ./frontend/test/__runner__/run_timezone_tests",
    "build:js": "yarn && webpack --bail",
    "build-watch:js": "yarn && webpack --watch",
    "build-hot:js": "yarn && NODE_OPTIONS=--max-old-space-size=8096 WEBPACK_BUNDLE=hot webpack serve --progress --host 0.0.0.0",
    "build:cljs": "yarn && rm -rf frontend/src/cljs/* && shadow-cljs release app",
    "build-quick:cljs": "yarn build:cljs",
    "build-watch:cljs": "yarn cljs-server-restart && shadow-cljs watch app",
    "build-hot:cljs": "yarn cljs-server-restart && shadow-cljs watch app",
    "cljs-server-start": "yarn && shadow-cljs start",
    "cljs-server-stop": "yarn && shadow-cljs stop",
    "cljs-server-restart": "yarn && shadow-cljs restart",
    "cljs-nrepl": "yarn && shadow-cljs node-repl -d cider/cider-nrepl:0.25.8 -d cider/piggieback:0.5.1 -d refactor-nrepl:2.5.1",
    "test-cljs": "yarn && shadow-cljs compile test && node target/node-tests.js",
    "build": "yarn build:cljs && yarn build:js",
    "build-watch": "yarn concurrently -n 'cljs,js' 'yarn build-watch:cljs' 'yarn build-watch:js'",
    "build-hot": "yarn concurrently -n 'cljs,js' 'yarn build-hot:cljs' 'yarn build-hot:js'",
    "build-stats": "yarn && webpack --json > stats.json",
    "build-shared": "yarn && webpack --config webpack.shared.config.js",
    "build-static-viz": "yarn && webpack --config webpack.static-viz.config.js",
    "precommit": "lint-staged",
    "preinstall": "echo $npm_execpath | grep -q yarn || echo '\\033[0;33mSorry, npm is not supported. Please use Yarn (https://yarnpkg.com/).\\033[0m'",
    "prettier": "prettier --write '{enterprise/,}frontend/**/*.{js,jsx,ts,tsx,css}'",
    "eslint-fix": "yarn && eslint --fix --ext .js,.jsx,.ts,.tsx --rulesdir frontend/lint/eslint-rules {enterprise/,}frontend/{src,test}",
    "docs": "documentation serve --watch frontend/src/metabase-lib/lib/**",
    "ci": "yarn ci-frontend && yarn ci-backend",
    "ci-frontend": "yarn lint && yarn test",
    "ci-backend": "clojure -X:dev:ee:ee-dev:drivers:drivers-dev:eastwood && clojure -X:dev:test",
    "test-cypress": "yarn build && ./bin/build-for-test && yarn test-cypress-no-build",
    "test-cypress-open": "./bin/build-for-test && yarn test-cypress-no-build --open",
    "test-cypress-open-no-backend": "E2E_HOST='http://localhost:3000' yarn test-cypress-no-build --open",
    "test-cypress-no-build": "yarn && ELECTRON_EXTRA_LAUNCH_ARGS=\"--force-prefers-reduced-motion\" babel-node ./frontend/test/__runner__/run_cypress_tests.js",
    "test-visual": "ELECTRON_EXTRA_LAUNCH_ARGS=\"--force-prefers-reduced-motion\" yarn build && ./bin/build-for-test && yarn test-visual-no-build",
    "test-visual-no-build": "percy exec -- yarn test-cypress-no-build --spec \"./frontend/test/metabase-visual/**/*.cy.spec.js\"",
    "test-visual-open": "percy exec -- yarn test-cypress-open --spec \"./frontend/test/metabase-visual/**/*.cy.spec.js\"",
    "prepare": "husky install",
    "storybook": "start-storybook -p 6006",
    "build-storybook": "build-storybook",
    "chromatic": "chromatic"
  },
  "lint-staged": {
    "+(enterprise|frontend)/**/*.css": [
      "prettier --write"
    ],
    "+(enterprise|frontend)/**/*.{js,jsx,ts,tsx}": [
      "eslint --rulesdir frontend/lint/eslint-rules --max-warnings 0",
      "prettier --write"
    ]
  },
  "browserslist": [
    "defaults"
  ]
}<|MERGE_RESOLUTION|>--- conflicted
+++ resolved
@@ -249,12 +249,8 @@
     "nth-check": "2.0.1",
     "set-value": "4.0.1",
     "immer": "9.0.6",
-<<<<<<< HEAD
-    "ansi-html": "https://registry.npmjs.org/ansi-html-community/-/ansi-html-community-0.0.8.tgz"
-=======
     "ansi-html": "https://registry.npmjs.org/ansi-html-community/-/ansi-html-community-0.0.8.tgz",
     "prismjs": "1.27.0"
->>>>>>> 57909217
   },
   "scripts": {
     "concurrently": "yarn && concurrently --kill-others -p name",
