--- conflicted
+++ resolved
@@ -8,7 +8,6 @@
     if: github.event.pull_request.merged == true && (contains(github.event.pull_request.labels.*.name, 'backport') || github.event.label.name == 'backport')
     runs-on: ubuntu-20.04
     steps:
-<<<<<<< HEAD
       - uses: actions/checkout@v2
         with:
           fetch-depth: 0
@@ -16,57 +15,6 @@
       - uses: ./.github/actions/find-squashed-commit
         name: Find commit
         id: find_commit
-=======
-      - uses: actions/github-script@v6
-        id: collect_pr_info
-        with:
-          script: |
-            const commitMessage = context.payload.commits[0].message;
-            const pullRequestNumbers = Array.from(commitMessage.matchAll(/\(#(.*?)\)/g))
-
-            if (pullRequestNumbers.length === 0) {
-              return {
-                author: "",
-                pullRequestNumber: 0,
-                title: "",
-                hasBackportLabel: false
-              };
-            }
-
-            if (pullRequestNumbers > 1) {
-              throw "Multiple PRs are associated with this commit";
-            }
-
-            const pullRequestNumber = pullRequestNumbers[0][1];
-
-            const { data } = await github.pulls.get({
-              owner: context.repo.owner,
-              repo: context.repo.repo,
-              pull_number: pullRequestNumber
-            });
-
-            const hasBackportLabel = data.labels.some((label) => label.name === 'backport');
-            const { title, user } = data
-
-            console.log(`PR #${pullRequestNumber}: "${title}" hasBackportLabel=${hasBackportLabel}`)
-
-            return {
-              author: user.login,
-              pullRequestNumber,
-              title: data.title,
-              hasBackportLabel
-            }
-            core.notice('Backport Failed for some reason. Please, check it.')
-
-  get_latest_release_branch:
-    name: Get latest release branch
-    runs-on: ubuntu-latest
-    outputs:
-      branch_name: ${{ steps.get_branch_name.outputs.result }}
-    steps:
-      - uses: actions/github-script@v6
-        id: get_branch_name
->>>>>>> 80199037
         with:
           pull-request-number: ${{ github.event.pull_request.number }}
           base-ref: ${{ github.event.pull_request.base.ref }}
@@ -75,32 +23,8 @@
         name: Get latest release branch
         id: get_latest_release_branch
 
-<<<<<<< HEAD
       - id: create_backport_pull_request
         run: |
-=======
-            console.log(`Latest release branch: ${latestReleaseBranchName}`)
-
-            return latestReleaseBranchName;
-
-  create_backport_pull_request:
-    runs-on: ubuntu-latest
-    name: Create a backport PR with the commit
-    needs: [pr_info, get_latest_release_branch]
-    if: ${{ needs.pr_info.outputs.should_backport == 'true' }}
-    env:
-      TARGET_BRANCH: ${{ needs.get_latest_release_branch.outputs.branch_name }}
-      ORIGINAL_PULL_REQUEST_NUMBER: ${{ needs.pr_info.outputs.number }}
-      ORIGINAL_TITLE: ${{ needs.pr_info.outputs.title }}
-      GITHUB_TOKEN: ${{ secrets.GITHUB_TOKEN }}
-    steps:
-      - uses: actions/checkout@v2
-        name: Checkout
-        with:
-          fetch-depth: 0
-      - run: |
-          {
->>>>>>> 80199037
           git config --global user.email "metabase-github-automation@metabase.com"
           git config --global user.name "$GITHUB_ACTOR"
 
@@ -126,7 +50,6 @@
           hub pull-request -b "${TARGET_BRANCH}" -h "${BACKPORT_BRANCH}" -l "auto-backported" -a "${GITHUB_ACTOR}" -F- <<<"🤖 backported \"${ORIGINAL_TITLE}\"
 
           #${ORIGINAL_PULL_REQUEST_NUMBER}"
-<<<<<<< HEAD
         env:
           TARGET_BRANCH: ${{ steps.get_latest_release_branch.outputs.branch-name }}
           ORIGINAL_PULL_REQUEST_NUMBER: ${{ github.event.pull_request.number }}
@@ -144,27 +67,4 @@
         if: ${{ failure() }}
         with:
           include-log: true
-          message: something went wrong while creating a backport
-=======
-          } || {
-            core.notice('Backport Failed for some reason. Please, check it.')
-          }
-
-  notify_when_failed:
-    runs-on: ubuntu-latest
-    name: Notify about failure
-    needs: [pr_info, create_backport_pull_request]
-    if: ${{ failure() }}
-    steps:
-      - uses: actions/github-script@v6
-        with:
-          script: |
-            const { GITHUB_SERVER_URL, GITHUB_REPOSITORY, GITHUB_RUN_ID } = process.env;
-            const runUrl = `${GITHUB_SERVER_URL}/${GITHUB_REPOSITORY}/actions/runs/${GITHUB_RUN_ID}`
-            github.issues.createComment({
-              issue_number: ${{ needs.pr_info.outputs.number }},
-              owner: context.repo.owner,
-              repo: context.repo.repo,
-              body: `@${{ needs.pr_info.outputs.author }} could not automatically create a backport PR 😩 [[Logs]](${runUrl})`
-            })
->>>>>>> 80199037
+          message: something went wrong while creating a backport