--- conflicted
+++ resolved
@@ -86,13 +86,8 @@
               :expected false}]]
       (testing (str "supports with " dbms_version)
         (is (= expected
-<<<<<<< HEAD
-               (let [db (db/insert! Database {:name "dummy", :engine "mongo", :details ssl-details})]
-                 (driver/database-supports? :mongo :date-arithmetics db))))))))
-=======
                (let [db (db/insert! Database {:name "dummy", :engine "mongo", :dbms_version dbms_version})]
                  (driver/database-supports? :mongo :expressions db))))))))
->>>>>>> 5496233a
 
 
 (def ^:private native-query
