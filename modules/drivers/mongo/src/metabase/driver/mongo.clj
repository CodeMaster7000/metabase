--- conflicted
+++ resolved
@@ -12,11 +12,8 @@
             [metabase.driver.mongo.parameters :as mongo.params]
             [metabase.driver.mongo.query-processor :as mongo.qp]
             [metabase.driver.mongo.util :refer [with-mongo-connection]]
-<<<<<<< HEAD
             [metabase.driver.util :as driver.u]
-=======
             [metabase.models :refer [Field]]
->>>>>>> 2eb0f03a
             [metabase.query-processor.store :as qp.store]
             [metabase.query-processor.timezone :as qp.timezone]
             [metabase.util :as u]
