(ns metabase.driver.mongo
  "MongoDB Driver."
  (:require [cheshire.core :as json]
            [cheshire.generate :as json.generate]
            [clojure.string :as str]
            [clojure.tools.logging :as log]
            [java-time :as t]
            [metabase.db.metadata-queries :as metadata-queries]
            [metabase.driver :as driver]
            [metabase.driver.common :as driver.common]
            [metabase.driver.mongo.execute :as mongo.execute]
            [metabase.driver.mongo.parameters :as mongo.params]
            [metabase.driver.mongo.query-processor :as mongo.qp]
            [metabase.driver.mongo.util :refer [with-mongo-connection]]
            [metabase.driver.util :as driver.u]
            [metabase.query-processor.store :as qp.store]
            [metabase.query-processor.timezone :as qp.timezone]
            [metabase.util :as u]
            [monger.collection :as mc]
            [monger.command :as cmd]
            [monger.conversion :as m.conversion]
            [monger.core :as mg]
            [monger.db :as mdb]
            monger.json
            [taoensso.nippy :as nippy])
  (:import com.mongodb.DB
           [java.time Instant LocalDate LocalDateTime LocalTime OffsetDateTime OffsetTime ZonedDateTime]
           org.bson.types.ObjectId))

;; See http://clojuremongodb.info/articles/integration.html Loading this namespace will load appropriate Monger
;; integrations with Cheshire.
(comment monger.json/keep-me)

;; JSON Encoding (etc.)

;; Encode BSON undefined like `nil`
(json.generate/add-encoder org.bson.BsonUndefined json.generate/encode-nil)

(nippy/extend-freeze ObjectId :mongodb/ObjectId
                     [^ObjectId oid data-output]
                     (.writeUTF data-output (.toHexString oid)))

(nippy/extend-thaw :mongodb/ObjectId
  [data-input]
  (ObjectId. (.readUTF data-input)))

(driver/register! :mongo)

(defmethod driver/can-connect? :mongo
  [_ details]
  (with-mongo-connection [^DB conn, details]
    (= (float (-> (cmd/db-stats conn)
                  (m.conversion/from-db-object :keywordize)
                  :ok))
       1.0)))

(defmethod driver/humanize-connection-error-message
  :mongo
  [_ message]
  (condp re-matches message
    #"^Timed out after \d+ ms while waiting for a server .*$"
    :cannot-connect-check-host-and-port

    #"^host and port should be specified in host:port format$"
    :invalid-hostname

    #"^Password can not be null when the authentication mechanism is unspecified$"
    :password-required

    #"^org.apache.sshd.common.SshException: No more authentication methods available$"
    :ssh-tunnel-auth-fail

    #"^java.net.ConnectException: Connection refused$"
    :ssh-tunnel-connection-fail

    #".*javax.net.ssl.SSLHandshakeException: PKIX path building failed.*"
    :certificate-not-trusted

    #".*MongoSocketReadException: Prematurely reached end of stream.*"
    :requires-ssl

    #".* KeyFactory not available"
    :unsupported-ssl-key-type

    #"java.security.InvalidKeyException: invalid key format"
    :invalid-key-format

    message))


;;; ### Syncing

(declare update-field-attrs)

(defmethod driver/sync-in-context :mongo
  [_ database do-sync-fn]
  (with-mongo-connection [_ database]
    (do-sync-fn)))

(defn- val->semantic-type [field-value]
  (cond
    ;; 1. url?
    (and (string? field-value)
         (u/url? field-value))
    :type/URL

    ;; 2. json?
    (and (string? field-value)
         (or (str/starts-with? "{" field-value)
             (str/starts-with? "[" field-value)))
    (when-let [j (u/ignore-exceptions (json/parse-string field-value))]
      (when (or (map? j)
                (sequential? j))
        :type/SerializedJSON))))

(defn- find-nested-fields [field-value nested-fields]
  (loop [[k & more-keys] (keys field-value)
         fields nested-fields]
    (if-not k
      fields
      (recur more-keys (update fields k (partial update-field-attrs (k field-value)))))))

(defn- update-field-attrs [field-value field-def]
  (-> field-def
      (update :count u/safe-inc)
      (update :len #(if (string? field-value)
                      (+ (or % 0) (count field-value))
                      %))
      (update :types (fn [types]
                       (update types (type field-value) u/safe-inc)))
      (update :semantic-types (fn [semantic-types]
                               (if-let [st (val->semantic-type field-value)]
                                 (update semantic-types st u/safe-inc)
                                 semantic-types)))
      (update :nested-fields (fn [nested-fields]
                               (if (map? field-value)
                                 (find-nested-fields field-value nested-fields)
                                 nested-fields)))))

;; TODO - use [[metabase.driver.common/class->base-type]] to implement this functionality
(defn- most-common-object-type
  "Given a sequence of tuples like [Class <number-of-occurances>] return the Class with the highest number of
  occurances. The basic idea here is to take a sample of values for a Field and then determine the most common type
  for its values, and use that as the Metabase base type. For example if we have a Field called `zip_code` and it's a
  number 90% of the time and a string the other 10%, we'll just call it a `:type/Number`."
  ^Class [field-types]
  (->> field-types
       (sort-by second)
       last
       first))

(defn- class->base-type [^Class klass]
  (if (isa? klass org.bson.types.ObjectId)
    :type/MongoBSONID
    (driver.common/class->base-type klass)))

(defn- describe-table-field [field-kw field-info idx]
  (let [most-common-object-type  (most-common-object-type (vec (:types field-info)))
        [nested-fields idx-next]
        (reduce
         (fn [[nested-fields idx] nested-field]
           (let [[nested-field idx-next] (describe-table-field nested-field
                                                               (nested-field (:nested-fields field-info))
                                                               idx)]
             [(conj nested-fields nested-field) idx-next]))
         [#{} (inc idx)]
         (keys (:nested-fields field-info)))]
    [(cond-> {:name              (name field-kw)
              :database-type     (some-> most-common-object-type .getName)
              :base-type         (class->base-type most-common-object-type)
              :database-position idx}
       (= :_id field-kw)           (assoc :pk? true)
       (:semantic-types field-info) (assoc :semantic-type (->> (:semantic-types field-info)
                                                             (filterv #(some? (first %)))
                                                             (sort-by second)
                                                             last
                                                             first))
       (:nested-fields field-info) (assoc :nested-fields nested-fields)) idx-next]))

(defmethod driver/dbms-version :mongo
  [_ database]
  (with-mongo-connection [^com.mongodb.DB conn database]
    (let [build-info (mg/command conn {:buildInfo 1})]
      {:version (get build-info "version")
       :semantic-version (get build-info "versionArray")})))

(defmethod driver/describe-database :mongo
  [_ database]
  (with-mongo-connection [^com.mongodb.DB conn database]
    {:tables  (set (for [collection (disj (mdb/get-collection-names conn) "system.indexes")]
                    {:schema nil, :name collection}))}))

(defn- table-sample-column-info
  "Sample the rows (i.e., documents) in `table` and return a map of information about the column keys we found in that
   sample. The results will look something like:

      {:_id      {:count 200, :len nil, :types {java.lang.Long 200}, :semantic-types nil, :nested-fields nil},
       :severity {:count 200, :len nil, :types {java.lang.Long 200}, :semantic-types nil, :nested-fields nil}}"
  [^com.mongodb.DB conn, table]
  (try
    (->> (mc/find-maps conn (:name table))
         (take metadata-queries/max-sample-rows)
         (reduce
          (fn [field-defs row]
            (loop [[k & more-keys] (keys row), fields field-defs]
              (if-not k
                fields
                (recur more-keys (update fields k (partial update-field-attrs (k row)))))))
          {}))
    (catch Throwable t
      (log/error (format "Error introspecting collection: %s" (:name table)) t))))

(defmethod driver/describe-table :mongo
  [_ database table]
  (with-mongo-connection [^com.mongodb.DB conn database]
    (let [column-info (table-sample-column-info conn table)]
      {:schema nil
       :name   (:name table)
       :fields (first
                (reduce (fn [[fields idx] [field info]]
                          (let [[described-field new-idx] (describe-table-field field info idx)]
                            [(conj fields described-field) new-idx]))
                        [#{} 0]
                        column-info))})))

(doseq [feature [:basic-aggregations
                 :nested-fields
                 :native-parameters
                 :standard-deviation-aggregations]]
  (defmethod driver/supports? [:mongo feature] [_driver _feature] true))

<<<<<<< HEAD
(defn- db-version [db]
  (:version (driver/dbms-version :mongo db)))

(defn- parse-version [version]
  (->> (str/split version #"\.")
       (take 2)
       (map #(Integer/parseInt %))))

(defn- db-major-version [db]
  (some-> (db-version db) parse-version first))

(defmethod driver/database-supports? [:mongo :date-arithmetics] [_ _ db]
  (let [version (db-major-version db)]
    (and (some? version) (>= version 5))))
=======
(defmethod driver/database-supports? [:mongo :expressions]
  [_driver _feature db]
  (boolean (some-> (:dbms_version db)
                   :semantic-version
                   (driver.u/semantic-version-gte [4]))))

(defmethod driver/database-supports? [:mongo :date-arithmetics]
  [_driver _feature db]
  (boolean (some-> (:dbms_version db)
                   :semantic-version
                   (driver.u/semantic-version-gte [5]))))
>>>>>>> 5496233a

(defmethod driver/database-supports? [:mongo :expressions] [_ _ db]
  ;; $round was introduced in 4.2
  ;; $replaceAll was introduced in 4.4 (will error on 4.2)
  (let [version (some-> (db-version db) parse-version)]
    (and (some? version) (>= (first version) 4) (>= (second version) 2))))

(defmethod driver/database-supports? [:mongo :now]
  ;; The $$NOW aggregation expression was introduced in version 4.2.
  [_driver _feature db]
  (boolean (some-> (:dbms_version db)
                   :semantic-version
                   (driver.u/semantic-version-gte [4 2]))))

(defmethod driver/mbql->native :mongo
  [_ query]
  (mongo.qp/mbql->native query))

(defmethod driver/execute-reducible-query :mongo
  [_ query context respond]
  (with-mongo-connection [_ (qp.store/database)]
    (mongo.execute/execute-reducible-query query context respond)))

(defmethod driver/substitute-native-parameters :mongo
  [driver inner-query]
  (mongo.params/substitute-native-parameters driver inner-query))

;; It seems to be the case that the only thing BSON supports is DateTime which is basically the equivalent of Instant;
;; for the rest of the types, we'll have to fake it
(extend-protocol m.conversion/ConvertToDBObject
  Instant
  (to-db-object [t]
    (org.bson.BsonDateTime. (t/to-millis-from-epoch t)))

  LocalDate
  (to-db-object [t]
    (m.conversion/to-db-object (t/local-date-time t (t/local-time 0))))

  LocalDateTime
  (to-db-object [t]
    ;; QP store won't be bound when loading test data for example.
    (m.conversion/to-db-object (t/instant t (t/zone-id (try
                                                         (qp.timezone/results-timezone-id)
                                                         (catch Throwable _
                                                           "UTC"))))))

  LocalTime
  (to-db-object [t]
    (m.conversion/to-db-object (t/local-date-time (t/local-date "1970-01-01") t)))

  OffsetDateTime
  (to-db-object [t]
    (m.conversion/to-db-object (t/instant t)))

  OffsetTime
  (to-db-object [t]
    (m.conversion/to-db-object (t/offset-date-time (t/local-date "1970-01-01") t (t/zone-offset t))))

  ZonedDateTime
  (to-db-object [t]
    (m.conversion/to-db-object (t/instant t))))

(extend-protocol m.conversion/ConvertFromDBObject
  java.util.Date
  (from-db-object [t _]
    (t/instant t)))

(defmethod driver/db-start-of-week :mongo
  [_]
  :sunday)

(comment
  (require '[clojure.java.io :as io]
           '[monger.credentials :as mcred])
  (import javax.net.ssl.SSLSocketFactory)

  ;; The following forms help experimenting with the behaviour of Mongo
  ;; servers with different configurations. They can be used to check if
  ;; the environment has been set up correctly (or at least according to
  ;; the expectations), as well as the exceptions thrown in various
  ;; constellations.

  ;; Test connection to Mongo with client and server SSL authentication.
  (let [ssl-socket-factory
        (driver.u/ssl-socket-factory
         :private-key (-> "ssl/mongo/metabase.key" io/resource slurp)
         :password "passw"
         :own-cert (-> "ssl/mongo/metabase.crt" io/resource slurp)
         :trust-cert (-> "ssl/mongo/metaca.crt" io/resource slurp))
        connection-options
        (mg/mongo-options {:ssl-enabled true
                           :ssl-invalid-host-name-allowed false
                           :socket-factory ssl-socket-factory})
        credentials
        (mcred/create "metabase" "admin" "metasample123")]
    (with-open [connection (mg/connect (mg/server-address "127.0.0.1")
                                       connection-options
                                       credentials)]
      (mg/get-db-names connection)))

  ;; Test what happens if the client only support server authentication.
  (let [server-auth-ssl-socket-factory
        (driver.u/ssl-socket-factory
         :trust-cert (-> "ssl/mongo/metaca.crt" io/resource slurp))
        server-auth-connection-options
        (mg/mongo-options {:ssl-enabled true
                           :ssl-invalid-host-name-allowed false
                           :socket-factory server-auth-ssl-socket-factory
                           :server-selection-timeout 200})
        credentials
        (mcred/create "metabase" "admin" "metasample123")]
    (with-open [server-auth-connection
                (mg/connect (mg/server-address "127.0.0.1")
                            server-auth-connection-options
                            credentials)]
      (mg/get-db-names server-auth-connection)))

  ;; Test what happens if the client support only server authentication
  ;; with well known (default) CAs.
  (let [unauthenticated-connection-options
        (mg/mongo-options {:ssl-enabled true
                           :ssl-invalid-host-name-allowed false
                           :socket-factory (SSLSocketFactory/getDefault)
                           :server-selection-timeout 200})
        credentials
        (mcred/create "metabase" "admin" "metasample123")]
    (with-open [unauthenticated-connection
                (mg/connect (mg/server-address "127.0.0.1")
                            unauthenticated-connection-options
                            credentials)]
      (mg/get-db-names unauthenticated-connection)))
  :.)<|MERGE_RESOLUTION|>--- conflicted
+++ resolved
@@ -229,40 +229,17 @@
                  :standard-deviation-aggregations]]
   (defmethod driver/supports? [:mongo feature] [_driver _feature] true))
 
-<<<<<<< HEAD
-(defn- db-version [db]
-  (:version (driver/dbms-version :mongo db)))
-
-(defn- parse-version [version]
-  (->> (str/split version #"\.")
-       (take 2)
-       (map #(Integer/parseInt %))))
-
-(defn- db-major-version [db]
-  (some-> (db-version db) parse-version first))
-
-(defmethod driver/database-supports? [:mongo :date-arithmetics] [_ _ db]
-  (let [version (db-major-version db)]
-    (and (some? version) (>= version 5))))
-=======
 (defmethod driver/database-supports? [:mongo :expressions]
   [_driver _feature db]
   (boolean (some-> (:dbms_version db)
                    :semantic-version
-                   (driver.u/semantic-version-gte [4]))))
+                   (driver.u/semantic-version-gte [4 2]))))
 
 (defmethod driver/database-supports? [:mongo :date-arithmetics]
   [_driver _feature db]
   (boolean (some-> (:dbms_version db)
                    :semantic-version
                    (driver.u/semantic-version-gte [5]))))
->>>>>>> 5496233a
-
-(defmethod driver/database-supports? [:mongo :expressions] [_ _ db]
-  ;; $round was introduced in 4.2
-  ;; $replaceAll was introduced in 4.4 (will error on 4.2)
-  (let [version (some-> (db-version db) parse-version)]
-    (and (some? version) (>= (first version) 4) (>= (second version) 2))))
 
 (defmethod driver/database-supports? [:mongo :now]
   ;; The $$NOW aggregation expression was introduced in version 4.2.
