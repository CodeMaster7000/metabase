(ns metabase.driver.sqlite
  (:require [clojure.java.io :as io]
            [clojure.string :as str]
            [honeysql.core :as hsql]
            [honeysql.format :as hformat]
            [java-time :as t]
            [metabase.config :as config]
            [metabase.driver :as driver]
            [metabase.driver.common :as driver.common]
            [metabase.driver.sql :as sql]
            [metabase.driver.sql-jdbc.connection :as sql-jdbc.conn]
            [metabase.driver.sql-jdbc.execute :as sql-jdbc.execute]
            [metabase.driver.sql-jdbc.sync :as sql-jdbc.sync]
            [metabase.driver.sql.parameters.substitution :as sql.params.substitution]
            [metabase.driver.sql.query-processor :as sql.qp]
            [metabase.util.date-2 :as u.date]
            [metabase.util.honeysql-extensions :as hx]
            [schema.core :as s])
  (:import [java.sql Connection ResultSet Types]
           [java.time LocalDate LocalDateTime LocalTime OffsetDateTime OffsetTime ZonedDateTime]
           java.time.temporal.Temporal))

(driver/register! :sqlite, :parent :sql-jdbc)

;; SQLite does not support a lot of features, so do not show the options in the interface
(doseq [[feature supported?] {:right-join                             false
                              :full-join                              false
                              :regex                                  false
                              :percentile-aggregations                false
                              :advanced-math-expressions              false
                              :standard-deviation-aggregations        false}]
  (defmethod driver/supports? [:sqlite feature] [_ _] supported?))

;; SQLite `LIKE` clauses are case-insensitive by default, and thus cannot be made case-sensitive. So let people know
;; we have this 'feature' so the frontend doesn't try to present the option to you.
(defmethod driver/supports? [:sqlite :case-sensitivity-string-filter-options] [_ _] false)

;; HACK SQLite doesn't support ALTER TABLE ADD CONSTRAINT FOREIGN KEY and I don't have all day to work around this so
;; for now we'll just skip the foreign key stuff in the tests.
(defmethod driver/supports? [:sqlite :foreign-keys] [_ _] (not config/is-test?))

;; Every SQLite3 file starts with "SQLite Format 3"
;; or "** This file contains an SQLite
;; There is also SQLite2 but last 2 version was 2005
(defn- confirm-file-is-sqlite [filename]
  (with-open [reader (io/input-stream filename)]
    (let [outarr (byte-array 50)]
      (.read reader outarr)
      (let [line (String. outarr)]
        (or (str/includes? line "SQLite format 3")
            (str/includes? line "This file contains an SQLite"))))))

(defmethod driver/can-connect? :sqlite
  [driver details]
  (if (confirm-file-is-sqlite (:db details))
    (sql-jdbc.conn/can-connect? driver details)
    false))

(defmethod driver/db-start-of-week :sqlite
  [_]
  :sunday)

(defmethod sql-jdbc.conn/connection-details->spec :sqlite
  [_ {:keys [db]
      :or   {db "sqlite.db"}
      :as   details}]
  (merge {:subprotocol "sqlite"
          :subname     db}
         (dissoc details :db)
         ;; disallow "FDW" (connecting to other SQLite databases on the local filesystem) -- see https://github.com/metabase/metaboat/issues/152
         {:limit_attached 0}))

;; We'll do regex pattern matching here for determining Field types because SQLite types can have optional lengths,
;; e.g. NVARCHAR(100) or NUMERIC(10,5) See also http://www.sqlite.org/datatype3.html
(def ^:private database-type->base-type
  (sql-jdbc.sync/pattern-based-database-type->base-type
   [[#"BIGINT"    :type/BigInteger]
    [#"BIG INT"   :type/BigInteger]
    [#"INT"       :type/Integer]
    [#"CHAR"      :type/Text]
    [#"TEXT"      :type/Text]
    [#"CLOB"      :type/Text]
    [#"BLOB"      :type/*]
    [#"REAL"      :type/Float]
    [#"DOUB"      :type/Float]
    [#"FLOA"      :type/Float]
    [#"NUMERIC"   :type/Float]
    [#"DECIMAL"   :type/Decimal]
    [#"BOOLEAN"   :type/Boolean]
    [#"TIMESTAMP" :type/DateTime]
    [#"DATETIME"  :type/DateTime]
    [#"DATE"      :type/Date]
    [#"TIME"      :type/Time]]))

(defmethod sql-jdbc.sync/database-type->base-type :sqlite
  [_ database-type]
  (database-type->base-type database-type))

;; The normal SELECT * FROM table WHERE 1 <> 1 LIMIT 0 query doesn't return any information for SQLite views -- it
;; seems to be the case that the query has to return at least one row
(defmethod sql-jdbc.sync/fallback-metadata-query :sqlite
  [driver schema table]
  (sql.qp/format-honeysql driver {:select [:*]
                                  :from   [(sql.qp/->honeysql driver (hx/identifier :table schema table))]
                                  :limit  1}))

;; register the SQLite concatenation operator `||` with HoneySQL as `sqlite-concat`
;;
;;    (hsql/format (hsql/call :sqlite-concat :a :b)) -> "(a || b)"
(defmethod hformat/fn-handler "sqlite-concat"
  [_ & args]
  (str "(" (str/join " || " (map hformat/to-sql args)) ")"))

(def ^:private ->date     (partial hsql/call :date))
(def ^:private ->datetime (partial hsql/call :datetime))
(def ^:private ->time     (partial hsql/call :time))

(defn- strftime [format-str expr]
  (hsql/call :strftime (hx/literal format-str) expr))

;; See also the [SQLite Date and Time Functions Reference](http://www.sqlite.org/lang_datefunc.html).

(defmethod sql.qp/date [:sqlite :default]
  [driver _ expr]
  (sql.qp/->honeysql driver expr))

(defmethod sql.qp/date [:sqlite :second]
  [driver _ expr]
  (->datetime (strftime "%Y-%m-%d %H:%M:%S" (sql.qp/->honeysql driver expr))))

(defmethod sql.qp/date [:sqlite :second-of-minute]
  [driver _ expr]
  (hx/->integer (strftime "%S" (sql.qp/->honeysql driver expr))))

(defmethod sql.qp/date [:sqlite :minute]
  [driver _ expr]
  (->datetime (strftime "%Y-%m-%d %H:%M" (sql.qp/->honeysql driver expr))))

(defmethod sql.qp/date [:sqlite :minute-of-hour]
  [driver _ expr]
  (hx/->integer (strftime "%M" (sql.qp/->honeysql driver expr))))

(defmethod sql.qp/date [:sqlite :hour]
  [driver _ expr]
  (->datetime (strftime "%Y-%m-%d %H:00" (sql.qp/->honeysql driver expr))))

(defmethod sql.qp/date [:sqlite :hour-of-day]
  [driver _ expr]
  (hx/->integer (strftime "%H" (sql.qp/->honeysql driver expr))))

(defmethod sql.qp/date [:sqlite :day]
  [driver _ expr]
  (->date (sql.qp/->honeysql driver expr)))

;; SQLite day of week (%w) is Sunday = 0 <-> Saturday = 6. We want 1 - 7 so add 1
(defmethod sql.qp/date [:sqlite :day-of-week]
  [driver _ expr]
  (sql.qp/adjust-day-of-week :sqlite (hx/->integer (hx/inc (strftime "%w" (sql.qp/->honeysql driver expr))))))

(defmethod sql.qp/date [:sqlite :day-of-month]
  [driver _ expr]
  (hx/->integer (strftime "%d" (sql.qp/->honeysql driver expr))))

(defmethod sql.qp/date [:sqlite :day-of-year]
  [driver _ expr]
  (hx/->integer (strftime "%j" (sql.qp/->honeysql driver expr))))

(defmethod sql.qp/date [:sqlite :week]
  [_ _ expr]
  (let [week-extract-fn (fn [expr]
                          ;; Move back 6 days, then forward to the next Sunday
                          (->date (sql.qp/->honeysql :sqlite expr)
                                  (hx/literal "-6 days")
                                  (hx/literal "weekday 0")))]
    (sql.qp/adjust-start-of-week :sqlite week-extract-fn expr)))

(defmethod sql.qp/date [:sqlite :month]
  [driver _ expr]
  (->date (sql.qp/->honeysql driver expr) (hx/literal "start of month")))

(defmethod sql.qp/date [:sqlite :month-of-year]
  [driver _ expr]
  (hx/->integer (strftime "%m" (sql.qp/->honeysql driver expr))))

;;    DATE(DATE(%s, 'start of month'), '-' || ((STRFTIME('%m', %s) - 1) % 3) || ' months')
;; -> DATE(DATE('2015-11-16', 'start of month'), '-' || ((STRFTIME('%m', '2015-11-16') - 1) % 3) || ' months')
;; -> DATE('2015-11-01', '-' || ((11 - 1) % 3) || ' months')
;; -> DATE('2015-11-01', '-' || 1 || ' months')
;; -> DATE('2015-11-01', '-1 months')
;; -> '2015-10-01'
(defmethod sql.qp/date [:sqlite :quarter]
  [driver _ expr]
  (let [v (sql.qp/->honeysql driver expr)]
    (->date
     (->date v (hx/literal "start of month"))
     (hsql/call :sqlite-concat
       (hx/literal "-")
       (hx/mod (hx/dec (strftime "%m" v))
               3)
       (hx/literal " months")))))

;; q = (m + 2) / 3
(defmethod sql.qp/date [:sqlite :quarter-of-year]
  [driver _ expr]
  (hx// (hx/+ (strftime "%m" (sql.qp/->honeysql driver expr))
              2)
        3))

(defmethod sql.qp/date [:sqlite :year]
  [driver _ expr]
  (->date (sql.qp/->honeysql driver expr) (hx/literal "start of year")))

(defmethod sql.qp/date [:sqlite :year-of-era]
  [driver _ expr]
  (hx/->integer (strftime "%Y" (sql.qp/->honeysql driver expr))))

(defmethod sql.qp/add-interval-honeysql-form :sqlite
  [_driver hsql-form amount unit]
  (let [[multiplier sqlite-unit] (case unit
                                   :second  [1 "seconds"]
                                   :minute  [1 "minutes"]
                                   :hour    [1 "hours"]
                                   :day     [1 "days"]
                                   :week    [7 "days"]
                                   :month   [1 "months"]
                                   :quarter [3 "months"]
                                   :year    [1 "years"])]
    (->datetime hsql-form (hx/literal (format "%+d %s" (* amount multiplier) sqlite-unit)))))

(defmethod sql.qp/unix-timestamp->honeysql [:sqlite :seconds]
  [_ _ expr]
  (->datetime expr (hx/literal "unixepoch")))

(defmethod sql.qp/cast-temporal-string [:sqlite :Coercion/ISO8601->DateTime]
  [_driver _semantic_type expr]
  (->datetime expr))

(defmethod sql.qp/cast-temporal-string [:sqlite :Coercion/ISO8601->Date]
  [_driver _semantic_type expr]
  (->date expr))

(defmethod sql.qp/cast-temporal-string [:sqlite :Coercion/ISO8601->Time]
  [_driver _semantic_type expr]
  (->time expr))

;; SQLite doesn't like Temporal values getting passed in as prepared statement args, so we need to convert them to
;; date literal strings instead to get things to work
;;
;; TODO - not sure why this doesn't need to be done in `->honeysql` as well? I think it's because the MBQL date values
;; are funneled through the `date` family of functions above
;;
;; TIMESTAMP FIXME — this doesn't seem like the correct thing to do for non-Dates. I think params only support dates
;; rn however
(s/defmethod sql/->prepared-substitution [:sqlite Temporal] :- sql/PreparedStatementSubstitution
  [_ date]
  ;; for anything that's a Temporal value convert it to a yyyy-MM-dd formatted date literal
  ;; string For whatever reason the SQL generated from parameters ends up looking like `WHERE date(some_field) = ?`
  ;; sometimes so we need to use just the date rather than a full ISO-8601 string
  (sql.params.substitution/make-stmt-subs "?" [(t/format "yyyy-MM-dd" date)]))

;; SQLite doesn't support `TRUE`/`FALSE`; it uses `1`/`0`, respectively; convert these booleans to numbers.
(defmethod sql.qp/->honeysql [:sqlite Boolean]
  [_ bool]
  (if bool 1 0))

(defmethod sql.qp/->honeysql [:sqlite :substring]
  [driver [_ arg start length]]
  (if length
    (hsql/call :substr (sql.qp/->honeysql driver arg) (sql.qp/->honeysql driver start) (sql.qp/->honeysql driver length))
    (hsql/call :substr (sql.qp/->honeysql driver arg) (sql.qp/->honeysql driver start))))

(defmethod sql.qp/->honeysql [:sqlite :concat]
  [driver [_ & args]]
  (apply
   hsql/call :sqlite-concat
   (mapv (partial sql.qp/->honeysql driver) args)))

(defmethod sql.qp/->honeysql [:sqlite :floor]
  [_driver [_ arg]]
  (hsql/call :round (hsql/call :- arg 0.5)))

(defmethod sql.qp/->honeysql [:sqlite :ceil]
  [_driver [_ arg]]
  (hsql/call :round (hsql/call :+ arg 0.5)))


;; See https://sqlite.org/lang_datefunc.html

;; MEGA HACK
;;
;; if the time portion is zeroed out generate a date() instead, because SQLite isn't smart enough to compare DATEs
;; and DATETIMEs in a way that could be considered to make any sense whatsoever, e.g.
;;
;; date('2019-12-03') < datetime('2019-12-03 00:00')
(defn- zero-time? [t]
  (= (t/local-time t) (t/local-time 0)))

(defmethod sql.qp/->honeysql [:sqlite LocalDate]
  [_ t]
  (hsql/call :date (hx/literal (u.date/format-sql t))))

(defmethod sql.qp/->honeysql [:sqlite LocalDateTime]
  [driver t]
  (if (zero-time? t)
    (sql.qp/->honeysql driver (t/local-date t))
    (hsql/call :datetime (hx/literal (u.date/format-sql t)))))

(defmethod sql.qp/->honeysql [:sqlite LocalTime]
  [_ t]
  (hsql/call :time (hx/literal (u.date/format-sql t))))

(defmethod sql.qp/->honeysql [:sqlite OffsetDateTime]
  [driver t]
  (if (zero-time? t)
    (sql.qp/->honeysql driver (t/local-date t))
    (hsql/call :datetime (hx/literal (u.date/format-sql t)))))

(defmethod sql.qp/->honeysql [:sqlite OffsetTime]
  [_ t]
  (hsql/call :time (hx/literal (u.date/format-sql t))))

(defmethod sql.qp/->honeysql [:sqlite ZonedDateTime]
  [driver t]
  (if (zero-time? t)
    (sql.qp/->honeysql driver (t/local-date t))
    (hsql/call :datetime (hx/literal (u.date/format-sql t)))))

;; SQLite defaults everything to UTC
(defmethod driver.common/current-db-time-date-formatters :sqlite
  [_]
  (driver.common/create-db-time-formatters "yyyy-MM-dd HH:mm:ss"))

(defmethod driver.common/current-db-time-native-query :sqlite
  [_]
  "select cast(datetime('now') as text);")

(defmethod driver/current-db-time :sqlite
  [& args]
  (apply driver.common/current-db-time args))

(defmethod sql-jdbc.sync/active-tables :sqlite
  [& args]
  (apply sql-jdbc.sync/post-filtered-active-tables args))

(defmethod sql.qp/current-datetime-honeysql-form :sqlite
  [_]
  (hsql/call :datetime (hx/literal :now)))

<<<<<<< HEAD
;; SQLite's JDBC driver is fussy and won't let you change connections to read-only after you create them
(defmethod sql-jdbc.execute/do-with-connection-with-time-zone :sqlite
  [driver database _timezone-id f]
  (with-open [conn (.getConnection (sql-jdbc.execute/datasource-with-diagnostic-info! driver database))]
    (sql-jdbc.execute/set-best-transaction-level! driver conn)
    (f conn)))
=======
;; SQLite's JDBC driver is fussy and won't let you change connections to read-only after you create them. So skip that
;; step. SQLite doesn't have a notion of session timezones so don't do that either. The only thing we're doing here from
;; the default impl is setting the transaction isolation level
(defmethod sql-jdbc.execute/connection-with-timezone :sqlite
  [driver database _timezone-id]
  (let [conn (.getConnection (sql-jdbc.execute/datasource-with-diagnostic-info! driver database))]
    (try
      (sql-jdbc.execute/set-best-transaction-level! driver conn)
      conn
      (catch Throwable e
        (.close conn)
        (throw e)))))
>>>>>>> 26f2c421

;; SQLite's JDBC driver is dumb and complains if you try to call `.setFetchDirection` on the Connection
(defmethod sql-jdbc.execute/prepared-statement :sqlite
  [driver ^Connection conn ^String sql params]
  (let [stmt (.prepareStatement conn sql
                                ResultSet/TYPE_FORWARD_ONLY
                                ResultSet/CONCUR_READ_ONLY
                                ResultSet/CLOSE_CURSORS_AT_COMMIT)]
    (try
      (sql-jdbc.execute/set-parameters! driver stmt params)
      stmt
      (catch Throwable e
        (.close stmt)
        (throw e)))))

;; SQLite has no intrinsic date/time type. The sqlite-jdbc driver provides the following de-facto mappings:
;;    DATE or DATETIME => Types/DATE (only if type is int or string)
;;    TIMESTAMP => Types/TIMESTAMP (only if type is int)
;; The data itself can be stored either as
;;    1) integer (unix epoch) - this is "point in time", so no confusion about timezone
;;    2) float (julian days) - this is "point in time", so no confusion about timezone
;;    3) string (ISO8601) - zoned or unzoned depending on content, sqlite-jdbc always treat it as local time
;; Note that it is possible to store other invalid data in the column as SQLite does not perform any validation.
(defn- sqlite-handle-timestamp
  [^ResultSet rs ^Integer i]
  (let [obj (.getObject rs i)]
    (cond
      ;; For strings, use our own parser which is more flexible than sqlite-jdbc's and handles timezones correctly
      (instance? String obj) (u.date/parse obj)
      ;; For other types, fallback to sqlite-jdbc's parser
      ;; Even in DATE column, it is possible to put DATETIME, so always treat as DATETIME
      (some? obj) (t/local-date-time (.getTimestamp rs i)))))

(defmethod sql-jdbc.execute/read-column-thunk [:sqlite Types/DATE]
  [_ ^ResultSet rs _ ^Integer i]
  (fn []
    (sqlite-handle-timestamp rs i)))

(defmethod sql-jdbc.execute/read-column-thunk [:sqlite Types/TIMESTAMP]
  [_ ^ResultSet rs _ ^Integer i]
  (fn []
    (sqlite-handle-timestamp rs i)))<|MERGE_RESOLUTION|>--- conflicted
+++ resolved
@@ -346,27 +346,14 @@
   [_]
   (hsql/call :datetime (hx/literal :now)))
 
-<<<<<<< HEAD
-;; SQLite's JDBC driver is fussy and won't let you change connections to read-only after you create them
+;; SQLite's JDBC driver is fussy and won't let you change connections to read-only after you create them. So skip that
+;; step. SQLite doesn't have a notion of session timezones so don't do that either. The only thing we're doing here from
+;; the default impl is setting the transaction isolation level
 (defmethod sql-jdbc.execute/do-with-connection-with-time-zone :sqlite
   [driver database _timezone-id f]
   (with-open [conn (.getConnection (sql-jdbc.execute/datasource-with-diagnostic-info! driver database))]
     (sql-jdbc.execute/set-best-transaction-level! driver conn)
     (f conn)))
-=======
-;; SQLite's JDBC driver is fussy and won't let you change connections to read-only after you create them. So skip that
-;; step. SQLite doesn't have a notion of session timezones so don't do that either. The only thing we're doing here from
-;; the default impl is setting the transaction isolation level
-(defmethod sql-jdbc.execute/connection-with-timezone :sqlite
-  [driver database _timezone-id]
-  (let [conn (.getConnection (sql-jdbc.execute/datasource-with-diagnostic-info! driver database))]
-    (try
-      (sql-jdbc.execute/set-best-transaction-level! driver conn)
-      conn
-      (catch Throwable e
-        (.close conn)
-        (throw e)))))
->>>>>>> 26f2c421
 
 ;; SQLite's JDBC driver is dumb and complains if you try to call `.setFetchDirection` on the Connection
 (defmethod sql-jdbc.execute/prepared-statement :sqlite
