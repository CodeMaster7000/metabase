(ns metabase.api.testing
  "Endpoints for testing."
  (:require [clojure.java.jdbc :as jdbc]
            [clojure.string :as str]
            [clojure.tools.logging :as log]
            [compojure.core :refer [POST]]
            [metabase.api.common :as api]
<<<<<<< HEAD
            [metabase.db.connection :as mdb.connection]
            [metabase.task :as task]
            [metabase.util.files :as files])
  (:import com.mchange.v2.c3p0.PoolBackedDataSource
           metabase.db.connection.ApplicationDB))

;; EVERYTHING BELOW IS FOR H2 ONLY.

(defn- assert-h2 [app-db]
  (assert (= (:db-type app-db) :h2)
          "Snapshot/restore only works for :h2 application databases."))
=======
            [metabase.models.setting.cache :as setting.cache]
            [toucan.db :as db]))
>>>>>>> 19beda53

(defn- snapshot-path-for-name
  ^String [snapshot-name]
  (let [path (files/get-path "frontend" "test" "snapshots"
                             (str (str/replace (name snapshot-name) #"\W" "_") ".sql"))]
    (str (.toAbsolutePath path))))

;;;; SAVE

(defn- save-snapshot! [snapshot-name]
  (assert-h2 mdb.connection/*application-db*)
  (let [path (snapshot-path-for-name snapshot-name)]
    (log/infof "Saving snapshot to %s" path)
<<<<<<< HEAD
    (jdbc/query {:datasource mdb.connection/*application-db*} ["SCRIPT TO ?" path]))
=======
    (jdbc/query (db/connection) ["SCRIPT TO ?" path]))
  :ok)

(defn- restore-snapshot! [snapshot-name]
  (let [path (snapshot-path-for-name snapshot-name)]
    (log/infof "Restoring snapshot from %s" path)
    (api/check-404 (.exists (java.io.File. path)))
    (with-open [conn (jdbc/get-connection (db/connection))]
      (let [conn-spec {:connection conn}]
        (jdbc/execute! conn-spec ["SET LOCK_TIMEOUT 180000"])
        (jdbc/execute! conn-spec ["DROP ALL OBJECTS"])
        (jdbc/execute! conn-spec ["RUNSCRIPT FROM ?" path]))))
  (setting.cache/restore-cache!)
>>>>>>> 19beda53
  :ok)

(api/defendpoint POST "/snapshot/:name"
  "Snapshot the database for testing purposes."
  [name]
  (save-snapshot! name)
  nil)

;;;; RESTORE

(defn- kill-app-db-connection-pool!
  "Immediately destroy all open connections in the app DB connection pool."
  [{:keys [data-source]}]
  (when (instance? PoolBackedDataSource data-source)
    (log/info "Destroying application database connection pool")
    (.hardReset ^PoolBackedDataSource data-source)))

(defn- restore-app-db-from-snapshot!
  "Drop all objects in the application DB, then reload everything from the SQL dump at `snapshot-path`."
  [^ApplicationDB app-db ^String snapshot-path]
  (assert-h2 app-db)
  (log/infof "Restoring snapshot from %s" snapshot-path)
  (api/check-404 (.exists (java.io.File. snapshot-path)))
  (with-open [conn (.getConnection app-db)]
    (doseq [sql-args [["SET LOCK_TIMEOUT 180000"]
                      ["DROP ALL OBJECTS"]
                      ["RUNSCRIPT FROM ?" snapshot-path]]]
      (jdbc/execute! {:connection conn} sql-args))))

(defn- increment-app-db-unique-indentifier
  "Increment the [[mdb.connection/unique-identifier]] for the Metabase application DB. This effectively flushes all
  caches using it as a key (including things using [[mdb.connection/memoize-for-application-db]]) such as the Settings
  cache."
  [app-db]
  (let [new-id (swap! (var-get #'mdb.connection/application-db-counter) inc)]
    (log/infof "Incrementing application DB unique counter %d -> %d (to flush caches)"
               (:id app-db)
               new-id)
    (assoc app-db :id new-id)))

(defn- dummy-app-db
  "Placeholder app DB value of [[mdb.connection/*application-db*]] used during the restore process. Throw an Exception
  if anyone attempts to use it."
  []
  (mdb.connection/application-db
   :h2
   (reify javax.sql.DataSource
     (getConnection [_]
       (throw (UnsupportedOperationException. "You cannot access the application DB during a snapshot restore!"))))))

(defn- restore-snapshot! [snapshot-name]
  (assert-h2 mdb.connection/*application-db*)
  (let [path   (snapshot-path-for-name snapshot-name)
        app-db mdb.connection/*application-db*]
    (try
      (log/info "Stopping task scheduler")
      (task/stop-scheduler!)
      (log/info "Temporarily setting *application-db* to no-op dummy app DB")
      ;; set the app DB to `nil` so nobody else can access it.
      (alter-var-root #'mdb.connection/*application-db* (constantly (dummy-app-db)))
      (kill-app-db-connection-pool! app-db)
      (restore-app-db-from-snapshot! app-db path)
      (finally
        (let [app-db (increment-app-db-unique-indentifier app-db)]
          (log/info "Restoring *application-db*")
          (alter-var-root #'mdb.connection/*application-db* (constantly app-db)))
        (log/info "Restarting task scheduler")
        (task/start-scheduler!))))
  :ok)

(api/defendpoint POST "/restore/:name"
  "Restore a database snapshot for testing purposes."
  [name]
  (restore-snapshot! name)
  nil)

(api/define-routes)<|MERGE_RESOLUTION|>--- conflicted
+++ resolved
@@ -5,10 +5,9 @@
             [clojure.tools.logging :as log]
             [compojure.core :refer [POST]]
             [metabase.api.common :as api]
-<<<<<<< HEAD
             [metabase.db.connection :as mdb.connection]
             [metabase.task :as task]
-            [metabase.util.files :as files])
+            [metabase.util.files :as u.files])
   (:import com.mchange.v2.c3p0.PoolBackedDataSource
            metabase.db.connection.ApplicationDB))
 
@@ -17,15 +16,11 @@
 (defn- assert-h2 [app-db]
   (assert (= (:db-type app-db) :h2)
           "Snapshot/restore only works for :h2 application databases."))
-=======
-            [metabase.models.setting.cache :as setting.cache]
-            [toucan.db :as db]))
->>>>>>> 19beda53
 
 (defn- snapshot-path-for-name
   ^String [snapshot-name]
-  (let [path (files/get-path "frontend" "test" "snapshots"
-                             (str (str/replace (name snapshot-name) #"\W" "_") ".sql"))]
+  (let [path (u.files/get-path "frontend" "test" "snapshots"
+                               (str (str/replace (name snapshot-name) #"\W" "_") ".sql"))]
     (str (.toAbsolutePath path))))
 
 ;;;; SAVE
@@ -34,23 +29,7 @@
   (assert-h2 mdb.connection/*application-db*)
   (let [path (snapshot-path-for-name snapshot-name)]
     (log/infof "Saving snapshot to %s" path)
-<<<<<<< HEAD
     (jdbc/query {:datasource mdb.connection/*application-db*} ["SCRIPT TO ?" path]))
-=======
-    (jdbc/query (db/connection) ["SCRIPT TO ?" path]))
-  :ok)
-
-(defn- restore-snapshot! [snapshot-name]
-  (let [path (snapshot-path-for-name snapshot-name)]
-    (log/infof "Restoring snapshot from %s" path)
-    (api/check-404 (.exists (java.io.File. path)))
-    (with-open [conn (jdbc/get-connection (db/connection))]
-      (let [conn-spec {:connection conn}]
-        (jdbc/execute! conn-spec ["SET LOCK_TIMEOUT 180000"])
-        (jdbc/execute! conn-spec ["DROP ALL OBJECTS"])
-        (jdbc/execute! conn-spec ["RUNSCRIPT FROM ?" path]))))
-  (setting.cache/restore-cache!)
->>>>>>> 19beda53
   :ok)
 
 (api/defendpoint POST "/snapshot/:name"
