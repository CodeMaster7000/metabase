--- conflicted
+++ resolved
@@ -445,14 +445,12 @@
     ;; DEFAULTS TO TRUE
     :date-arithmetics
 
-<<<<<<< HEAD
     ;; Does the driver support converting timezone?
     ;; DEFAULTS TO FALSE
     :convert-timezone
-=======
+
     ;; Does the driver support :datetime-diff functions
     :datetime-diff
->>>>>>> b3037501
 
     ;; Does the driver support experimental "writeback" actions like "delete this row" or "insert a new row" from 44+?
     :actions
