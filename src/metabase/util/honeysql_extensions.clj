(ns metabase.util.honeysql-extensions
  (:refer-clojure :exclude [+ - / * mod inc dec cast concat format second])
  (:require [clojure.pprint :as pprint]
            [clojure.string :as str]
            [honeysql.core :as hsql]
            [honeysql.format :as hformat]
            honeysql.types
            [metabase.util :as u]
            [metabase.util.schema :as su]
            [potemkin.types :as p.types]
            [pretty.core :as pretty]
            [schema.core :as s])
  (:import honeysql.format.ToSql
           java.util.Locale))

(comment honeysql.types/keep-me)

(defn- english-upper-case
  "Use this function when you need to upper-case an identifier or table name. Similar to `clojure.string/upper-case`
  but always converts the string to upper-case characters in the English locale. Using `clojure.string/upper-case` for
  table names, like we are using below in the `:h2` `honeysql.format` function can cause issues when the user has
  changed the locale to a language that has different upper-case characters. Turkish is one example, where `i` gets
  converted to `İ`. This causes the `SETTING` table to become the `SETTİNG` table, which doesn't exist."
  [^CharSequence s]
  (-> s str (.toUpperCase Locale/ENGLISH)))

;; Add an `:h2` quote style that uppercases the identifier
(let [{ansi-quote-fn :ansi} @#'honeysql.format/quote-fns]
  (alter-var-root #'hformat/quote-fns assoc :h2 (comp english-upper-case ansi-quote-fn)))

;; register the `extract` function with HoneySQL
;; (hsql/format (hsql/call :extract :a :b)) -> "extract(a from b)"
(defmethod hformat/fn-handler "extract" [_ unit expr]
  (str "extract(" (name unit) " from " (hformat/to-sql expr) ")"))

;; register the function `distinct-count` with HoneySQL
;; (hsql/format :%distinct-count.x) -> "count(distinct x)"
(defmethod hformat/fn-handler "distinct-count" [_ field]
  (str "count(distinct " (hformat/to-sql field) ")"))

;; register the function `percentile` with HoneySQL
;; (hsql/format (hsql/call :percentile-cont :a 0.9)) -> "percentile_cont(0.9) within group (order by a)"
(defmethod hformat/fn-handler "percentile-cont" [_ field p]
  (str "PERCENTILE_CONT(" (hformat/to-sql p) ") within group (order by " (hformat/to-sql field) ")"))


;; HoneySQL 0.7.0+ parameterizes numbers to fix issues with NaN and infinity -- see
;; https://github.com/jkk/honeysql/pull/122. However, this broke some of Metabase's behavior, specifically queries
;; with calculated columns with numeric literals -- some SQL databases can't recognize that a calculated field in a
;; SELECT clause and a GROUP BY clause is the same thing if the calculation involves parameters. Go ahead an use the
;; old behavior so we can keep our HoneySQL dependency up to date.
(extend-protocol honeysql.format/ToSql
  Number
  (to-sql [x] (str x)))

;; Ratios are represented as the division of two numbers which may cause order-of-operation issues when dealing with
;; queries. The easiest way around this is to convert them to their decimal representations.
(extend-protocol honeysql.format/ToSql
  clojure.lang.Ratio
  (to-sql [x] (hformat/to-sql (double x))))

(def IdentifierType
  "Schema for valid Identifier types."
  (s/enum
   :database
   :schema
   :constraint
   :index
   ;; Suppose we have a query like:
   ;; SELECT my_field f FROM my_table t
   ;; then:
   :table          ; is `my_table`
   :table-alias    ; is `t`
   :field          ; is `my_field`
   :field-alias))  ; is `f`

(p.types/defrecord+ Identifier [identifier-type components]
  ToSql
  (to-sql [_]
    (binding [hformat/*allow-dashed-names?* true]
      (str/join
       \.
       (for [component components]
         (hformat/quote-identifier component, :split false)))))
  pretty/PrettyPrintable
  (pretty [this]
    (if (= (set (keys this)) #{:identifier-type :components})
      (cons `identifier (cons identifier-type components))
      ;; if there's extra info beyond the usual two keys print with the record type reader literal syntax e.g. #metabase..Identifier {...}
      (list (symbol (str \# `Identifier)) (into {} this)))))

;; don't use `->Identifier` or `map->Identifier`. Use the `identifier` function instead, which cleans up its input
(alter-meta! #'->Identifier    assoc :private true)
(alter-meta! #'map->Identifier assoc :private true)

(s/defn identifier :- Identifier
  "Define an identifer of type with `components`. Prefer this to using keywords for identifiers, as those do not
  properly handle identifiers with slashes in them.

  `identifier-type` represents the type of identifier in question, which is important context for some drivers, such
  as BigQuery (which needs to qualify Tables identifiers with their dataset name.)

  This function automatically unnests any Identifiers passed as arguments, removes nils, and converts all args to
  strings."
  [identifier-type :- IdentifierType, & components]
  (Identifier.
   identifier-type
   (for [component components
         component (if (instance? Identifier component)
                     (:components component)
                     [component])
         :when     (some? component)]
     (u/qualified-name component))))

;; Single-quoted string literal
(p.types/defrecord+ Literal [literal]
  ToSql
  (to-sql [_]
    (as-> literal <>
      (str/replace <> #"(?<![\\'])'(?![\\'])"  "''")
      (str \' <> \')))
  pretty/PrettyPrintable
  (pretty [_]
    (list `literal literal)))

;; as with `Identifier` you should use the the `literal` function below instead of the auto-generated factory functions.
(alter-meta! #'->Literal    assoc :private true)
(alter-meta! #'map->Literal assoc :private true)

(defn literal
  "Wrap keyword or string `s` in single quotes and a HoneySQL `raw` form.

  We'll try to escape single quotes in the literal, unless they're already escaped (either as `''` or as `\\`, but
  this won't handle wacky cases like three single quotes in a row.

  DON'T USE `LITERAL` FOR THINGS THAT MIGHT BE WACKY (USER INPUT). Only use it for things that are hardcoded."
  [s]
  (Literal. (u/qualified-name s)))

(p.types/defprotocol+ TypedHoneySQL
  "Protocol for a HoneySQL form that has type information such as `::database-type`. See #15115 for background."
  (type-info [honeysql-form]
    "Return type information associated with `honeysql-form`, if any (i.e., if it is a `TypedHoneySQLForm`); otherwise
    returns `nil`.")
  (with-type-info [honeysql-form new-type-info]
    "Add type information to a `honeysql-form`. Wraps `honeysql-form` and returns a `TypedHoneySQLForm`.")
  (unwrap-typed-honeysql-form [honeysql-form]
    "If `honeysql-form` is a `TypedHoneySQLForm`, unwrap it and return the original form without type information.
    Otherwise, returns form as-is."))

;; a wrapped for any HoneySQL form that records additional type information in an `info` map.
(p.types/defrecord+ TypedHoneySQLForm [form info]
  pretty/PrettyPrintable
  (pretty [_]
    `(with-type-info ~form ~info))

  ToSql
  (to-sql [_]
    (hformat/to-sql form)))

(alter-meta! #'->TypedHoneySQLForm assoc :private true)
(alter-meta! #'map->TypedHoneySQLForm assoc :private true)

<<<<<<< HEAD
(p.types/defrecord+ AtTimeZone
  [expr zone]
  hformat/ToSql
  (to-sql [_]
    (clojure.core/format "%s AT TIME ZONE %s"
            (hformat/to-sql expr)
            (hformat/to-sql (literal zone)))))
=======
(def ^:private available-timezones (java.time.ZoneId/getAvailableZoneIds))

(def ^:private ConvertTimezoneInfo
  "Type info for `convert-timezone` expression."
  {:source-timezone (apply s/enum available-timezones)
   :target-timezone (apply s/enum available-timezones)})
>>>>>>> 0cd16375

(def ^:private NormalizedTypeInfo
  {(s/optional-key ::database-type) (s/constrained
                                     su/NonBlankString
                                     (fn [s]
                                       (= s (str/lower-case s)))
                                     "lowercased string")
   (s/optional-key ::convert-timezone) ConvertTimezoneInfo})

(s/defn ^:private normalize-type-info :- NormalizedTypeInfo
  "Normalize the values in the `type-info` for a `TypedHoneySQLForm` for easy comparisons (e.g., normalize
  `::database-type` to a lower-case string)."
  [type-info]
  (cond-> type-info
    (::database-type type-info) (update ::database-type (comp str/lower-case name))))

(extend-protocol TypedHoneySQL
  Object
  (type-info [_]
    nil)
  (with-type-info [this new-info]
    (TypedHoneySQLForm. this (normalize-type-info new-info)))
  (unwrap-typed-honeysql-form [this]
    this)

  nil
  (type-info [_]
    nil)
  (with-type-info [_ new-info]
    (TypedHoneySQLForm. nil (normalize-type-info new-info)))
  (unwrap-typed-honeysql-form [_]
    nil)

  TypedHoneySQLForm
  (type-info [this]
    (:info this))
  (with-type-info [this new-info]
    (assoc this :info (normalize-type-info new-info)))
  (unwrap-typed-honeysql-form [this]
    (:form this)))

(defn type-info->db-type
  "For a given type-info, returns the `database-type`."
  [type-info]
  {:added "0.39.0"}
  (::database-type type-info))

(defn type-info->convert-timezone-info
  "For a given type-info, returns the `convert-timezone`."
  [type-info]
  {:added "0.45.0"}
  (::convert-timezone type-info))

(defn is-of-type?
  "Is `honeysql-form` a typed form with `database-type`?

    (is-of-type? expr \"datetime\") ; -> true"
  [honeysql-form database-type]
  (let [form-type (some-> honeysql-form type-info type-info->db-type str/lower-case)]
    (if (instance? java.util.regex.Pattern database-type)
      (some? (re-find database-type form-type))
      (= form-type
         (some-> database-type name str/lower-case)))))

(s/defn with-database-type-info
  "Convenience for adding only database type information to a `honeysql-form`. Wraps `honeysql-form` and returns a
  `TypedHoneySQLForm`. Passing `nil` as `database-type` will remove any existing type info.

    (with-database-type-info :field \"text\")
    ;; -> #TypedHoneySQLForm{:form :field, :info {::hx/database-type \"text\"}}"
  {:style/indent [:form]}
  [honeysql-form database-type :- (s/maybe su/KeywordOrString)]
  (if (some? database-type)
    (with-type-info honeysql-form {::database-type database-type})
    (unwrap-typed-honeysql-form honeysql-form)))

(s/defn cast :- TypedHoneySQLForm
  "Generate a statement like `cast(expr AS sql-type)`. Returns a typed HoneySQL form."
  [database-type expr]
  (-> (hsql/call :cast expr (hsql/raw (name database-type)))
      (with-type-info {::database-type database-type})))

(s/defn quoted-cast :- TypedHoneySQLForm
  "Generate a statement like `cast(expr AS \"sql-type\")`.

  Like `cast` but quotes `sql-type`. This is useful for cases where we deal with user-defined types or other types
  that may have a space in the name, for example Postgres enum types.

  Returns a typed HoneySQL form."
  [sql-type expr]
  (-> (hsql/call :cast expr (keyword sql-type))
      (with-type-info {::database-type sql-type})))

(s/defn maybe-cast :- TypedHoneySQLForm
  "Cast `expr` to `sql-type`, unless `expr` is typed and already of that type. Returns a typed HoneySQL form."
  [sql-type expr]
  (if (is-of-type? expr sql-type)
      expr
      (cast sql-type expr)))

(defn cast-unless-type-in
  "Cast `expr` to `desired-type` unless `expr` is of one of the `acceptable-types`. Returns a typed HoneySQL form.

    ;; cast to TIMESTAMP unless form is already a TIMESTAMP, TIMESTAMPTZ, or DATE
    (cast-unless-type-in \"timestamp\" #{\"timestamp\" \"timestamptz\" \"date\"} form)"
  {:added "0.42.0"}
  [desired-type acceptable-types expr]
  {:pre [(string? desired-type) (set? acceptable-types)]}
  (if (some (partial is-of-type? expr)
            acceptable-types)
    expr
    (cast desired-type expr)))

(defn- math-operator [operator]
  (fn [& args]
    (let [arg-db-type (some (fn [arg]
                              (-> arg type-info type-info->db-type))
                            args)]
      (cond-> (apply hsql/call operator args)
        arg-db-type (with-database-type-info arg-db-type)))))

(def ^{:arglists '([& exprs])}  +  "Math operator. Interpose `+` between `exprs` and wrap in parentheses." (math-operator :+))
(def ^{:arglists '([& exprs])}  -  "Math operator. Interpose `-` between `exprs` and wrap in parentheses." (math-operator :-))
(def ^{:arglists '([& exprs])}  /  "Math operator. Interpose `/` between `exprs` and wrap in parentheses." (math-operator :/))
(def ^{:arglists '([& exprs])}  *  "Math operator. Interpose `*` between `exprs` and wrap in parentheses." (math-operator :*))
(def ^{:arglists '([& exprs])} mod "Math operator. Interpose `%` between `exprs` and wrap in parentheses." (math-operator :%))

(defn inc "Add 1 to `x`."        [x] (+ x 1))
(defn dec "Subtract 1 from `x`." [x] (- x 1))

(defn format
  "SQL `format` function."
  [format-str expr]
  (hsql/call :format expr (literal format-str)))

(defn round
  "SQL `round` function."
  [x decimal-places]
  (hsql/call :round x decimal-places))

(defn ->date                     "CAST `x` to a `date`."                     [x] (maybe-cast :date x))
(defn ->datetime                 "CAST `x` to a `datetime`."                 [x] (maybe-cast :datetime x))
(defn ->timestamp                "CAST `x` to a `timestamp`."                [x] (maybe-cast :timestamp x))
(defn ->timestamp-with-time-zone "CAST `x` to a `timestamp with time zone`." [x] (maybe-cast "timestamp with time zone" x))
(defn ->integer                  "CAST `x` to a `integer`."                  [x] (maybe-cast :integer x))
(defn ->time                     "CAST `x` to a `time` datatype"             [x] (maybe-cast :time x))
(defn ->boolean                  "CAST `x` to a `boolean` datatype"          [x] (maybe-cast :boolean x))

;;; Random SQL fns. Not all DBs support all these!
(def ^{:arglists '([& exprs])} floor   "SQL `floor` function."   (partial hsql/call :floor))
(def ^{:arglists '([& exprs])} second  "SQL `second` function."  (partial hsql/call :second))
(def ^{:arglists '([& exprs])} minute  "SQL `minute` function."  (partial hsql/call :minute))
(def ^{:arglists '([& exprs])} hour    "SQL `hour` function."    (partial hsql/call :hour))
(def ^{:arglists '([& exprs])} day     "SQL `day` function."     (partial hsql/call :day))
(def ^{:arglists '([& exprs])} week    "SQL `week` function."    (partial hsql/call :week))
(def ^{:arglists '([& exprs])} month   "SQL `month` function."   (partial hsql/call :month))
(def ^{:arglists '([& exprs])} quarter "SQL `quarter` function." (partial hsql/call :quarter))
(def ^{:arglists '([& exprs])} year    "SQL `year` function."    (partial hsql/call :year))
(def ^{:arglists '([& exprs])} concat  "SQL `concat` function."  (partial hsql/call :concat))

;; Etc (Dev Stuff)

(extend-protocol pretty/PrettyPrintable
  honeysql.types.SqlCall
  (pretty [{fn-name :name, args :args, :as this}]
    (with-meta (apply list `hsql/call fn-name args)
      (meta this))))

(defmethod print-method honeysql.types.SqlCall
  [call writer]
  (print-method (pretty/pretty call) writer))

(defmethod pprint/simple-dispatch honeysql.types.SqlCall
  [call]
  (pprint/write-out (pretty/pretty call)))

(defmethod hformat/format-clause :returning [[_ fields] _]
  (->> (flatten fields)
       (map hformat/to-sql)
       (hformat/comma-join)
       (str "RETURNING ")))<|MERGE_RESOLUTION|>--- conflicted
+++ resolved
@@ -161,7 +161,6 @@
 (alter-meta! #'->TypedHoneySQLForm assoc :private true)
 (alter-meta! #'map->TypedHoneySQLForm assoc :private true)
 
-<<<<<<< HEAD
 (p.types/defrecord+ AtTimeZone
   [expr zone]
   hformat/ToSql
@@ -169,14 +168,13 @@
     (clojure.core/format "%s AT TIME ZONE %s"
             (hformat/to-sql expr)
             (hformat/to-sql (literal zone)))))
-=======
+
 (def ^:private available-timezones (java.time.ZoneId/getAvailableZoneIds))
 
 (def ^:private ConvertTimezoneInfo
   "Type info for `convert-timezone` expression."
   {:source-timezone (apply s/enum available-timezones)
    :target-timezone (apply s/enum available-timezones)})
->>>>>>> 0cd16375
 
 (def ^:private NormalizedTypeInfo
   {(s/optional-key ::database-type) (s/constrained
