(ns metabase.driver.postgres
  "Database driver for PostgreSQL databases. Builds on top of the SQL JDBC driver, which implements most functionality
  for JDBC-based drivers."
  (:require [clojure.java.jdbc :as jdbc]
            [clojure.set :as set]
            [clojure.string :as str]
            [clojure.tools.logging :as log]
            [clojure.walk :as walk]
            [honeysql.core :as hsql]
            [honeysql.format :as hformat]
            [java-time :as t]
            [metabase.db.spec :as mdb.spec]
            [metabase.driver :as driver]
            [metabase.driver.common :as driver.common]
            [metabase.driver.ddl.interface :as ddl.i]
            [metabase.driver.postgres.actions :as postgres.actions]
            [metabase.driver.postgres.ddl :as postgres.ddl]
            [metabase.driver.sql-jdbc.common :as sql-jdbc.common]
            [metabase.driver.sql-jdbc.connection :as sql-jdbc.conn]
            [metabase.driver.sql-jdbc.execute :as sql-jdbc.execute]
            [metabase.driver.sql-jdbc.sync :as sql-jdbc.sync]
            [metabase.driver.sql-jdbc.sync.describe-table :as sql-jdbc.describe-table]
            [metabase.driver.sql.query-processor :as sql.qp]
            [metabase.driver.sql.util.unprepare :as unprepare]
            [metabase.models.field :as field]
            [metabase.models.secret :as secret]
            [metabase.query-processor.error-type :as qp.error-type]
            [metabase.query-processor.store :as qp.store]
            [metabase.query-processor.timezone :as qp.timezone]
            [metabase.query-processor.util.add-alias-info :as add]
            [metabase.util :as u]
            [metabase.util.date-2 :as u.date]
            [metabase.util.honeysql-extensions :as hx]
            [metabase.util.i18n :refer [trs tru]]
            [potemkin :as p]
            [pretty.core :refer [PrettyPrintable]])
  (:import [java.sql ResultSet ResultSetMetaData Time Types]
           [java.time LocalDateTime OffsetDateTime OffsetTime]
           [java.util Date UUID]
           metabase.util.honeysql_extensions.Identifier))

(comment
  ;; method impls live in these namespaces.
  postgres.actions/keep-me
  postgres.ddl/keep-me)

(driver/register! :postgres, :parent :sql-jdbc)

(defmethod driver/database-supports? [:postgres :nested-field-columns] [_ _ database]
  (let [json-setting (get-in database [:details :json-unfolding])
        ;; If not set at all, default to true, actually
        setting-nil? (nil? json-setting)]
    (or json-setting setting-nil?)))

;;; +----------------------------------------------------------------------------------------------------------------+
;;; |                                             metabase.driver impls                                              |
;;; +----------------------------------------------------------------------------------------------------------------+

(defmethod driver/display-name :postgres [_] "PostgreSQL")

(defmethod driver/database-supports? [:postgres :persist-models]
  [_driver _feat _db]
  true)

(defmethod driver/database-supports? [:postgres :persist-models-enabled]
  [_driver _feat db]
  (-> db :options :persist-models-enabled))

(defmethod driver/database-supports? [:postgres :convert-timezone]
  [_driver _feat _db]
  true)

(doseq [feature [:actions :actions/custom]]
  (defmethod driver/database-supports? [:postgres feature]
    [driver _feat _db]
    ;; only supported for Postgres for right now. Not supported for child drivers like Redshift or whatever.
    (= driver :postgres)))

(defn- ->timestamp [honeysql-form]
  (hx/cast-unless-type-in "timestamp" #{"timestamp" "timestamptz" "date"} honeysql-form))

(defmethod sql.qp/add-interval-honeysql-form :postgres
  [driver hsql-form amount unit]
  ;; Postgres doesn't support quarter in intervals (#20683)
  (if (= unit :quarter)
    (recur driver hsql-form (* 3 amount) :month)
    (let [hsql-form (->timestamp hsql-form)]
      (-> (hx/+ hsql-form (hsql/raw (format "(INTERVAL '%s %s')" amount (name unit))))
          (hx/with-type-info (hx/type-info hsql-form))))))

(defmethod driver/humanize-connection-error-message :postgres
  [_ message]
  (condp re-matches message
    #"^FATAL: database \".*\" does not exist$"
    :database-name-incorrect

    #"^No suitable driver found for.*$"
    :invalid-hostname

    #"^Connection refused. Check that the hostname and port are correct and that the postmaster is accepting TCP/IP connections.$"
    :cannot-connect-check-host-and-port

    #"^FATAL: role \".*\" does not exist$"
    :username-incorrect

    #"^FATAL: password authentication failed for user.*$"
    :password-incorrect

    #"^FATAL: .*$" ; all other FATAL messages: strip off the 'FATAL' part, capitalize, and add a period
    (let [[_ message] (re-matches #"^FATAL: (.*$)" message)]
      (str (str/capitalize message) \.))

    message))

(defmethod driver.common/current-db-time-date-formatters :postgres
  [_]
  (driver.common/create-db-time-formatters "yyyy-MM-dd HH:mm:ss.SSS zzz"))

(defmethod driver.common/current-db-time-native-query :postgres
  [_]
  "select to_char(current_timestamp, 'YYYY-MM-DD HH24:MI:SS.MS TZ')")

(defmethod driver/current-db-time :postgres
  [& args]
  (apply driver.common/current-db-time args))

(defmethod driver/connection-properties :postgres
  [_]
  (->>
   [driver.common/default-host-details
    (assoc driver.common/default-port-details :placeholder 5432)
    driver.common/default-dbname-details
    driver.common/default-user-details
    driver.common/default-password-details
    driver.common/cloud-ip-address-info
    {:name "schema-filters"
     :type :schema-filters
     :display-name "Schemas"}
    driver.common/default-ssl-details
    {:name         "ssl-mode"
     :display-name (trs "SSL Mode")
     :type         :select
     :options [{:name  "allow"
                :value "allow"}
               {:name  "prefer"
                :value "prefer"}
               {:name  "require"
                :value "require"}
               {:name  "verify-ca"
                :value "verify-ca"}
               {:name  "verify-full"
                :value "verify-full"}]
     :default "require"
     :visible-if {"ssl" true}}
    {:name         "ssl-root-cert"
     :display-name (trs "SSL Root Certificate (PEM)")
     :type         :secret
     :secret-kind  :pem-cert
     ;; only need to specify the root CA if we are doing one of the verify modes
     :visible-if   {"ssl-mode" ["verify-ca" "verify-full"]}}
    {:name         "ssl-use-client-auth"
     :display-name (trs "Authenticate client certificate?")
     :type         :boolean
     ;; TODO: does this somehow depend on any of the ssl-mode vals?  it seems not (and is in fact orthogonal)
     :visible-if   {"ssl" true}}
    {:name         "ssl-client-cert"
     :display-name (trs "SSL Client Certificate (PEM)")
     :type         :secret
     :secret-kind  :pem-cert
     :visible-if   {"ssl-use-client-auth" true}}
    {:name         "ssl-key"
     :display-name (trs "SSL Client Key (PKCS-8/DER)")
     :type         :secret
     ;; since this can be either PKCS-8 or PKCS-12, we can't model it as a :keystore
     :secret-kind  :binary-blob
     :visible-if   {"ssl-use-client-auth" true}}
    {:name         "ssl-key-password"
     :display-name (trs "SSL Client Key Password")
     :type         :secret
     :secret-kind  :password
     :visible-if   {"ssl-use-client-auth" true}}
    driver.common/ssh-tunnel-preferences
    driver.common/advanced-options-start
    driver.common/json-unfolding

    (assoc driver.common/additional-options
           :placeholder "prepareThreshold=0")
    driver.common/default-advanced-options]
   (map u/one-or-many)
   (apply concat)))

(defmethod driver/db-start-of-week :postgres
  [_]
  :monday)

(defn- get-typenames [{:keys [nspname typname]}]
  (cond-> [typname]
    (not= nspname "public") (conj (format "\"%s\".\"%s\"" nspname typname))))

(defn- enum-types [_driver database]
  (into #{}
        (comp (mapcat get-typenames)
              (map keyword))
        (jdbc/query (sql-jdbc.conn/db->pooled-connection-spec database)
                    [(str "SELECT nspname, typname "
                          "FROM pg_type t JOIN pg_namespace n ON n.oid = t.typnamespace "
                          "WHERE t.oid IN (SELECT DISTINCT enumtypid FROM pg_enum e)")])))

(def ^:private ^:dynamic *enum-types* nil)

;; Describe the Fields present in a `table`. This just hands off to the normal SQL driver implementation of the same
;; name, but first fetches database enum types so we have access to them. These are simply binded to the dynamic var
;; and used later in `database-type->base-type`, which you will find below.
(defmethod driver/describe-table :postgres
  [driver database table]
  (binding [*enum-types* (enum-types driver database)]
    (sql-jdbc.sync/describe-table driver database table)))

;; Describe the nested fields present in a table (currently and maybe forever just JSON),
;; including if they have proper keyword and type stability.
;; Not to be confused with existing nested field functionality for mongo,
;; since this one only applies to JSON fields, whereas mongo only has BSON (JSON basically) fields.
(defmethod sql-jdbc.sync/describe-nested-field-columns :postgres
  [driver database table]
  (let [spec   (sql-jdbc.conn/db->pooled-connection-spec database)]
    (sql-jdbc.describe-table/describe-nested-field-columns driver spec table)))

;;; +----------------------------------------------------------------------------------------------------------------+
;;; |                                           metabase.driver.sql impls                                            |
;;; +----------------------------------------------------------------------------------------------------------------+

(defmethod sql.qp/current-datetime-honeysql-form :postgres
  [_driver]
  (hx/with-database-type-info :%now "timestamptz"))

(defmethod sql.qp/unix-timestamp->honeysql [:postgres :seconds]
  [_ _ expr]
  (hsql/call :to_timestamp expr))

(defmethod sql.qp/cast-temporal-string [:postgres :Coercion/YYYYMMDDHHMMSSString->Temporal]
  [_driver _coercion-strategy expr]
  (hsql/call :to_timestamp expr (hx/literal "YYYYMMDDHH24MISS")))

(defmethod sql.qp/cast-temporal-byte [:postgres :Coercion/YYYYMMDDHHMMSSBytes->Temporal]
  [driver _coercion-strategy expr]
  (sql.qp/cast-temporal-string driver :Coercion/YYYYMMDDHHMMSSString->Temporal
                               (hsql/call :convert_from expr (hx/literal "UTF8"))))

(defn- date-trunc [unit expr] (hsql/call :date_trunc (hx/literal unit) (->timestamp expr)))
(defn- extract    [unit expr] (hsql/call :extract    unit              (->timestamp expr)))

(def ^:private extract-integer (comp hx/->integer extract))

(defmethod sql.qp/date [:postgres :default]          [_ _ expr] expr)
(defmethod sql.qp/date [:postgres :second-of-minute] [_ _ expr] (extract-integer :second expr))
(defmethod sql.qp/date [:postgres :minute]           [_ _ expr] (date-trunc :minute expr))
(defmethod sql.qp/date [:postgres :minute-of-hour]   [_ _ expr] (extract-integer :minute expr))
(defmethod sql.qp/date [:postgres :hour]             [_ _ expr] (date-trunc :hour expr))
(defmethod sql.qp/date [:postgres :hour-of-day]      [_ _ expr] (extract-integer :hour expr))
(defmethod sql.qp/date [:postgres :day]              [_ _ expr] (hx/->date expr))
(defmethod sql.qp/date [:postgres :day-of-month]     [_ _ expr] (extract-integer :day expr))
(defmethod sql.qp/date [:postgres :day-of-year]      [_ _ expr] (extract-integer :doy expr))
(defmethod sql.qp/date [:postgres :month]            [_ _ expr] (date-trunc :month expr))
(defmethod sql.qp/date [:postgres :month-of-year]    [_ _ expr] (extract-integer :month expr))
(defmethod sql.qp/date [:postgres :quarter]          [_ _ expr] (date-trunc :quarter expr))
(defmethod sql.qp/date [:postgres :quarter-of-year]  [_ _ expr] (extract-integer :quarter expr))
(defmethod sql.qp/date [:postgres :year]             [_ _ expr] (date-trunc :year expr))
(defmethod sql.qp/date [:postgres :year-of-era]      [_ _ expr] (extract-integer :year expr))

(defmethod sql.qp/date [:postgres :week-of-year-iso] [_driver _ expr] (extract-integer :week expr))

(defmethod sql.qp/date [:postgres :day-of-week]
  [_ driver expr]
  ;; Postgres extract(dow ...) returns Sunday(0)...Saturday(6)
  ;;
  ;; Since that's different than what we normally consider the [[metabase.driver/db-start-of-week]] for Postgres
  ;; (Monday) we need to pass in a custom offset here
  (sql.qp/adjust-day-of-week driver
                             (hx/+ (extract-integer :dow expr) 1)
                             (driver.common/start-of-week-offset-for-day :sunday)))

(defmethod sql.qp/date [:postgres :week]
  [_ _ expr]
  (sql.qp/adjust-start-of-week :postgres (partial date-trunc :week) expr))

(defn- quoted? [database-type]
  (and (str/starts-with? database-type "\"")
       (str/ends-with? database-type "\"")))

(defmethod sql.qp/->honeysql [:postgres :convert-timezone]
  [driver [_ arg target-timezone source-timezone]]
  (let [expr         (sql.qp/->honeysql driver (cond-> arg
                                                 (string? arg) u.date/parse))
        timestamptz? (hx/is-of-type? expr "timestamptz")]
    (when (and timestamptz? source-timezone)
      (throw (ex-info (tru "`timestamp with time zone` columns shouldn''t have a `source timezone`")
                      {:type            qp.error-type/invalid-query
                       :target-timezone target-timezone
                       :source-timezone source-timezone})))
    (let [source-timezone (or source-timezone (qp.timezone/results-timezone-id))
<<<<<<< HEAD
          ;; If a column doesn't have a timezone, calling `timezone(source-timezone, column)` will cast it
          ;; to `timestamp with time zone` with time zone is the `source-timezone`.
          ;; For `timestamp with time zone` columns, Postgres will shift the hours back to report-tz beforing returning it.
          ;; So what we care is to just make sure the output of `convert-timezone` is a `timestammp with time zone`.
          ;; And the actual conversion will be done in `format-rows` middleware.
          expr (if-not timestamptz?
                 (hsql/call :timezone source-timezone expr)
                 expr)]
      (hx/with-convert-timezone-type-info
        expr
        target-timezone
        source-timezone
        "timestamptz"))))

(defn- to-timestamp-if-needed
  "If the expr was converted to a timezone, convert to a timestamp so extract functions return date-part in the targeted timezone.

  In Postgres, extract hour from a `timestamp with time zone` return the hour in `report-tz`.
  I.e: select extract(hour, timestamp with time zone '2000/01/01 07:00:00+07:00') => 0 (assuming report-tz = UTC)

  This is unintuive and our users will expect [:temporal-extract '2000/01/01 07:00:00+07:00' :hour] to returns 7 instead."
  [expr]
  (let [{:keys [target-timezone]} (hx/type-info->convert-timezone-info (hx/type-info expr))]
    (if (and (hx/is-of-type? expr "timestamptz")
             target-timezone)
      (hx/with-database-type-info (hsql/call :timezone target-timezone expr) "timestamp")
      expr)))

(defmethod sql.qp/->honeysql [:postgres :temporal-extract]
  [driver [_ arg unit]]
  (->> (sql.qp/->honeysql driver arg)
       to-timestamp-if-needed
       (sql.qp/date driver unit)))
=======
          expr            (cond->> expr
                            (and (not timestamptz?) source-timezone)
                            (hsql/call :timezone source-timezone)
                            target-timezone
                            (hsql/call :timezone target-timezone))]
      (hx/with-type-info expr
        {::hx/database-type "timestamp"}))))
>>>>>>> 5d6acffb

(defmethod sql.qp/->honeysql [:postgres :value]
  [driver value]
  (let [[_ value {base-type :base_type, database-type :database_type}] value]
    (when (some? value)
      (condp #(isa? %2 %1) base-type
        :type/UUID         (when (not= "" value) ; support is-empty/non-empty checks
                             (UUID/fromString  value))
        :type/IPAddress    (hx/cast :inet value)
        :type/PostgresEnum (if (quoted? database-type)
                             (hx/cast database-type value)
                             (hx/quoted-cast database-type value))
        (sql.qp/->honeysql driver value)))))

(defmethod sql.qp/->honeysql [:postgres :median]
  [driver [_ arg]]
  (sql.qp/->honeysql driver [:percentile arg 0.5]))

(p/defrecord+ RegexMatchFirst [identifier pattern]
  hformat/ToSql
  (to-sql [_]
    (str "substring(" (hformat/to-sql identifier) " FROM " (hformat/to-sql pattern) ")")))

(defmethod sql.qp/->honeysql [:postgres :regex-match-first]
  [driver [_ arg pattern]]
  (let [identifier (sql.qp/->honeysql driver arg)]
    (->RegexMatchFirst identifier pattern)))

(defmethod sql.qp/->honeysql [:postgres Time]
  [_ time-value]
  (hx/->time time-value))

(defn- pg-conversion
  "HoneySQL form that adds a Postgres-style `::` cast e.g. `expr::type`.

    (pg-conversion :my_field ::integer) -> HoneySQL -[Compile]-> \"my_field\"::integer"
  [expr psql-type]
  (reify
    hformat/ToSql
    (to-sql [_]
      (format "%s::%s" (hformat/to-sql expr) (name psql-type)))
    PrettyPrintable
    (pretty [_]
      (format "%s::%s" (pr-str expr) (name psql-type)))))

(defmethod sql.qp/json-query :postgres
  [_ unwrapped-identifier nfc-field]
  (letfn [(handle-name [x] (if (number? x) (str x) (name x)))]
    (let [field-type           (:database_type nfc-field)
          nfc-path             (:nfc_path nfc-field)
          parent-identifier    (field/nfc-field->parent-identifier unwrapped-identifier nfc-field)
          names                (format "{%s}" (str/join "," (map handle-name (rest nfc-path))))]
      (reify
        hformat/ToSql
        (to-sql [_]
          (hformat/to-params-default names "nfc_path")
          (format "(%s#>> ?::text[])::%s " (hformat/to-sql parent-identifier) field-type))))))

(defmethod sql.qp/->honeysql [:postgres :field]
  [driver [_ id-or-name opts :as clause]]
  (let [stored-field  (when (integer? id-or-name)
                        (qp.store/field id-or-name))
        parent-method (get-method sql.qp/->honeysql [:sql :field])
        identifier    (parent-method driver clause)]
    (cond
      (= (:database_type stored-field) "money")
      (pg-conversion identifier :numeric)

      (field/json-field? stored-field)
      (if (::sql.qp/forced-alias opts)
        (keyword (::add/source-alias opts))
        (walk/postwalk #(if (instance? Identifier %)
                          (sql.qp/json-query :postgres % stored-field)
                          %)
                       identifier))

      :else
      identifier)))

;; Postgres is not happy with JSON fields which are in group-bys or order-bys
;; being described twice instead of using the alias.
;; Therefore, force the alias, but only for JSON fields to avoid ambiguity.
;; The alias names in JSON fields are unique wrt nfc path
(defmethod sql.qp/apply-top-level-clause
  [:postgres :breakout]
  [driver clause honeysql-form {breakout-fields :breakout, _fields-fields :fields :as query}]
  (let [stored-field-ids (map second breakout-fields)
        stored-fields    (map #(when (integer? %) (qp.store/field %)) stored-field-ids)
        parent-method    (partial (get-method sql.qp/apply-top-level-clause [:sql :breakout])
                                  driver clause honeysql-form)
        qualified        (parent-method query)
        unqualified      (parent-method (update query
                                                :breakout
                                                #(sql.qp/rewrite-fields-to-force-using-column-aliases % {:is-breakout true})))]
    (if (some field/json-field? stored-fields)
      (merge qualified
             (select-keys unqualified #{:group-by}))
      qualified)))

(defn- order-by-is-json-field?
  [clause]
  (let [is-aggregation? (= (-> clause (second) (first)) :aggregation)
        stored-field-id (-> clause (second) (second))
        stored-field    (when (and (not is-aggregation?) (integer? stored-field-id))
                          (qp.store/field stored-field-id))]
    (and
      (some? stored-field)
      (field/json-field? stored-field))))

(defmethod sql.qp/->honeysql [:postgres :desc]
  [driver clause]
  (let [new-clause (if (order-by-is-json-field? clause)
                     (sql.qp/rewrite-fields-to-force-using-column-aliases clause)
                     clause)]
    ((get-method sql.qp/->honeysql [:sql :desc]) driver new-clause)))

(defmethod sql.qp/->honeysql [:postgres :asc]
  [driver clause]
  (let [new-clause (if (order-by-is-json-field? clause)
                     (sql.qp/rewrite-fields-to-force-using-column-aliases clause)
                     clause)]
    ((get-method sql.qp/->honeysql [:sql :asc]) driver new-clause)))

(defmethod unprepare/unprepare-value [:postgres Date]
  [_ value]
  (format "'%s'::timestamp" (u.date/format value)))

(prefer-method unprepare/unprepare-value [:sql Time] [:postgres Date])

(defmethod unprepare/unprepare-value [:postgres UUID]
  [_ value]
  (format "'%s'::uuid" value))


;;; +----------------------------------------------------------------------------------------------------------------+
;;; |                                         metabase.driver.sql-jdbc impls                                         |
;;; +----------------------------------------------------------------------------------------------------------------+

(def ^:private default-base-types
  "Map of default Postgres column types -> Field base types.
   Add more mappings here as you come across them."
  {:bigint        :type/BigInteger
   :bigserial     :type/BigInteger
   :bit           :type/*
   :bool          :type/Boolean
   :boolean       :type/Boolean
   :box           :type/*
   :bpchar        :type/Text ; "blank-padded char" is the internal name of "character"
   :bytea         :type/*    ; byte array
   :cidr          :type/Structured ; IPv4/IPv6 network address
   :circle        :type/*
   :citext        :type/Text ; case-insensitive text
   :date          :type/Date
   :decimal       :type/Decimal
   :float4        :type/Float
   :float8        :type/Float
   :geometry      :type/*
   :inet          :type/IPAddress
   :int           :type/Integer
   :int2          :type/Integer
   :int4          :type/Integer
   :int8          :type/BigInteger
   :interval      :type/*               ; time span
   :json          :type/Structured
   :jsonb         :type/Structured
   :line          :type/*
   :lseg          :type/*
   :macaddr       :type/Structured
   :money         :type/Decimal
   :numeric       :type/Decimal
   :path          :type/*
   :pg_lsn        :type/Integer         ; PG Log Sequence #
   :point         :type/*
   :real          :type/Float
   :serial        :type/Integer
   :serial2       :type/Integer
   :serial4       :type/Integer
   :serial8       :type/BigInteger
   :smallint      :type/Integer
   :smallserial   :type/Integer
   :text          :type/Text
   :time          :type/Time
   :timetz        :type/TimeWithLocalTZ
   :timestamp     :type/DateTime
   :timestamptz   :type/DateTimeWithLocalTZ
   :tsquery       :type/*
   :tsvector      :type/*
   :txid_snapshot :type/*
   :uuid          :type/UUID
   :varbit        :type/*
   :varchar       :type/Text
   :xml           :type/Structured
   (keyword "bit varying")                :type/*
   (keyword "character varying")          :type/Text
   (keyword "double precision")           :type/Float
   (keyword "time with time zone")        :type/Time
   (keyword "time without time zone")     :type/Time
   ;; TODO postgres also supports `timestamp(p) with time zone` where p is the precision
   ;; maybe we should switch this to use `sql-jdbc.sync/pattern-based-database-type->base-type`
   (keyword "timestamp with time zone")    :type/DateTimeWithTZ
   (keyword "timestamp without time zone") :type/DateTime})

(doseq [[base-type db-type] {:type/BigInteger          "BIGINT"
                             :type/Boolean             "BOOL"
                             :type/Date                "DATE"
                             :type/DateTime            "TIMESTAMP"
                             :type/DateTimeWithTZ      "TIMESTAMP WITH TIME ZONE"
                             :type/DateTimeWithLocalTZ "TIMESTAMP WITH TIME ZONE"
                             :type/Decimal             "DECIMAL"
                             :type/Float               "FLOAT"
                             :type/Integer             "INTEGER"
                             :type/IPAddress           "INET"
                             :type/Text                "TEXT"
                             :type/Time                "TIME"
                             :type/TimeWithTZ          "TIME WITH TIME ZONE"
                             :type/UUID                "UUID"}]
  ;; todo: we get DB types in the metadata, let's persist these in model metadata
  (defmethod ddl.i/field-base-type->sql-type [:postgres base-type] [_ _] db-type))

(defmethod sql-jdbc.sync/database-type->base-type :postgres
  [_driver column]
  (if (contains? *enum-types* column)
    :type/PostgresEnum
    (default-base-types column)))

(defmethod sql-jdbc.sync/column->semantic-type :postgres
  [_ database-type _]
  ;; this is really, really simple right now.  if its postgres :json type then it's :type/SerializedJSON semantic-type
  (case database-type
    "json"  :type/SerializedJSON
    "jsonb" :type/SerializedJSON
    "xml"   :type/XML
    "inet"  :type/IPAddress
    nil))

(defn- pkcs-12-key-value?
  "If a value was uploaded for the SSL key, return whether it's using the PKCS-12 format."
  [ssl-key-value]
  (when ssl-key-value
    (= (second (re-find secret/uploaded-base-64-prefix-pattern ssl-key-value))
       "x-pkcs12")))

(defn- ssl-params
  "Builds the params to include in the JDBC connection spec for an SSL connection."
  [{:keys [ssl-key-value] :as db-details}]
  (let [ssl-root-cert   (when (contains? #{"verify-ca" "verify-full"} (:ssl-mode db-details))
                          (secret/db-details-prop->secret-map db-details "ssl-root-cert"))
        ssl-client-key  (when (:ssl-use-client-auth db-details)
                          (secret/db-details-prop->secret-map db-details "ssl-key"))
        ssl-client-cert (when (:ssl-use-client-auth db-details)
                          (secret/db-details-prop->secret-map db-details "ssl-client-cert"))
        ssl-key-pw      (when (:ssl-use-client-auth db-details)
                          (secret/db-details-prop->secret-map db-details "ssl-key-password"))
        all-subprops    (apply concat (map :subprops [ssl-root-cert ssl-client-key ssl-client-cert ssl-key-pw]))
        has-value?      (comp some? :value)]
    (cond-> (set/rename-keys db-details {:ssl-mode :sslmode})
      ;; if somehow there was no ssl-mode set, just make it required (preserves existing behavior)
      (nil? (:ssl-mode db-details))
      (assoc :sslmode "require")

      (has-value? ssl-root-cert)
      (assoc :sslrootcert (secret/value->file! ssl-root-cert :postgres))

      (has-value? ssl-client-key)
      (assoc :sslkey (secret/value->file! ssl-client-key :postgres (when (pkcs-12-key-value? ssl-key-value) ".p12")))

      (has-value? ssl-client-cert)
      (assoc :sslcert (secret/value->file! ssl-client-cert :postgres))

      ;; Pass an empty string as password if none is provided; otherwise the driver will prompt for one
      true
      (assoc :sslpassword (or (secret/value->string ssl-key-pw) ""))

      true
      (as-> params ;; from outer cond->
        (dissoc params :ssl-root-cert :ssl-root-cert-options :ssl-client-key :ssl-client-cert :ssl-key-password
                       :ssl-use-client-auth)
        (apply dissoc params all-subprops)))))

(def ^:private disable-ssl-params
  "Params to include in the JDBC connection spec to disable SSL."
  {:sslmode "disable"})

(defmethod sql-jdbc.conn/connection-details->spec :postgres
  [_ {ssl? :ssl, :as details-map}]
  (let [props (-> details-map
                  (update :port (fn [port]
                                  (if (string? port)
                                    (Integer/parseInt port)
                                    port)))
                  ;; remove :ssl in case it's false; DB will still try (& fail) to connect if the key is there
                  (dissoc :ssl))
        props (if ssl?
                (let [ssl-prms (ssl-params details-map)]
                  ;; if the user happened to specify any of the SSL options directly, allow those to take
                  ;; precedence, but only if they match a key from our own
                  ;; our `ssl-params` function is also removing various internal properties, ex: for secret resolution,
                  ;; so we can't just merge the entire `props` map back in here because it will bring all those
                  ;; internal property values back; only merge in the ones the driver might recognize
                  (merge ssl-prms (select-keys props (keys ssl-prms))))
                (merge disable-ssl-params props))
        props (as-> props it
                (set/rename-keys it {:dbname :db})
                (mdb.spec/spec :postgres it)
                (sql-jdbc.common/handle-additional-options it details-map))]
    props))

(defmethod sql-jdbc.execute/set-timezone-sql :postgres
  [_]
  "SET SESSION TIMEZONE TO %s;")

;; for some reason postgres `TIMESTAMP WITH TIME ZONE` columns still come back as `Type/TIMESTAMP`, which seems like a
;; bug with the JDBC driver?
(defmethod sql-jdbc.execute/read-column-thunk [:postgres Types/TIMESTAMP]
  [_ ^ResultSet rs ^ResultSetMetaData rsmeta ^Integer i]
  (let [^Class klass (if (= (str/lower-case (.getColumnTypeName rsmeta i)) "timestamptz")
                       OffsetDateTime
                       LocalDateTime)]
    (fn []
      (.getObject rs i klass))))

;; Sometimes Postgres times come back as strings like `07:23:18.331+00` (no minute in offset) and there's a bug in the
;; JDBC driver where it can't parse those correctly. We can do it ourselves in that case.
(defmethod sql-jdbc.execute/read-column-thunk [:postgres Types/TIME]
  [driver ^ResultSet rs rsmeta ^Integer i]
  (let [parent-thunk ((get-method sql-jdbc.execute/read-column-thunk [:sql-jdbc Types/TIME]) driver rs rsmeta i)]
    (fn []
      (try
        (parent-thunk)
        (catch Throwable _
          (let [s (.getString rs i)]
            (log/tracef "Error in Postgres JDBC driver reading TIME value, fetching as string '%s'" s)
            (u.date/parse s)))))))

;; The postgres JDBC driver cannot properly read MONEY columns — see https://github.com/pgjdbc/pgjdbc/issues/425. Work
;; around this by checking whether the column type name is `money`, and reading it out as a String and parsing to a
;; BigDecimal if so; otherwise, proceeding as normal
(defmethod sql-jdbc.execute/read-column-thunk [:postgres Types/DOUBLE]
  [_driver ^ResultSet rs ^ResultSetMetaData rsmeta ^Integer i]
  (if (= (.getColumnTypeName rsmeta i) "money")
    (fn []
      (some-> (.getString rs i) u/parse-currency))
    (fn []
      (.getObject rs i))))

;; de-CLOB any CLOB values that come back
(defmethod sql-jdbc.execute/read-column-thunk :postgres
  [_ ^ResultSet rs _ ^Integer i]
  (fn []
    (let [obj (.getObject rs i)]
      (if (instance? org.postgresql.util.PGobject obj)
        (.getValue ^org.postgresql.util.PGobject obj)
        obj))))

;; Postgres doesn't support OffsetTime
(defmethod sql-jdbc.execute/set-parameter [:postgres OffsetTime]
  [driver prepared-statement i t]
  (let [local-time (t/local-time (t/with-offset-same-instant t (t/zone-offset 0)))]
    (sql-jdbc.execute/set-parameter driver prepared-statement i local-time)))<|MERGE_RESOLUTION|>--- conflicted
+++ resolved
@@ -298,49 +298,12 @@
                        :target-timezone target-timezone
                        :source-timezone source-timezone})))
     (let [source-timezone (or source-timezone (qp.timezone/results-timezone-id))
-<<<<<<< HEAD
-          ;; If a column doesn't have a timezone, calling `timezone(source-timezone, column)` will cast it
-          ;; to `timestamp with time zone` with time zone is the `source-timezone`.
-          ;; For `timestamp with time zone` columns, Postgres will shift the hours back to report-tz beforing returning it.
-          ;; So what we care is to just make sure the output of `convert-timezone` is a `timestammp with time zone`.
-          ;; And the actual conversion will be done in `format-rows` middleware.
-          expr (if-not timestamptz?
-                 (hsql/call :timezone source-timezone expr)
-                 expr)]
-      (hx/with-convert-timezone-type-info
-        expr
-        target-timezone
-        source-timezone
-        "timestamptz"))))
-
-(defn- to-timestamp-if-needed
-  "If the expr was converted to a timezone, convert to a timestamp so extract functions return date-part in the targeted timezone.
-
-  In Postgres, extract hour from a `timestamp with time zone` return the hour in `report-tz`.
-  I.e: select extract(hour, timestamp with time zone '2000/01/01 07:00:00+07:00') => 0 (assuming report-tz = UTC)
-
-  This is unintuive and our users will expect [:temporal-extract '2000/01/01 07:00:00+07:00' :hour] to returns 7 instead."
-  [expr]
-  (let [{:keys [target-timezone]} (hx/type-info->convert-timezone-info (hx/type-info expr))]
-    (if (and (hx/is-of-type? expr "timestamptz")
-             target-timezone)
-      (hx/with-database-type-info (hsql/call :timezone target-timezone expr) "timestamp")
-      expr)))
-
-(defmethod sql.qp/->honeysql [:postgres :temporal-extract]
-  [driver [_ arg unit]]
-  (->> (sql.qp/->honeysql driver arg)
-       to-timestamp-if-needed
-       (sql.qp/date driver unit)))
-=======
           expr            (cond->> expr
                             (and (not timestamptz?) source-timezone)
                             (hsql/call :timezone source-timezone)
                             target-timezone
                             (hsql/call :timezone target-timezone))]
-      (hx/with-type-info expr
-        {::hx/database-type "timestamp"}))))
->>>>>>> 5d6acffb
+      (hx/with-database-type-info expr "timestamp"))))
 
 (defmethod sql.qp/->honeysql [:postgres :value]
   [driver value]
