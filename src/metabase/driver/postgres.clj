--- conflicted
+++ resolved
@@ -76,19 +76,6 @@
     ;; only supported for Postgres for right now. Not supported for child drivers like Redshift or whatever.
     (= driver :postgres)))
 
-<<<<<<< HEAD
-(doseq [[feature supported?] {:persist-models         (constantly true)
-                              :convert-timezone       (constantly true)
-                              :persist-models-enabled (fn [_driver db] (-> db :options :persist-models-enabled))
-                              ;; actions only supported for Postgres for right now. Not supported for child drivers like Redshift or whatever.
-                              :actions                (fn [driver _db] (= driver :postgres))
-                              :actions/custom         (fn [driver _db] (= driver :postgres))}]
-  (defmethod driver/database-supports? [:postgres feature]
-    [driver _feature database]
-    (supported? driver database)))
-
-=======
->>>>>>> de044047
 (defn- ->timestamp [honeysql-form]
   (hx/cast-unless-type-in "timestamp" #{"timestamp" "timestamptz" "date"} honeysql-form))
 
