(ns metabase.driver.postgres
  "Database driver for PostgreSQL databases. Builds on top of the SQL JDBC driver, which implements most functionality
  for JDBC-based drivers."
  (:require [clojure.java.jdbc :as jdbc]
            [clojure.set :as set]
            [clojure.string :as str]
            [clojure.tools.logging :as log]
            [honeysql.core :as hsql]
            [honeysql.format :as hformat]
            [java-time :as t]
            [metabase.db.spec :as mdb.spec]
            [metabase.driver :as driver]
            [metabase.driver.common :as driver.common]
            [metabase.driver.ddl.interface :as ddl.i]
            [metabase.driver.ddl.postgres :as ddl.postgres]
            [metabase.driver.sql-jdbc.common :as sql-jdbc.common]
            [metabase.driver.sql-jdbc.connection :as sql-jdbc.conn]
            [metabase.driver.sql-jdbc.execute :as sql-jdbc.execute]
            [metabase.driver.sql-jdbc.sync :as sql-jdbc.sync]
            [metabase.driver.sql-jdbc.sync.describe-table :as sql-jdbc.describe-table]
            [metabase.driver.sql.query-processor :as sql.qp]
            [metabase.driver.sql.util.unprepare :as unprepare]
            [metabase.models.field :as field]
            [metabase.models.secret :as secret]
            [metabase.query-processor.store :as qp.store]
            [metabase.query-processor.util.add-alias-info :as add]
            [metabase.util :as u]
            [metabase.util.date-2 :as u.date]
            [metabase.util.honeysql-extensions :as hx]
            [metabase.util.i18n :refer [trs]]
            [potemkin :as p]
            [pretty.core :refer [PrettyPrintable]])
  (:import [java.sql ResultSet ResultSetMetaData Time Types]
           [java.time LocalDateTime OffsetDateTime OffsetTime]
           [java.util Date UUID]))

(comment
  ddl.postgres/keep-me)

(driver/register! :postgres, :parent :sql-jdbc)

<<<<<<< HEAD
=======
(defmethod driver/database-supports? [:postgres :nested-field-columns] [_ _ database]
  (let [json-setting (get-in database [:details :json-unfolding])
        ;; If not set at all, default to true, actually
        setting-nil? (nil? json-setting)]
    (or json-setting setting-nil?)))

>>>>>>> 0b573e50
;;; +----------------------------------------------------------------------------------------------------------------+
;;; |                                             metabase.driver impls                                              |
;;; +----------------------------------------------------------------------------------------------------------------+

(defmethod driver/display-name :postgres [_] "PostgreSQL")

(defmethod driver/database-supports? [:postgres :nested-field-columns]
  [_driver _feature _db]
  true)

(defmethod driver/database-supports? [:postgres :persist-models]
  [_driver _feat _db]
  true)

(defmethod driver/database-supports? [:postgres :persist-models-enabled]
  [_driver _feat db]
  (-> db :options :persist-models-enabled))

(defmethod driver/database-supports? [:postgres :actions]
  [driver _feat _db]
  ;; only supported for Postgres for right now. Not supported for child drivers like Redshift or whatever.
  (= driver :postgres))

(defn- ->timestamp [honeysql-form]
  (hx/cast-unless-type-in "timestamp" #{"timestamp" "timestamptz" "date"} honeysql-form))

(defmethod sql.qp/add-interval-honeysql-form :postgres
  [driver hsql-form amount unit]
  ;; Postgres doesn't support quarter in intervals (#20683)
  (if (= unit :quarter)
    (recur driver hsql-form (* 3 amount) :month)
    (let [hsql-form (->timestamp hsql-form)]
      (-> (hx/+ hsql-form (hsql/raw (format "(INTERVAL '%s %s')" amount (name unit))))
          (hx/with-type-info (hx/type-info hsql-form))))))

(defmethod driver/humanize-connection-error-message :postgres
  [_ message]
  (condp re-matches message
    #"^FATAL: database \".*\" does not exist$"
    :database-name-incorrect

    #"^No suitable driver found for.*$"
    :invalid-hostname

    #"^Connection refused. Check that the hostname and port are correct and that the postmaster is accepting TCP/IP connections.$"
    :cannot-connect-check-host-and-port

    #"^FATAL: role \".*\" does not exist$"
    :username-incorrect

    #"^FATAL: password authentication failed for user.*$"
    :password-incorrect

    #"^FATAL: .*$" ; all other FATAL messages: strip off the 'FATAL' part, capitalize, and add a period
    (let [[_ message] (re-matches #"^FATAL: (.*$)" message)]
      (str (str/capitalize message) \.))

    #".*" ; default
    message))

(defmethod driver.common/current-db-time-date-formatters :postgres
  [_]
  (driver.common/create-db-time-formatters "yyyy-MM-dd HH:mm:ss.SSS zzz"))

(defmethod driver.common/current-db-time-native-query :postgres
  [_]
  "select to_char(current_timestamp, 'YYYY-MM-DD HH24:MI:SS.MS TZ')")

(defmethod driver/current-db-time :postgres
  [& args]
  (apply driver.common/current-db-time args))

(defmethod driver/connection-properties :postgres
  [_]
  (->>
   [driver.common/default-host-details
    (assoc driver.common/default-port-details :placeholder 5432)
    driver.common/default-dbname-details
    driver.common/default-user-details
    driver.common/default-password-details
    driver.common/cloud-ip-address-info
    {:name "schema-filters"
     :type :schema-filters
     :display-name "Schemas"}
    driver.common/default-ssl-details
    {:name         "ssl-mode"
     :display-name (trs "SSL Mode")
     :type         :select
     :options [{:name  "allow"
                :value "allow"}
               {:name  "prefer"
                :value "prefer"}
               {:name  "require"
                :value "require"}
               {:name  "verify-ca"
                :value "verify-ca"}
               {:name  "verify-full"
                :value "verify-full"}]
     :default "require"
     :visible-if {"ssl" true}}
    {:name         "ssl-root-cert"
     :display-name (trs "SSL Root Certificate (PEM)")
     :type         :secret
     :secret-kind  :pem-cert
     ;; only need to specify the root CA if we are doing one of the verify modes
     :visible-if   {"ssl-mode" ["verify-ca" "verify-full"]}}
    {:name         "ssl-use-client-auth"
     :display-name (trs "Authenticate client certificate?")
     :type         :boolean
     ;; TODO: does this somehow depend on any of the ssl-mode vals?  it seems not (and is in fact orthogonal)
     :visible-if   {"ssl" true}}
    {:name         "ssl-client-cert"
     :display-name (trs "SSL Client Certificate (PEM)")
     :type         :secret
     :secret-kind  :pem-cert
     :visible-if   {"ssl-use-client-auth" true}}
    {:name         "ssl-key"
     :display-name (trs "SSL Client Key (PKCS-8/DER or PKCS-12)")
     :type         :secret
     ;; since this can be either PKCS-8 or PKCS-12, we can't model it as a :keystore
     :secret-kind  :binary-blob
     :visible-if   {"ssl-use-client-auth" true}}
    {:name         "ssl-key-password"
     :display-name (trs "SSL Client Key Password")
     :type         :secret
     :secret-kind  :password
     :visible-if   {"ssl-use-client-auth" true}}
    driver.common/ssh-tunnel-preferences
    driver.common/advanced-options-start
    {:name         "json-unfolding"
     :display-name (trs "Unfold JSON Columns")
     :type         :boolean
     :visible-if   {"advanced-options" true}
     :description  (trs "We unfold JSON columns into component fields. This is on by default but you can turn it off if performance is slow.")
     :default      true}
    (assoc driver.common/additional-options
           :placeholder "prepareThreshold=0")
    driver.common/default-advanced-options]
   (map u/one-or-many)
   (apply concat)))

(defmethod driver/db-start-of-week :postgres
  [_]
  :monday)

(defn- enum-types [_driver database]
  (set
    (map (comp keyword :typname)
         (jdbc/query (sql-jdbc.conn/db->pooled-connection-spec database)
                     [(str "SELECT DISTINCT t.typname "
                           "FROM pg_enum e "
                           "LEFT JOIN pg_type t "
                           "  ON t.oid = e.enumtypid")]))))

(def ^:private ^:dynamic *enum-types* nil)

;; Describe the Fields present in a `table`. This just hands off to the normal SQL driver implementation of the same
;; name, but first fetches database enum types so we have access to them. These are simply binded to the dynamic var
;; and used later in `database-type->base-type`, which you will find below.
(defmethod driver/describe-table :postgres
  [driver database table]
  (binding [*enum-types* (enum-types driver database)]
    (sql-jdbc.sync/describe-table driver database table)))

;; Describe the nested fields present in a table (currently and maybe forever just JSON),
;; including if they have proper keyword and type stability.
;; Not to be confused with existing nested field functionality for mongo,
;; since this one only applies to JSON fields, whereas mongo only has BSON (JSON basically) fields.
(defmethod sql-jdbc.sync/describe-nested-field-columns :postgres
  [driver database table]
  (let [spec   (sql-jdbc.conn/db->pooled-connection-spec database)]
    (sql-jdbc.describe-table/describe-nested-field-columns driver spec table)))

;;; +----------------------------------------------------------------------------------------------------------------+
;;; |                                           metabase.driver.sql impls                                            |
;;; +----------------------------------------------------------------------------------------------------------------+

(defmethod sql.qp/current-datetime-honeysql-form :postgres
  [_driver]
  (hx/with-database-type-info :%now "timestamptz"))

(defmethod sql.qp/unix-timestamp->honeysql [:postgres :seconds]
  [_ _ expr]
  (hsql/call :to_timestamp expr))

(defmethod sql.qp/cast-temporal-string [:postgres :Coercion/YYYYMMDDHHMMSSString->Temporal]
  [_driver _coercion-strategy expr]
  (hsql/call :to_timestamp expr (hx/literal "YYYYMMDDHH24MISS")))

(defmethod sql.qp/cast-temporal-byte [:postgres :Coercion/YYYYMMDDHHMMSSBytes->Temporal]
  [driver _coercion-strategy expr]
  (sql.qp/cast-temporal-string driver :Coercion/YYYYMMDDHHMMSSString->Temporal
                               (hsql/call :convert_from expr (hx/literal "UTF8"))))

(defn- date-trunc [unit expr] (hsql/call :date_trunc (hx/literal unit) (->timestamp expr)))
(defn- extract    [unit expr] (hsql/call :extract    unit              (->timestamp expr)))

(def ^:private extract-integer (comp hx/->integer extract))

(defmethod sql.qp/date [:postgres :default]         [_ _ expr] expr)
(defmethod sql.qp/date [:postgres :minute]          [_ _ expr] (date-trunc :minute expr))
(defmethod sql.qp/date [:postgres :minute-of-hour]  [_ _ expr] (extract-integer :minute expr))
(defmethod sql.qp/date [:postgres :hour]            [_ _ expr] (date-trunc :hour expr))
(defmethod sql.qp/date [:postgres :hour-of-day]     [_ _ expr] (extract-integer :hour expr))
(defmethod sql.qp/date [:postgres :day]             [_ _ expr] (hx/->date expr))
(defmethod sql.qp/date [:postgres :day-of-month]    [_ _ expr] (extract-integer :day expr))
(defmethod sql.qp/date [:postgres :day-of-year]     [_ _ expr] (extract-integer :doy expr))
(defmethod sql.qp/date [:postgres :month]           [_ _ expr] (date-trunc :month expr))
(defmethod sql.qp/date [:postgres :month-of-year]   [_ _ expr] (extract-integer :month expr))
(defmethod sql.qp/date [:postgres :quarter]         [_ _ expr] (date-trunc :quarter expr))
(defmethod sql.qp/date [:postgres :quarter-of-year] [_ _ expr] (extract-integer :quarter expr))
(defmethod sql.qp/date [:postgres :year]            [_ _ expr] (date-trunc :year expr))

(defmethod sql.qp/date [:postgres :day-of-week]
  [_ driver expr]
  ;; Postgres extract(dow ...) returns Sunday(0)...Saturday(6)
  ;;
  ;; Since that's different than what we normally consider the [[metabase.driver/db-start-of-week]] for Postgres
  ;; (Monday) we need to pass in a custom offset here
  (sql.qp/adjust-day-of-week driver
                             (hx/+ (extract-integer :dow expr) 1)
                             (driver.common/start-of-week-offset-for-day :sunday)))

(defmethod sql.qp/date [:postgres :week]
  [_ _ expr]
  (sql.qp/adjust-start-of-week :postgres (partial date-trunc :week) expr))

(defmethod sql.qp/->honeysql [:postgres :value]
  [driver value]
  (let [[_ value {base-type :base_type, database-type :database_type}] value]
    (when (some? value)
      (condp #(isa? %2 %1) base-type
        :type/UUID         (when (not= "" value) ; support is-empty/non-empty checks
                             (UUID/fromString  value))
        :type/IPAddress    (hx/cast :inet value)
        :type/PostgresEnum (hx/quoted-cast database-type value)
        (sql.qp/->honeysql driver value)))))

(defmethod sql.qp/->honeysql [:postgres :median]
  [driver [_ arg]]
  (sql.qp/->honeysql driver [:percentile arg 0.5]))

(p/defrecord+ RegexMatchFirst [identifier pattern]
  hformat/ToSql
  (to-sql [_]
    (str "substring(" (hformat/to-sql identifier) " FROM " (hformat/to-sql pattern) ")")))

(defmethod sql.qp/->honeysql [:postgres :regex-match-first]
  [driver [_ arg pattern]]
  (let [identifier (sql.qp/->honeysql driver arg)]
    (->RegexMatchFirst identifier pattern)))

(defmethod sql.qp/->honeysql [:postgres Time]
  [_ time-value]
  (hx/->time time-value))

(defn- pg-conversion
  "HoneySQL form that adds a Postgres-style `::` cast e.g. `expr::type`.

    (pg-conversion :my_field ::integer) -> HoneySQL -[Compile]-> \"my_field\"::integer"
  [expr psql-type]
  (reify
    hformat/ToSql
    (to-sql [_]
      (format "%s::%s" (hformat/to-sql expr) (name psql-type)))
    PrettyPrintable
    (pretty [_]
      (format "%s::%s" (pr-str expr) (name psql-type)))))

(defmethod sql.qp/json-query :postgres
  [_ identifier nfc-field]
  (letfn [(handle-name [x] (if (number? x) (str x) (name x)))]
    (let [field-type           (:database_type nfc-field)
          nfc-path             (:nfc_path nfc-field)
          unwrapped-identifier (:form identifier)
          parent-identifier    (field/nfc-field->parent-identifier unwrapped-identifier nfc-field)
          names                (format "{%s}" (str/join "," (map handle-name (rest nfc-path))))]
      (reify
        hformat/ToSql
        (to-sql [_]
          (hformat/to-params-default names "nfc_path")
          (format "(%s#>> ?::text[])::%s " (hformat/to-sql parent-identifier) field-type))))))

(defmethod sql.qp/->honeysql [:postgres :field]
  [driver [_ id-or-name opts :as clause]]
  (let [stored-field (when (integer? id-or-name)
                       (qp.store/field id-or-name))
        parent-method (get-method sql.qp/->honeysql [:sql :field])
        identifier    (parent-method driver clause)
        _nfc-path     (:nfc_path stored-field)]
    (cond
      (= (:database_type stored-field) "money")
      (pg-conversion identifier :numeric)

      (field/json-field? stored-field)
      (if (::sql.qp/forced-alias opts)
        (keyword (::add/source-alias opts))
        (sql.qp/json-query :postgres identifier stored-field))

      :else
      identifier)))

;; Postgres is not happy with JSON fields which are in group-bys or order-bys
;; being described twice instead of using the alias.
;; Therefore, force the alias, but only for JSON fields to avoid ambiguity.
;; The alias names in JSON fields are unique wrt nfc path"
(defmethod sql.qp/apply-top-level-clause
  [:postgres :breakout]
  [driver clause honeysql-form {breakout-fields :breakout, _fields-fields :fields :as query}]
  (let [stored-field-ids (map second breakout-fields)
        stored-fields    (map #(when (integer? %) (qp.store/field %)) stored-field-ids)
        parent-method    (partial (get-method sql.qp/apply-top-level-clause [:sql :breakout])
                                  driver clause honeysql-form)
        qualified        (parent-method query)
        unqualified      (parent-method (update query
                                                :breakout
                                                sql.qp/rewrite-fields-to-force-using-column-aliases))]
    (if (some field/json-field? stored-fields)
      (merge qualified
             (select-keys unqualified #{:group-by}))
      qualified)))

(defn- order-by-is-json-field?
  [clause]
  (let [is-aggregation? (= (-> clause (second) (first)) :aggregation)
        stored-field-id (-> clause (second) (second))
        stored-field    (when (and (not is-aggregation?) (integer? stored-field-id))
                          (qp.store/field stored-field-id))]
    (and
      (some? stored-field)
      (field/json-field? stored-field))))

(defmethod sql.qp/->honeysql [:postgres :desc]
  [driver clause]
  (let [new-clause (if (order-by-is-json-field? clause)
                     (sql.qp/rewrite-fields-to-force-using-column-aliases clause)
                     clause)]
    ((get-method sql.qp/->honeysql [:sql :desc]) driver new-clause)))

(defmethod sql.qp/->honeysql [:postgres :asc]
  [driver clause]
  (let [new-clause (if (order-by-is-json-field? clause)
                     (sql.qp/rewrite-fields-to-force-using-column-aliases clause)
                     clause)]
    ((get-method sql.qp/->honeysql [:sql :asc]) driver new-clause)))

(defmethod unprepare/unprepare-value [:postgres Date]
  [_ value]
  (format "'%s'::timestamp" (u.date/format value)))

(prefer-method unprepare/unprepare-value [:sql Time] [:postgres Date])

(defmethod unprepare/unprepare-value [:postgres UUID]
  [_ value]
  (format "'%s'::uuid" value))


;;; +----------------------------------------------------------------------------------------------------------------+
;;; |                                         metabase.driver.sql-jdbc impls                                         |
;;; +----------------------------------------------------------------------------------------------------------------+

(def ^:private default-base-types
  "Map of default Postgres column types -> Field base types.
   Add more mappings here as you come across them."
  {:bigint        :type/BigInteger
   :bigserial     :type/BigInteger
   :bit           :type/*
   :bool          :type/Boolean
   :boolean       :type/Boolean
   :box           :type/*
   :bpchar        :type/Text ; "blank-padded char" is the internal name of "character"
   :bytea         :type/*    ; byte array
   :cidr          :type/Structured ; IPv4/IPv6 network address
   :circle        :type/*
   :citext        :type/Text ; case-insensitive text
   :date          :type/Date
   :decimal       :type/Decimal
   :float4        :type/Float
   :float8        :type/Float
   :geometry      :type/*
   :inet          :type/IPAddress
   :int           :type/Integer
   :int2          :type/Integer
   :int4          :type/Integer
   :int8          :type/BigInteger
   :interval      :type/*               ; time span
   :json          :type/Structured
   :jsonb         :type/Structured
   :line          :type/*
   :lseg          :type/*
   :macaddr       :type/Structured
   :money         :type/Decimal
   :numeric       :type/Decimal
   :path          :type/*
   :pg_lsn        :type/Integer         ; PG Log Sequence #
   :point         :type/*
   :real          :type/Float
   :serial        :type/Integer
   :serial2       :type/Integer
   :serial4       :type/Integer
   :serial8       :type/BigInteger
   :smallint      :type/Integer
   :smallserial   :type/Integer
   :text          :type/Text
   :time          :type/Time
   :timetz        :type/TimeWithLocalTZ
   :timestamp     :type/DateTime
   :timestamptz   :type/DateTimeWithLocalTZ
   :tsquery       :type/*
   :tsvector      :type/*
   :txid_snapshot :type/*
   :uuid          :type/UUID
   :varbit        :type/*
   :varchar       :type/Text
   :xml           :type/Structured
   (keyword "bit varying")                :type/*
   (keyword "character varying")          :type/Text
   (keyword "double precision")           :type/Float
   (keyword "time with time zone")        :type/Time
   (keyword "time without time zone")     :type/Time
   (keyword "timestamp with timezone")    :type/DateTime
   (keyword "timestamp without timezone") :type/DateTime})

(doseq [[base-type db-type] {:type/BigInteger          "BIGINT"
                             :type/Boolean             "BOOL"
                             :type/Date                "DATE"
                             :type/DateTime            "TIMESTAMP"
                             :type/DateTimeWithTZ      "TIMESTAMP WITH TIME ZONE"
                             :type/DateTimeWithLocalTZ "TIMESTAMP WITH TIME ZONE"
                             :type/Decimal             "DECIMAL"
                             :type/Float               "FLOAT"
                             :type/Integer             "INTEGER"
                             :type/IPAddress           "INET"
                             :type/Text                "TEXT"
                             :type/Time                "TIME"
                             :type/TimeWithTZ          "TIME WITH TIME ZONE"
                             :type/UUID                "UUID"}]
  ;; todo: we get DB types in the metadata, let's persist these in model metadata
  (defmethod ddl.i/field-base-type->sql-type [:postgres base-type] [_ _] db-type))

(defmethod sql-jdbc.sync/database-type->base-type :postgres
  [_driver column]
  (if (contains? *enum-types* column)
    :type/PostgresEnum
    (default-base-types column)))

(defmethod sql-jdbc.sync/column->semantic-type :postgres
  [_ database-type _]
  ;; this is really, really simple right now.  if its postgres :json type then it's :type/SerializedJSON semantic-type
  (case database-type
    "json"  :type/SerializedJSON
    "jsonb" :type/SerializedJSON
    "xml"   :type/XML
    "inet"  :type/IPAddress
    nil))

(defn- ssl-params
  "Builds the params to include in the JDBC connection spec for an SSL connection."
  [db-details]
  (let [ssl-root-cert   (when (contains? #{"verify-ca" "verify-full"} (:ssl-mode db-details))
                          (secret/db-details-prop->secret-map db-details "ssl-root-cert"))
        ssl-client-key  (when (:ssl-use-client-auth db-details)
                          (secret/db-details-prop->secret-map db-details "ssl-key"))
        ssl-client-cert (when (:ssl-use-client-auth db-details)
                          (secret/db-details-prop->secret-map db-details "ssl-client-cert"))
        ssl-key-pw      (when (:ssl-use-client-auth db-details)
                          (secret/db-details-prop->secret-map db-details "ssl-key-password"))
        all-subprops    (apply concat (map :subprops [ssl-root-cert ssl-client-key ssl-client-cert ssl-key-pw]))
        has-value?      (comp some? :value)]
    (cond-> (set/rename-keys db-details {:ssl-mode :sslmode})
      ;; if somehow there was no ssl-mode set, just make it required (preserves existing behavior)
      (nil? (:ssl-mode db-details))
      (assoc :sslmode "require")

      (has-value? ssl-root-cert)
      (assoc :sslrootcert (secret/value->file! ssl-root-cert :postgres))

      (has-value? ssl-client-key)
      (assoc :sslkey (secret/value->file! ssl-client-key :postgres))

      (has-value? ssl-client-cert)
      (assoc :sslcert (secret/value->file! ssl-client-cert :postgres))

      (has-value? ssl-key-pw)
      (assoc :sslpassword (secret/value->string ssl-key-pw))

      true
      (as-> params ;; from outer cond->
        (dissoc params :ssl-root-cert :ssl-root-cert-options :ssl-client-key :ssl-client-cert :ssl-key-password
                       :ssl-use-client-auth)
        (apply dissoc params all-subprops)))))

(def ^:private disable-ssl-params
  "Params to include in the JDBC connection spec to disable SSL."
  {:sslmode "disable"})

(defmethod sql-jdbc.conn/connection-details->spec :postgres
  [_ {ssl? :ssl, :as details-map}]
  (let [props (-> details-map
                  (update :port (fn [port]
                                  (if (string? port)
                                    (Integer/parseInt port)
                                    port)))
                  ;; remove :ssl in case it's false; DB will still try (& fail) to connect if the key is there
                  (dissoc :ssl))
        props (if ssl?
                (let [ssl-prms (ssl-params details-map)]
                  ;; if the user happened to specify any of the SSL options directly, allow those to take
                  ;; precedence, but only if they match a key from our own
                  ;; our `ssl-params` function is also removing various internal properties, ex: for secret resolution,
                  ;; so we can't just merge the entire `props` map back in here because it will bring all those
                  ;; internal property values back; only merge in the ones the driver might recognize
                  (merge ssl-prms (select-keys props (keys ssl-prms))))
                (merge disable-ssl-params props))
        props (as-> props it
                (set/rename-keys it {:dbname :db})
                (mdb.spec/spec :postgres it)
                (sql-jdbc.common/handle-additional-options it details-map))]
    props))

(defmethod sql-jdbc.execute/set-timezone-sql :postgres
  [_]
  "SET SESSION TIMEZONE TO %s;")

;; for some reason postgres `TIMESTAMP WITH TIME ZONE` columns still come back as `Type/TIMESTAMP`, which seems like a
;; bug with the JDBC driver?
(defmethod sql-jdbc.execute/read-column-thunk [:postgres Types/TIMESTAMP]
  [_ ^ResultSet rs ^ResultSetMetaData rsmeta ^Integer i]
  (let [^Class klass (if (= (str/lower-case (.getColumnTypeName rsmeta i)) "timestamptz")
                       OffsetDateTime
                       LocalDateTime)]
    (fn []
      (.getObject rs i klass))))

;; Sometimes Postgres times come back as strings like `07:23:18.331+00` (no minute in offset) and there's a bug in the
;; JDBC driver where it can't parse those correctly. We can do it ourselves in that case.
(defmethod sql-jdbc.execute/read-column-thunk [:postgres Types/TIME]
  [driver ^ResultSet rs rsmeta ^Integer i]
  (let [parent-thunk ((get-method sql-jdbc.execute/read-column-thunk [:sql-jdbc Types/TIME]) driver rs rsmeta i)]
    (fn []
      (try
        (parent-thunk)
        (catch Throwable _
          (let [s (.getString rs i)]
            (log/tracef "Error in Postgres JDBC driver reading TIME value, fetching as string '%s'" s)
            (u.date/parse s)))))))

;; The postgres JDBC driver cannot properly read MONEY columns — see https://github.com/pgjdbc/pgjdbc/issues/425. Work
;; around this by checking whether the column type name is `money`, and reading it out as a String and parsing to a
;; BigDecimal if so; otherwise, proceeding as normal
(defmethod sql-jdbc.execute/read-column-thunk [:postgres Types/DOUBLE]
  [_driver ^ResultSet rs ^ResultSetMetaData rsmeta ^Integer i]
  (if (= (.getColumnTypeName rsmeta i) "money")
    (fn []
      (some-> (.getString rs i) u/parse-currency))
    (fn []
      (.getObject rs i))))

;; de-CLOB any CLOB values that come back
(defmethod sql-jdbc.execute/read-column-thunk :postgres
  [_ ^ResultSet rs _ ^Integer i]
  (fn []
    (let [obj (.getObject rs i)]
      (if (instance? org.postgresql.util.PGobject obj)
        (.getValue ^org.postgresql.util.PGobject obj)
        obj))))

;; Postgres doesn't support OffsetTime
(defmethod sql-jdbc.execute/set-parameter [:postgres OffsetTime]
  [driver prepared-statement i t]
  (let [local-time (t/local-time (t/with-offset-same-instant t (t/zone-offset 0)))]
    (sql-jdbc.execute/set-parameter driver prepared-statement i local-time)))<|MERGE_RESOLUTION|>--- conflicted
+++ resolved
@@ -39,15 +39,12 @@
 
 (driver/register! :postgres, :parent :sql-jdbc)
 
-<<<<<<< HEAD
-=======
 (defmethod driver/database-supports? [:postgres :nested-field-columns] [_ _ database]
   (let [json-setting (get-in database [:details :json-unfolding])
         ;; If not set at all, default to true, actually
         setting-nil? (nil? json-setting)]
     (or json-setting setting-nil?)))
 
->>>>>>> 0b573e50
 ;;; +----------------------------------------------------------------------------------------------------------------+
 ;;; |                                             metabase.driver impls                                              |
 ;;; +----------------------------------------------------------------------------------------------------------------+
