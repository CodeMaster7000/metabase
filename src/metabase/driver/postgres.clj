(ns metabase.driver.postgres
  "Database driver for PostgreSQL databases. Builds on top of the SQL JDBC driver, which implements most functionality
  for JDBC-based drivers."
  (:require [clojure.java.jdbc :as jdbc]
            [clojure.set :as set]
            [clojure.string :as str]
            [clojure.tools.logging :as log]
            [honeysql.core :as hsql]
            [honeysql.format :as hformat]
            [java-time :as t]
            [metabase.db.spec :as mdb.spec]
            [metabase.driver :as driver]
            [metabase.driver.common :as driver.common]
            [metabase.driver.ddl.interface :as ddl.i]
            [metabase.driver.ddl.postgres :as ddl.postgres]
            [metabase.driver.sql-jdbc.common :as sql-jdbc.common]
            [metabase.driver.sql-jdbc.connection :as sql-jdbc.conn]
            [metabase.driver.sql-jdbc.execute :as sql-jdbc.execute]
            [metabase.driver.sql-jdbc.sync :as sql-jdbc.sync]
            [metabase.driver.sql-jdbc.sync.describe-table :as sql-jdbc.describe-table]
            [metabase.driver.sql.query-processor :as sql.qp]
            [metabase.driver.sql.util.unprepare :as unprepare]
            [metabase.models.field :as field]
            [metabase.models.secret :as secret]
            [metabase.query-processor.store :as qp.store]
            [metabase.query-processor.util.add-alias-info :as add]
            [metabase.util :as u]
            [metabase.util.date-2 :as u.date]
            [metabase.util.honeysql-extensions :as hx]
            [metabase.util.i18n :refer [trs]]
            [potemkin :as p]
            [pretty.core :refer [PrettyPrintable]])
  (:import [java.sql ResultSet ResultSetMetaData Time Types]
           [java.time LocalDateTime OffsetDateTime OffsetTime]
           [java.util Date UUID]))

(comment
  ddl.postgres/keep-me)

(driver/register! :postgres, :parent :sql-jdbc)

(defmethod driver/database-supports? [:postgres :nested-field-columns] [_ _ _] true)

;;; +----------------------------------------------------------------------------------------------------------------+
;;; |                                             metabase.driver impls                                              |
;;; +----------------------------------------------------------------------------------------------------------------+

(defmethod driver/display-name :postgres [_] "PostgreSQL")

(defmethod driver/database-supports? [:postgres :persist-models]
  [_driver _feat _db]
  true)

(defmethod driver/database-supports? [:postgres :persist-models-enabled]
  [_driver _feat db]
  (-> db :options :persist-models-enabled))

(defn- ->timestamp [honeysql-form]
  (hx/cast-unless-type-in "timestamp" #{"timestamp" "timestamptz" "date"} honeysql-form))

(defmethod sql.qp/add-interval-honeysql-form :postgres
  [driver hsql-form amount unit]
  ;; Postgres doesn't support quarter in intervals (#20683)
  (if (= unit :quarter)
    (recur driver hsql-form (* 3 amount) :month)
    (let [hsql-form (->timestamp hsql-form)]
      (-> (hx/+ hsql-form (hsql/raw (format "(INTERVAL '%s %s')" amount (name unit))))
          (hx/with-type-info (hx/type-info hsql-form))))))

(defmethod driver/humanize-connection-error-message :postgres
  [_ message]
  (condp re-matches message
    #"^FATAL: database \".*\" does not exist$"
    (driver.common/connection-error-messages :database-name-incorrect)

    #"^No suitable driver found for.*$"
    (driver.common/connection-error-messages :invalid-hostname)

    #"^Connection refused. Check that the hostname and port are correct and that the postmaster is accepting TCP/IP connections.$"
    (driver.common/connection-error-messages :cannot-connect-check-host-and-port)

    #"^FATAL: role \".*\" does not exist$"
    (driver.common/connection-error-messages :username-incorrect)

    #"^FATAL: password authentication failed for user.*$"
    (driver.common/connection-error-messages :password-incorrect)

    #"^FATAL: .*$" ; all other FATAL messages: strip off the 'FATAL' part, capitalize, and add a period
    (let [[_ message] (re-matches #"^FATAL: (.*$)" message)]
      (str (str/capitalize message) \.))

    #".*" ; default
    message))

(defmethod driver.common/current-db-time-date-formatters :postgres
  [_]
  (driver.common/create-db-time-formatters "yyyy-MM-dd HH:mm:ss.SSS zzz"))

(defmethod driver.common/current-db-time-native-query :postgres
  [_]
  "select to_char(current_timestamp, 'YYYY-MM-DD HH24:MI:SS.MS TZ')")

(defmethod driver/current-db-time :postgres
  [& args]
  (apply driver.common/current-db-time args))

(defmethod driver/connection-properties :postgres
  [_]
  (->>
   [driver.common/default-host-details
    (assoc driver.common/default-port-details :placeholder 5432)
    driver.common/default-dbname-details
    driver.common/default-user-details
    driver.common/default-password-details
    driver.common/cloud-ip-address-info
    {:name "schema-filters"
     :type :schema-filters
     :display-name "Schemas"}
    driver.common/default-ssl-details
    {:name         "ssl-mode"
     :display-name (trs "SSL Mode")
     :type         :select
     :options [{:name  "allow"
                :value "allow"}
               {:name  "prefer"
                :value "prefer"}
               {:name  "require"
                :value "require"}
               {:name  "verify-ca"
                :value "verify-ca"}
               {:name  "verify-full"
                :value "verify-full"}]
     :default "require"
     :visible-if {"ssl" true}}
    {:name         "ssl-root-cert"
     :display-name (trs "SSL Root Certificate (PEM)")
     :type         :secret
     :secret-kind  :pem-cert
     ;; only need to specify the root CA if we are doing one of the verify modes
     :visible-if   {"ssl-mode" ["verify-ca" "verify-full"]}}
    {:name         "ssl-use-client-auth"
     :display-name (trs "Authenticate client certificate?")
     :type         :boolean
     ;; TODO: does this somehow depend on any of the ssl-mode vals?  it seems not (and is in fact orthogonal)
     :visible-if   {"ssl" true}}
    {:name         "ssl-client-cert"
     :display-name (trs "SSL Client Certificate (PEM)")
     :type         :secret
     :secret-kind  :pem-cert
     :visible-if   {"ssl-use-client-auth" true}}
    {:name         "ssl-key"
     :display-name (trs "SSL Client Key (PKCS-8/DER or PKCS-12)")
     :type         :secret
     ;; since this can be either PKCS-8 or PKCS-12, we can't model it as a :keystore
     :secret-kind  :binary-blob
     :visible-if   {"ssl-use-client-auth" true}}
    {:name         "ssl-key-password"
     :display-name (trs "SSL Client Key Password")
     :type         :secret
     :secret-kind  :password
     :visible-if   {"ssl-use-client-auth" true}}
    driver.common/ssh-tunnel-preferences
    driver.common/advanced-options-start
    (assoc driver.common/additional-options
           :placeholder "prepareThreshold=0")
    driver.common/default-advanced-options]
   (map u/one-or-many)
   (apply concat)))

(defmethod driver/db-start-of-week :postgres
  [_]
  :monday)

(defn- enum-types [_driver database]
  (set
    (map (comp keyword :typname)
         (jdbc/query (sql-jdbc.conn/db->pooled-connection-spec database)
                     [(str "SELECT DISTINCT t.typname "
                           "FROM pg_enum e "
                           "LEFT JOIN pg_type t "
                           "  ON t.oid = e.enumtypid")]))))

(def ^:private ^:dynamic *enum-types* nil)

;; Describe the Fields present in a `table`. This just hands off to the normal SQL driver implementation of the same
;; name, but first fetches database enum types so we have access to them. These are simply binded to the dynamic var
;; and used later in `database-type->base-type`, which you will find below.
(defmethod driver/describe-table :postgres
  [driver database table]
  (binding [*enum-types* (enum-types driver database)]
    (sql-jdbc.sync/describe-table driver database table)))

(def ^:const max-nested-field-columns
  "Maximum number of nested field columns."
  100)

;; Describe the nested fields present in a table (currently and maybe forever just JSON),
;; including if they have proper keyword and type stability.
;; Not to be confused with existing nested field functionality for mongo,
;; since this one only applies to JSON fields, whereas mongo only has BSON (JSON basically) fields.
(defmethod sql-jdbc.sync/describe-nested-field-columns :postgres
  [driver database table]
  (let [spec   (sql-jdbc.conn/db->pooled-connection-spec database)
        fields (sql-jdbc.describe-table/describe-nested-field-columns driver spec table)]
    (if (> (count fields) max-nested-field-columns)
      #{}
      fields)))

;;; +----------------------------------------------------------------------------------------------------------------+
;;; |                                           metabase.driver.sql impls                                            |
;;; +----------------------------------------------------------------------------------------------------------------+

(defmethod sql.qp/current-datetime-honeysql-form :postgres
  [_driver]
  (hx/with-database-type-info :%now "timestamptz"))

(defmethod sql.qp/unix-timestamp->honeysql [:postgres :seconds]
  [_ _ expr]
  (hsql/call :to_timestamp expr))

(defmethod sql.qp/cast-temporal-string [:postgres :Coercion/YYYYMMDDHHMMSSString->Temporal]
  [_driver _coercion-strategy expr]
  (hsql/call :to_timestamp expr (hx/literal "YYYYMMDDHH24MISS")))

(defmethod sql.qp/cast-temporal-byte [:postgres :Coercion/YYYYMMDDHHMMSSBytes->Temporal]
  [driver _coercion-strategy expr]
  (sql.qp/cast-temporal-string driver :Coercion/YYYYMMDDHHMMSSString->Temporal
                               (hsql/call :convert_from expr (hx/literal "UTF8"))))

(defn- date-trunc [unit expr] (hsql/call :date_trunc (hx/literal unit) (->timestamp expr)))
(defn- extract    [unit expr] (hsql/call :extract    unit              (->timestamp expr)))

(def ^:private extract-integer (comp hx/->integer extract))

(defmethod sql.qp/date [:postgres :default]         [_ _ expr] expr)
(defmethod sql.qp/date [:postgres :minute]          [_ _ expr] (date-trunc :minute expr))
(defmethod sql.qp/date [:postgres :minute-of-hour]  [_ _ expr] (extract-integer :minute expr))
(defmethod sql.qp/date [:postgres :hour]            [_ _ expr] (date-trunc :hour expr))
(defmethod sql.qp/date [:postgres :hour-of-day]     [_ _ expr] (extract-integer :hour expr))
(defmethod sql.qp/date [:postgres :day]             [_ _ expr] (hx/->date expr))
(defmethod sql.qp/date [:postgres :day-of-month]    [_ _ expr] (extract-integer :day expr))
(defmethod sql.qp/date [:postgres :day-of-year]     [_ _ expr] (extract-integer :doy expr))
(defmethod sql.qp/date [:postgres :month]           [_ _ expr] (date-trunc :month expr))
(defmethod sql.qp/date [:postgres :month-of-year]   [_ _ expr] (extract-integer :month expr))
(defmethod sql.qp/date [:postgres :quarter]         [_ _ expr] (date-trunc :quarter expr))
(defmethod sql.qp/date [:postgres :quarter-of-year] [_ _ expr] (extract-integer :quarter expr))
(defmethod sql.qp/date [:postgres :year]            [_ _ expr] (date-trunc :year expr))

(defmethod sql.qp/date [:postgres :day-of-week]
<<<<<<< HEAD
  [driver _unit expr]
  (sql.qp/adjust-day-of-week driver (extract-integer :dow expr)))
=======
  [_ driver expr]
  ;; Postgres extract(dow ...) returns Sunday(0)...Saturday(6)
  ;;
  ;; Since that's different than what we normally consider the [[metabase.driver/db-start-of-week]] for Postgres
  ;; (Monday) we need to pass in a custom offset here
  (sql.qp/adjust-day-of-week driver
                             (hx/+ (extract-integer :dow expr) 1)
                             (driver.common/start-of-week-offset-for-day :sunday)))
>>>>>>> 9dd96b3c

(defmethod sql.qp/date [:postgres :week]
  [driver _unit expr]
  (sql.qp/adjust-start-of-week driver (partial date-trunc :week) expr))

(defmethod sql.qp/->honeysql [:postgres :value]
  [driver value]
  (let [[_ value {base-type :base_type, database-type :database_type}] value]
    (when (some? value)
      (condp #(isa? %2 %1) base-type
        :type/UUID         (when (not= "" value) ; support is-empty/non-empty checks
                             (UUID/fromString  value))
        :type/IPAddress    (hx/cast :inet value)
        :type/PostgresEnum (hx/quoted-cast database-type value)
        (sql.qp/->honeysql driver value)))))

(defmethod sql.qp/->honeysql [:postgres :median]
  [driver [_ arg]]
  (sql.qp/->honeysql driver [:percentile arg 0.5]))

(p/defrecord+ RegexMatchFirst [identifier pattern]
  hformat/ToSql
  (to-sql [_]
    (str "substring(" (hformat/to-sql identifier) " FROM " (hformat/to-sql pattern) ")")))

(defmethod sql.qp/->honeysql [:postgres :regex-match-first]
  [driver [_ arg pattern]]
  (let [identifier (sql.qp/->honeysql driver arg)]
    (->RegexMatchFirst identifier pattern)))

(defmethod sql.qp/->honeysql [:postgres Time]
  [_ time-value]
  (hx/->time time-value))

(defn- pg-conversion
  "HoneySQL form that adds a Postgres-style `::` cast e.g. `expr::type`.

    (pg-conversion :my_field ::integer) -> HoneySQL -[Compile]-> \"my_field\"::integer"
  [expr psql-type]
  (reify
    hformat/ToSql
    (to-sql [_]
      (format "%s::%s" (hformat/to-sql expr) (name psql-type)))
    PrettyPrintable
    (pretty [_]
      (format "%s::%s" (pr-str expr) (name psql-type)))))

(defmethod sql.qp/json-query :postgres
  [_ identifier nfc-field]
  (letfn [(handle-name [x] (if (number? x) (str x) (name x)))]
    (let [field-type           (:database_type nfc-field)
          nfc-path             (:nfc_path nfc-field)
          unwrapped-identifier (:form identifier)
          parent-identifier    (field/nfc-field->parent-identifier unwrapped-identifier nfc-field)
          names                (format "{%s}" (str/join "," (map handle-name (rest nfc-path))))]
      (reify
        hformat/ToSql
        (to-sql [_]
          (hformat/to-params-default names "nfc_path")
          (format "(%s#>> ?::text[])::%s " (hformat/to-sql parent-identifier) field-type))))))

(defmethod sql.qp/->honeysql [:postgres :field]
  [driver [_ id-or-name opts :as clause]]
  (let [stored-field (when (integer? id-or-name)
                       (qp.store/field id-or-name))
        parent-method (get-method sql.qp/->honeysql [:sql :field])
        identifier    (parent-method driver clause)
        _nfc-path     (:nfc_path stored-field)]
    (cond
      (= (:database_type stored-field) "money")
      (pg-conversion identifier :numeric)

      (field/json-field? stored-field)
      (if (::sql.qp/forced-alias opts)
        (keyword (::add/source-alias opts))
        (sql.qp/json-query :postgres identifier stored-field))

      :else
      identifier)))

;; Postgres is not happy with JSON fields which are in group-bys or order-bys
;; being described twice instead of using the alias.
;; Therefore, force the alias, but only for JSON fields to avoid ambiguity.
;; The alias names in JSON fields are unique wrt nfc path"
(defmethod sql.qp/apply-top-level-clause
  [:postgres :breakout]
  [driver clause honeysql-form {breakout-fields :breakout, _fields-fields :fields :as query}]
  (let [stored-field-ids (map second breakout-fields)
        stored-fields    (map #(when (integer? %) (qp.store/field %)) stored-field-ids)
        parent-method    (partial (get-method sql.qp/apply-top-level-clause [:sql :breakout])
                                  driver clause honeysql-form)
        qualified        (parent-method query)
        unqualified      (parent-method (update query
                                                :breakout
                                                sql.qp/rewrite-fields-to-force-using-column-aliases))]
    (if (some field/json-field? stored-fields)
      (merge qualified
             (select-keys unqualified #{:group-by}))
      qualified)))

(defn- order-by-is-json-field?
  [clause]
  (let [is-aggregation? (= (-> clause (second) (first)) :aggregation)
        stored-field-id (-> clause (second) (second))
        stored-field    (when (and (not is-aggregation?) (integer? stored-field-id))
                          (qp.store/field stored-field-id))]
    (and
      (some? stored-field)
      (field/json-field? stored-field))))

(defmethod sql.qp/->honeysql [:postgres :desc]
  [driver clause]
  (let [new-clause (if (order-by-is-json-field? clause)
                     (sql.qp/rewrite-fields-to-force-using-column-aliases clause)
                     clause)]
    ((get-method sql.qp/->honeysql [:sql :desc]) driver new-clause)))

(defmethod sql.qp/->honeysql [:postgres :asc]
  [driver clause]
  (let [new-clause (if (order-by-is-json-field? clause)
                     (sql.qp/rewrite-fields-to-force-using-column-aliases clause)
                     clause)]
    ((get-method sql.qp/->honeysql [:sql :asc]) driver new-clause)))

(defmethod unprepare/unprepare-value [:postgres Date]
  [_ value]
  (format "'%s'::timestamp" (u.date/format value)))

(prefer-method unprepare/unprepare-value [:sql Time] [:postgres Date])

(defmethod unprepare/unprepare-value [:postgres UUID]
  [_ value]
  (format "'%s'::uuid" value))


;;; +----------------------------------------------------------------------------------------------------------------+
;;; |                                         metabase.driver.sql-jdbc impls                                         |
;;; +----------------------------------------------------------------------------------------------------------------+

(def ^:private default-base-types
  "Map of default Postgres column types -> Field base types.
   Add more mappings here as you come across them."
  {:bigint        :type/BigInteger
   :bigserial     :type/BigInteger
   :bit           :type/*
   :bool          :type/Boolean
   :boolean       :type/Boolean
   :box           :type/*
   :bpchar        :type/Text ; "blank-padded char" is the internal name of "character"
   :bytea         :type/*    ; byte array
   :cidr          :type/Structured ; IPv4/IPv6 network address
   :circle        :type/*
   :citext        :type/Text ; case-insensitive text
   :date          :type/Date
   :decimal       :type/Decimal
   :float4        :type/Float
   :float8        :type/Float
   :geometry      :type/*
   :inet          :type/IPAddress
   :int           :type/Integer
   :int2          :type/Integer
   :int4          :type/Integer
   :int8          :type/BigInteger
   :interval      :type/*               ; time span
   :json          :type/Structured
   :jsonb         :type/Structured
   :line          :type/*
   :lseg          :type/*
   :macaddr       :type/Structured
   :money         :type/Decimal
   :numeric       :type/Decimal
   :path          :type/*
   :pg_lsn        :type/Integer         ; PG Log Sequence #
   :point         :type/*
   :real          :type/Float
   :serial        :type/Integer
   :serial2       :type/Integer
   :serial4       :type/Integer
   :serial8       :type/BigInteger
   :smallint      :type/Integer
   :smallserial   :type/Integer
   :text          :type/Text
   :time          :type/Time
   :timetz        :type/TimeWithLocalTZ
   :timestamp     :type/DateTime
   :timestamptz   :type/DateTimeWithLocalTZ
   :tsquery       :type/*
   :tsvector      :type/*
   :txid_snapshot :type/*
   :uuid          :type/UUID
   :varbit        :type/*
   :varchar       :type/Text
   :xml           :type/Structured
   (keyword "bit varying")                :type/*
   (keyword "character varying")          :type/Text
   (keyword "double precision")           :type/Float
   (keyword "time with time zone")        :type/Time
   (keyword "time without time zone")     :type/Time
   (keyword "timestamp with timezone")    :type/DateTime
   (keyword "timestamp without timezone") :type/DateTime})

(doseq [[base-type db-type] {:type/BigInteger          "BIGINT"
                             :type/Boolean             "BOOL"
                             :type/Date                "DATE"
                             :type/DateTime            "TIMESTAMP"
                             :type/DateTimeWithTZ      "TIMESTAMP WITH TIME ZONE"
                             :type/DateTimeWithLocalTZ "TIMESTAMP WITH TIME ZONE"
                             :type/Decimal             "DECIMAL"
                             :type/Float               "FLOAT"
                             :type/Integer             "INTEGER"
                             :type/IPAddress           "INET"
                             :type/Text                "TEXT"
                             :type/Time                "TIME"
                             :type/TimeWithTZ          "TIME WITH TIME ZONE"
                             :type/UUID                "UUID"}]
  ;; todo: we get DB types in the metadata, let's persist these in model metadata
  (defmethod ddl.i/field-base-type->sql-type [:postgres base-type] [_ _] db-type))

(defmethod sql-jdbc.sync/database-type->base-type :postgres
  [_driver column]
  (if (contains? *enum-types* column)
    :type/PostgresEnum
    (default-base-types column)))

(defmethod sql-jdbc.sync/column->semantic-type :postgres
  [_ database-type _]
  ;; this is really, really simple right now.  if its postgres :json type then it's :type/SerializedJSON semantic-type
  (case database-type
    "json"  :type/SerializedJSON
    "jsonb" :type/SerializedJSON
    "xml"   :type/XML
    "inet"  :type/IPAddress
    nil))

(defn- ssl-params
  "Builds the params to include in the JDBC connection spec for an SSL connection."
  [db-details]
  (let [ssl-root-cert   (when (contains? #{"verify-ca" "verify-full"} (:ssl-mode db-details))
                          (secret/db-details-prop->secret-map db-details "ssl-root-cert"))
        ssl-client-key  (when (:ssl-use-client-auth db-details)
                          (secret/db-details-prop->secret-map db-details "ssl-key"))
        ssl-client-cert (when (:ssl-use-client-auth db-details)
                          (secret/db-details-prop->secret-map db-details "ssl-client-cert"))
        ssl-key-pw      (when (:ssl-use-client-auth db-details)
                          (secret/db-details-prop->secret-map db-details "ssl-key-password"))
        all-subprops    (apply concat (map :subprops [ssl-root-cert ssl-client-key ssl-client-cert ssl-key-pw]))
        has-value?      (comp some? :value)]
    (cond-> (set/rename-keys db-details {:ssl-mode :sslmode})
      ;; if somehow there was no ssl-mode set, just make it required (preserves existing behavior)
      (nil? (:ssl-mode db-details))
      (assoc :sslmode "require")

      (has-value? ssl-root-cert)
      (assoc :sslrootcert (secret/value->file! ssl-root-cert :postgres))

      (has-value? ssl-client-key)
      (assoc :sslkey (secret/value->file! ssl-client-key :postgres))

      (has-value? ssl-client-cert)
      (assoc :sslcert (secret/value->file! ssl-client-cert :postgres))

      (has-value? ssl-key-pw)
      (assoc :sslpassword (secret/value->string ssl-key-pw))

      true
      (as-> params ;; from outer cond->
        (dissoc params :ssl-root-cert :ssl-root-cert-options :ssl-client-key :ssl-client-cert :ssl-key-password
                       :ssl-use-client-auth)
        (apply dissoc params all-subprops)))))

(def ^:private disable-ssl-params
  "Params to include in the JDBC connection spec to disable SSL."
  {:sslmode "disable"})

(defmethod sql-jdbc.conn/connection-details->spec :postgres
  [_ {ssl? :ssl, :as details-map}]
  (let [props (-> details-map
                  (update :port (fn [port]
                                  (if (string? port)
                                    (Integer/parseInt port)
                                    port)))
                  ;; remove :ssl in case it's false; DB will still try (& fail) to connect if the key is there
                  (dissoc :ssl))
        props (if ssl?
                (let [ssl-prms (ssl-params details-map)]
                  ;; if the user happened to specify any of the SSL options directly, allow those to take
                  ;; precedence, but only if they match a key from our own
                  ;; our `ssl-params` function is also removing various internal properties, ex: for secret resolution,
                  ;; so we can't just merge the entire `props` map back in here because it will bring all those
                  ;; internal property values back; only merge in the ones the driver might recognize
                  (merge ssl-prms (select-keys props (keys ssl-prms))))
                (merge disable-ssl-params props))
        props (as-> props it
                (set/rename-keys it {:dbname :db})
                (mdb.spec/spec :postgres it)
                (sql-jdbc.common/handle-additional-options it details-map))]
    props))

(defmethod sql-jdbc.execute/set-timezone-sql :postgres
  [_]
  "SET SESSION TIMEZONE TO %s;")

;; for some reason postgres `TIMESTAMP WITH TIME ZONE` columns still come back as `Type/TIMESTAMP`, which seems like a
;; bug with the JDBC driver?
(defmethod sql-jdbc.execute/read-column-thunk [:postgres Types/TIMESTAMP]
  [_ ^ResultSet rs ^ResultSetMetaData rsmeta ^Integer i]
  (let [^Class klass (if (= (str/lower-case (.getColumnTypeName rsmeta i)) "timestamptz")
                       OffsetDateTime
                       LocalDateTime)]
    (fn []
      (.getObject rs i klass))))

;; Sometimes Postgres times come back as strings like `07:23:18.331+00` (no minute in offset) and there's a bug in the
;; JDBC driver where it can't parse those correctly. We can do it ourselves in that case.
(defmethod sql-jdbc.execute/read-column-thunk [:postgres Types/TIME]
  [driver ^ResultSet rs rsmeta ^Integer i]
  (let [parent-thunk ((get-method sql-jdbc.execute/read-column-thunk [:sql-jdbc Types/TIME]) driver rs rsmeta i)]
    (fn []
      (try
        (parent-thunk)
        (catch Throwable _
          (let [s (.getString rs i)]
            (log/tracef "Error in Postgres JDBC driver reading TIME value, fetching as string '%s'" s)
            (u.date/parse s)))))))

;; The postgres JDBC driver cannot properly read MONEY columns — see https://github.com/pgjdbc/pgjdbc/issues/425. Work
;; around this by checking whether the column type name is `money`, and reading it out as a String and parsing to a
;; BigDecimal if so; otherwise, proceeding as normal
(defmethod sql-jdbc.execute/read-column-thunk [:postgres Types/DOUBLE]
  [_driver ^ResultSet rs ^ResultSetMetaData rsmeta ^Integer i]
  (if (= (.getColumnTypeName rsmeta i) "money")
    (fn []
      (some-> (.getString rs i) u/parse-currency))
    (fn []
      (.getObject rs i))))

;; de-CLOB any CLOB values that come back
(defmethod sql-jdbc.execute/read-column-thunk :postgres
  [_ ^ResultSet rs _ ^Integer i]
  (fn []
    (let [obj (.getObject rs i)]
      (if (instance? org.postgresql.util.PGobject obj)
        (.getValue ^org.postgresql.util.PGobject obj)
        obj))))

;; Postgres doesn't support OffsetTime
(defmethod sql-jdbc.execute/set-parameter [:postgres OffsetTime]
  [driver prepared-statement i t]
  (let [local-time (t/local-time (t/with-offset-same-instant t (t/zone-offset 0)))]
    (sql-jdbc.execute/set-parameter driver prepared-statement i local-time)))<|MERGE_RESOLUTION|>--- conflicted
+++ resolved
@@ -247,11 +247,7 @@
 (defmethod sql.qp/date [:postgres :year]            [_ _ expr] (date-trunc :year expr))
 
 (defmethod sql.qp/date [:postgres :day-of-week]
-<<<<<<< HEAD
   [driver _unit expr]
-  (sql.qp/adjust-day-of-week driver (extract-integer :dow expr)))
-=======
-  [_ driver expr]
   ;; Postgres extract(dow ...) returns Sunday(0)...Saturday(6)
   ;;
   ;; Since that's different than what we normally consider the [[metabase.driver/db-start-of-week]] for Postgres
@@ -259,7 +255,6 @@
   (sql.qp/adjust-day-of-week driver
                              (hx/+ (extract-integer :dow expr) 1)
                              (driver.common/start-of-week-offset-for-day :sunday)))
->>>>>>> 9dd96b3c
 
 (defmethod sql.qp/date [:postgres :week]
   [driver _unit expr]
