--- conflicted
+++ resolved
@@ -278,22 +278,6 @@
        (str/ends-with? database-type "\"")))
 
 (defmethod sql.qp/->honeysql [:postgres :convert-timezone]
-<<<<<<< HEAD
-  [driver [_ arg to-tz from-tz]]
-  (let [clause       (sql.qp/->honeysql driver arg)
-        timestamptz? (hx/is-of-type? clause "timestamptz")]
-    (when (and timestamptz? from-tz)
-      (throw (ex-info (tru "`timestamp with time zone` columns shouldn''t have a `from timezone` argument")
-                    {:type    qp.error-type/invalid-parameter
-                     :to-tz   to-tz
-                     :from-tz from-tz})))
-    (let [from-tz (or from-tz (qp.timezone/results-timezone-id))]
-      (cond->> clause
-        (and (not timestamptz?) from-tz)
-        (hsql/call :timezone from-tz)
-        to-tz
-        (hsql/call :timezone to-tz)))))
-=======
   [driver [_ arg target-timezone source-timezone]]
   (let [expr         (sql.qp/->honeysql driver arg)
         timestamptz? (hx/is-of-type? expr "timestamptz")]
@@ -342,7 +326,6 @@
   (->> (sql.qp/->honeysql driver arg)
        (shift-time-if-needed driver)
        (sql.qp/date driver (sql.qp/temporal-extract-unit->date-unit unit))))
->>>>>>> 0cd16375
 
 (defmethod sql.qp/->honeysql [:postgres :value]
   [driver value]
