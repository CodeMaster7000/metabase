--- conflicted
+++ resolved
@@ -11262,7 +11262,53 @@
             sql: DELETE FROM permissions_group WHERE name = 'MetaBot'
 
   - changeSet:
-<<<<<<< HEAD
+      id: v43.00-046
+      author: qnkhuat
+      comment: Added 0.43.0 - create General Permission Revision table
+      changes:
+        - createTable:
+            tableName: general_permissions_revision
+            remarks: 'Used to keep track of changes made to general permissions.'
+            columns:
+              - column:
+                  name: id
+                  type: int
+                  autoIncrement: true
+                  constraints:
+                    primaryKey: true
+                    nullable: false
+              - column:
+                  name: before
+                  type: ${text.type}
+                  remarks: 'Serialized JSON of the permission graph before the changes.'
+                  constraints:
+                    nullable: false
+              - column:
+                  name: after
+                  type: ${text.type}
+                  remarks: 'Serialized JSON of the changes in permission graph.'
+                  constraints:
+                    nullable: false
+              - column:
+                  name: user_id
+                  type: int
+                  remarks: 'The ID of the admin who made this set of changes.'
+                  constraints:
+                    nullable: false
+                    referencedTableName: core_user
+                    referencedColumnNames: id
+                    foreignKeyName: fk_general_permissions_revision_user_id
+              - column:
+                  name: created_at
+                  type: datetime
+                  remarks: 'The timestamp of when these changes were made.'
+                  constraints:
+                    nullable: false
+              - column:
+                  name: remark
+                  type: ${text.type}
+                  remarks: 'Optional remarks explaining why these changes were made.'
+  - changeSet:
       id: v43.00-048
       author: dpsutton
       comment: Added 0.43.0 - Persisted Info for models
@@ -11270,15 +11316,6 @@
         - createTable:
             tableName: persisted_info
             remarks: Table holding information about persisted models
-=======
-      id: v43.00-046
-      author: qnkhuat
-      comment: Added 0.43.0 - create General Permission Revision table
-      changes:
-        - createTable:
-            tableName: general_permissions_revision
-            remarks: 'Used to keep track of changes made to general permissions.'
->>>>>>> a2ee011b
             columns:
               - column:
                   name: id
@@ -11288,7 +11325,6 @@
                     primaryKey: true
                     nullable: false
               - column:
-<<<<<<< HEAD
                   name: database_id
                   type: int
                   remarks: 'ID of the database associated to the persisted card'
@@ -11365,38 +11401,6 @@
                   defaultValueComputed: current_timestamp
                   constraints:
                     nullable: false
-=======
-                  name: before
-                  type: ${text.type}
-                  remarks: 'Serialized JSON of the permission graph before the changes.'
-                  constraints:
-                    nullable: false
-              - column:
-                  name: after
-                  type: ${text.type}
-                  remarks: 'Serialized JSON of the changes in permission graph.'
-                  constraints:
-                    nullable: false
-              - column:
-                  name: user_id
-                  type: int
-                  remarks: 'The ID of the admin who made this set of changes.'
-                  constraints:
-                    nullable: false
-                    referencedTableName: core_user
-                    referencedColumnNames: id
-                    foreignKeyName: fk_general_permissions_revision_user_id
-              - column:
-                  name: created_at
-                  type: datetime
-                  remarks: 'The timestamp of when these changes were made.'
-                  constraints:
-                    nullable: false
-              - column:
-                  name: remark
-                  type: ${text.type}
-                  remarks: 'Optional remarks explaining why these changes were made.'
->>>>>>> a2ee011b
 
 # >>>>>>>>>> DO NOT ADD NEW MIGRATIONS BELOW THIS LINE! ADD THEM ABOVE <<<<<<<<<<
 
