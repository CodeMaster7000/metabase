databaseChangeLog:
  - property:
      name: timestamp_type
      value: timestamp with time zone
      dbms: postgresql,h2
  - property:
      name: timestamp_type
      value: timestamp(6)
      dbms: mysql,mariadb
  - property:
      name: blob.type
      value: blob
      dbms: mysql,h2,mariadb
  - property:
      name: blob.type
      value: bytea
      dbms: postgresql
  # In MySQL, use LONGTEXT instead of TEXT (#7006)
  - property:
      name: text.type
      value: text
      dbms: postgresql,h2
  - property:
      name: text.type
      value: longtext
      dbms: mysql,mariadb
  # databasechangelog is uppercase in MySQL and H2 but lower-case in Postgres for reasons
  - property:
      name: databasechangelog.name
      value: DATABASECHANGELOG
      dbms: h2,mysql,mariadb
  - property:
      name: databasechangelog.name
      value: databasechangelog
      dbms: postgresql

  - objectQuotingStrategy: QUOTE_ALL_OBJECTS

  - changeSet:
      id: '1'
      author: agilliland
      validCheckSum: ANY
      changes:
      - createTable:
          columns:
          - column:
              autoIncrement: true
              constraints:
                nullable: false
                primaryKey: true
              name: id
              type: int
          - column:
              constraints:
                nullable: false
                unique: true
              name: slug
              type: varchar(254)
          - column:
              constraints:
                nullable: false
              name: name
              type: varchar(254)
          - column:
              name: description
              type: text
          - column:
              name: logo_url
              type: varchar(254)
          - column:
              constraints:
                nullable: false
              name: inherits
              type: boolean
          tableName: core_organization
      - createTable:
          columns:
          - column:
              autoIncrement: true
              constraints:
                nullable: false
                primaryKey: true
              name: id
              type: int
          - column:
              constraints:
                nullable: false
                unique: true
              name: email
              type: varchar(254)
          - column:
              constraints:
                nullable: false
              name: first_name
              type: varchar(254)
          - column:
              constraints:
                nullable: false
              name: last_name
              type: varchar(254)
          - column:
              constraints:
                nullable: false
              name: password
              type: varchar(254)
          - column:
              constraints:
                nullable: false
              defaultValue: default
              name: password_salt
              type: varchar(254)
          - column:
              constraints:
                nullable: false
              name: date_joined
              type: DATETIME
          - column:
              constraints:
                nullable: true
              name: last_login
              type: DATETIME
          - column:
              constraints:
                nullable: false
              name: is_staff
              type: boolean
          - column:
              constraints:
                nullable: false
              name: is_superuser
              type: boolean
          - column:
              constraints:
                nullable: false
              name: is_active
              type: boolean
          - column:
              name: reset_token
              type: varchar(254)
          - column:
              name: reset_triggered
              type: BIGINT
          tableName: core_user
      - createTable:
          columns:
          - column:
              autoIncrement: true
              constraints:
                nullable: false
                primaryKey: true
              name: id
              type: int
          - column:
              constraints:
                nullable: false
              name: admin
              type: boolean
          - column:
              constraints:
                deferrable: false
                foreignKeyName: fk_userorgperm_ref_user_id
                initiallyDeferred: false
                nullable: false
                referencedTableName: core_user
                referencedColumnNames: id
              name: user_id
              type: int
          - column:
              constraints:
                deferrable: false
                foreignKeyName: fk_userorgperm_ref_organization_id
                initiallyDeferred: false
                nullable: false
                referencedTableName: core_organization
                referencedColumnNames: id
              name: organization_id
              type: int
          tableName: core_userorgperm
      - addUniqueConstraint:
          columnNames: user_id, organization_id
          constraintName: idx_unique_user_id_organization_id
          tableName: core_userorgperm
      - createIndex:
          columns:
          - column:
              name: user_id
              type: int
          indexName: idx_userorgperm_user_id
          tableName: core_userorgperm
      - createIndex:
          columns:
          - column:
              name: organization_id
              type: int
          indexName: idx_userorgperm_organization_id
          tableName: core_userorgperm
      - createTable:
          columns:
          - column:
              autoIncrement: true
              constraints:
                nullable: false
                primaryKey: true
              name: id
              type: int
          - column:
              constraints:
                nullable: false
              name: url
              type: varchar(254)
          - column:
              constraints:
                nullable: false
              name: timestamp
              type: DATETIME
          - column:
              constraints:
                deferrable: false
                foreignKeyName: fk_permissionviolation_ref_user_id
                initiallyDeferred: false
                nullable: false
                referencedTableName: core_user
                referencedColumnNames: id
              name: user_id
              type: int
          tableName: core_permissionsviolation
      - createIndex:
          columns:
          - column:
              name: user_id
              type: int
          indexName: idx_permissionsviolation_user_id
          tableName: core_permissionsviolation
      - createTable:
          columns:
          - column:
              autoIncrement: true
              constraints:
                nullable: false
                primaryKey: true
              name: id
              type: int
          - column:
              constraints:
                nullable: false
              name: created_at
              type: DATETIME
          - column:
              constraints:
                nullable: false
              name: updated_at
              type: DATETIME
          - column:
              constraints:
                nullable: false
              name: name
              type: varchar(254)
          - column:
              name: description
              type: text
          - column:
              constraints:
                deferrable: false
                foreignKeyName: fk_database_ref_organization_id
                initiallyDeferred: false
                nullable: false
                referencedTableName: core_organization
                referencedColumnNames: id
              name: organization_id
              type: int
          - column:
              name: details
              type: text
          - column:
              constraints:
                nullable: false
              name: engine
              type: varchar(254)
          tableName: metabase_database
      - createIndex:
          columns:
          - column:
              name: organization_id
          indexName: idx_database_organization_id
          tableName: metabase_database
      - createTable:
          columns:
          - column:
              autoIncrement: true
              constraints:
                nullable: false
                primaryKey: true
              name: id
              type: int
          - column:
              constraints:
                nullable: false
              name: created_at
              type: DATETIME
          - column:
              constraints:
                nullable: false
              name: updated_at
              type: DATETIME
          - column:
              constraints:
                nullable: false
              name: name
              type: varchar(254)
          - column:
              name: rows
              type: int
          - column:
              name: description
              type: text
          - column:
              name: entity_name
              type: varchar(254)
          - column:
              name: entity_type
              type: varchar(254)
          - column:
              constraints:
                nullable: false
              name: active
              type: boolean
          - column:
              constraints:
                deferrable: false
                foreignKeyName: fk_table_ref_database_id
                initiallyDeferred: false
                nullable: false
                referencedTableName: metabase_database
                referencedColumnNames: id
              name: db_id
              type: int
          tableName: metabase_table
      - createIndex:
          columns:
          - column:
              name: db_id
          indexName: idx_table_db_id
          tableName: metabase_table
      - createTable:
          columns:
          - column:
              autoIncrement: true
              constraints:
                nullable: false
                primaryKey: true
              name: id
              type: int
          - column:
              constraints:
                nullable: false
              name: created_at
              type: DATETIME
          - column:
              constraints:
                nullable: false
              name: updated_at
              type: DATETIME
          - column:
              constraints:
                nullable: false
              name: name
              type: varchar(254)
          - column:
              constraints:
                nullable: false
              name: base_type
              type: varchar(255)
          - column:
              name: special_type
              type: varchar(255)
          - column:
              constraints:
                nullable: false
              name: active
              type: boolean
          - column:
              name: description
              type: text
          - column:
              constraints:
                nullable: false
              name: preview_display
              type: boolean
          - column:
              constraints:
                nullable: false
              name: position
              type: int
          - column:
              constraints:
                deferrable: false
                foreignKeyName: fk_field_ref_table_id
                initiallyDeferred: false
                nullable: false
                referencedTableName: metabase_table
                referencedColumnNames: id
              name: table_id
              type: int
          - column:
              constraints:
                nullable: false
              name: field_type
              type: varchar(254)
          tableName: metabase_field
      - createIndex:
          columns:
          - column:
              name: table_id
          indexName: idx_field_table_id
          tableName: metabase_field
      - createTable:
          columns:
          - column:
              autoIncrement: true
              constraints:
                nullable: false
                primaryKey: true
              name: id
              type: int
          - column:
              constraints:
                nullable: false
              name: created_at
              type: DATETIME
          - column:
              constraints:
                nullable: false
              name: updated_at
              type: DATETIME
          - column:
              constraints:
                nullable: false
              name: relationship
              type: varchar(254)
          - column:
              constraints:
                deferrable: false
                foreignKeyName: fk_foreignkey_dest_ref_field_id
                initiallyDeferred: false
                nullable: false
                referencedTableName: metabase_field
                referencedColumnNames: id
              name: destination_id
              type: int
          - column:
              constraints:
                deferrable: false
                foreignKeyName: fk_foreignkey_origin_ref_field_id
                initiallyDeferred: false
                nullable: false
                referencedTableName: metabase_field
                referencedColumnNames: id
              name: origin_id
              type: int
          tableName: metabase_foreignkey
      - createIndex:
          columns:
          - column:
              name: destination_id
          indexName: idx_foreignkey_destination_id
          tableName: metabase_foreignkey
      - createIndex:
          columns:
          - column:
              name: origin_id
          indexName: idx_foreignkey_origin_id
          tableName: metabase_foreignkey
      - createTable:
          columns:
          - column:
              autoIncrement: true
              constraints:
                nullable: false
                primaryKey: true
              name: id
              type: int
          - column:
              constraints:
                nullable: false
              name: created_at
              type: DATETIME
          - column:
              constraints:
                nullable: false
              name: updated_at
              type: DATETIME
          - column:
              name: values
              type: text
          - column:
              name: human_readable_values
              type: text
          - column:
              constraints:
                deferrable: false
                foreignKeyName: fk_fieldvalues_ref_field_id
                initiallyDeferred: false
                nullable: false
                referencedTableName: metabase_field
                referencedColumnNames: id
              name: field_id
              type: int
          tableName: metabase_fieldvalues
      - createIndex:
          columns:
          - column:
              name: field_id
          indexName: idx_fieldvalues_field_id
          tableName: metabase_fieldvalues
      - createTable:
          columns:
          - column:
              autoIncrement: true
              constraints:
                nullable: false
                primaryKey: true
              name: id
              type: int
          - column:
              constraints:
                nullable: false
              name: created_at
              type: DATETIME
          - column:
              constraints:
                nullable: false
              name: updated_at
              type: DATETIME
          - column:
              constraints:
                nullable: false
              name: name
              type: varchar(254)
          - column:
              constraints:
                deferrable: false
                foreignKeyName: fk_tablesegment_ref_table_id
                initiallyDeferred: false
                nullable: false
                referencedTableName: metabase_table
                referencedColumnNames: id
              name: table_id
              type: int
          - column:
              constraints:
                nullable: false
              name: filter_clause
              type: text
          tableName: metabase_tablesegment
      - createIndex:
          columns:
          - column:
              name: table_id
          indexName: idx_tablesegment_table_id
          tableName: metabase_tablesegment
      - createTable:
          columns:
          - column:
              autoIncrement: true
              constraints:
                nullable: false
                primaryKey: true
              name: id
              type: int
          - column:
              constraints:
                nullable: false
              name: created_at
              type: DATETIME
          - column:
              constraints:
                nullable: false
              name: updated_at
              type: DATETIME
          - column:
              constraints:
                nullable: false
              name: name
              type: varchar(254)
          - column:
              constraints:
                nullable: false
              name: type
              type: varchar(254)
          - column:
              constraints:
                nullable: false
              name: details
              type: text
          - column:
              constraints:
                nullable: false
              name: version
              type: int
          - column:
              constraints:
                nullable: false
              name: public_perms
              type: int
          - column:
              constraints:
                deferrable: false
                foreignKeyName: fk_query_ref_user_id
                initiallyDeferred: false
                nullable: false
                referencedTableName: core_user
                referencedColumnNames: id
              name: creator_id
              type: int
          - column:
              constraints:
                deferrable: false
                foreignKeyName: fk_query_ref_database_id
                initiallyDeferred: false
                nullable: false
                referencedTableName: metabase_database
                referencedColumnNames: id
              name: database_id
              type: int
          tableName: query_query
      - createIndex:
          columns:
          - column:
              name: creator_id
          indexName: idx_query_creator_id
          tableName: query_query
      - createIndex:
          columns:
          - column:
              name: database_id
          indexName: idx_query_database_id
          tableName: query_query
      - createTable:
          columns:
          - column:
              autoIncrement: true
              constraints:
                nullable: false
                primaryKey: true
              name: id
              type: int
          - column:
              constraints:
                nullable: false
                unique: true
              name: uuid
              type: varchar(254)
          - column:
              constraints:
                nullable: false
              name: version
              type: int
          - column:
              constraints:
                nullable: false
              name: json_query
              type: text
          - column:
              constraints:
                nullable: false
              name: raw_query
              type: text
          - column:
              constraints:
                nullable: false
              name: status
              type: varchar(254)
          - column:
              constraints:
                nullable: false
              name: started_at
              type: DATETIME
          - column:
              name: finished_at
              type: DATETIME
          - column:
              constraints:
                nullable: false
              name: running_time
              type: int
          - column:
              constraints:
                nullable: false
              name: error
              type: text
          - column:
              constraints:
                nullable: false
              name: result_file
              type: varchar(254)
          - column:
              constraints:
                nullable: false
              name: result_rows
              type: int
          - column:
              constraints:
                nullable: false
              name: result_data
              type: text
          - column:
              constraints:
                deferrable: false
                foreignKeyName: fk_queryexecution_ref_query_id
                initiallyDeferred: false
                nullable: true
                referencedTableName: query_query
                referencedColumnNames: id
              name: query_id
              type: int
          - column:
              constraints:
                nullable: false
              name: additional_info
              type: text
          - column:
              constraints:
                deferrable: false
                foreignKeyName: fk_queryexecution_ref_user_id
                initiallyDeferred: false
                nullable: false
                referencedTableName: core_user
                referencedColumnNames: id
              name: executor_id
              type: int
          tableName: query_queryexecution
      - createIndex:
          columns:
          - column:
              name: query_id
          indexName: idx_queryexecution_query_id
          tableName: query_queryexecution
      - createIndex:
          columns:
          - column:
              name: executor_id
          indexName: idx_queryexecution_executor_id
          tableName: query_queryexecution
      - createTable:
          columns:
          - column:
              autoIncrement: true
              constraints:
                nullable: false
                primaryKey: true
              name: id
              type: int
          - column:
              constraints:
                nullable: false
              name: created_at
              type: DATETIME
          - column:
              constraints:
                nullable: false
              name: updated_at
              type: DATETIME
          - column:
              constraints:
                nullable: false
              name: name
              type: varchar(254)
          - column:
              name: description
              type: text
          - column:
              constraints:
                nullable: false
              name: display
              type: varchar(254)
          - column:
              constraints:
                nullable: false
              name: public_perms
              type: int
          - column:
              constraints:
                nullable: false
              name: dataset_query
              type: text
          - column:
              constraints:
                nullable: false
              name: visualization_settings
              type: text
          - column:
              constraints:
                deferrable: false
                foreignKeyName: fk_card_ref_user_id
                initiallyDeferred: false
                nullable: false
                referencedTableName: core_user
                referencedColumnNames: id
              name: creator_id
              type: int
          - column:
              constraints:
                deferrable: false
                foreignKeyName: fk_card_ref_organization_id
                initiallyDeferred: false
                nullable: false
                referencedTableName: core_organization
                referencedColumnNames: id
              name: organization_id
              type: int
          tableName: report_card
      - createIndex:
          columns:
          - column:
              name: creator_id
          indexName: idx_card_creator_id
          tableName: report_card
      - createIndex:
          columns:
          - column:
              name: organization_id
          indexName: idx_card_organization_id
          tableName: report_card
      - createTable:
          columns:
          - column:
              autoIncrement: true
              constraints:
                nullable: false
                primaryKey: true
              name: id
              type: int
          - column:
              constraints:
                nullable: false
              name: created_at
              type: DATETIME
          - column:
              constraints:
                nullable: false
              name: updated_at
              type: DATETIME
          - column:
              constraints:
                deferrable: false
                foreignKeyName: fk_cardfavorite_ref_card_id
                initiallyDeferred: false
                nullable: false
                referencedTableName: report_card
                referencedColumnNames: id
              name: card_id
              type: int
          - column:
              constraints:
                deferrable: false
                foreignKeyName: fk_cardfavorite_ref_user_id
                initiallyDeferred: false
                nullable: false
                referencedTableName: core_user
                referencedColumnNames: id
              name: owner_id
              type: int
          tableName: report_cardfavorite
      - addUniqueConstraint:
          columnNames: card_id, owner_id
          constraintName: idx_unique_cardfavorite_card_id_owner_id
          tableName: report_cardfavorite
      - createIndex:
          columns:
          - column:
              name: card_id
          indexName: idx_cardfavorite_card_id
          tableName: report_cardfavorite
      - createIndex:
          columns:
          - column:
              name: owner_id
          indexName: idx_cardfavorite_owner_id
          tableName: report_cardfavorite
      - createTable:
          columns:
          - column:
              autoIncrement: true
              constraints:
                nullable: false
                primaryKey: true
              name: id
              type: int
          - column:
              constraints:
                nullable: false
              name: created_at
              type: DATETIME
          - column:
              constraints:
                nullable: false
              name: updated_at
              type: DATETIME
          - column:
              constraints:
                nullable: false
              name: name
              type: varchar(254)
          - column:
              name: description
              type: text
          - column:
              constraints:
                nullable: false
              name: public_perms
              type: int
          - column:
              constraints:
                deferrable: false
                foreignKeyName: fk_dashboard_ref_user_id
                initiallyDeferred: false
                nullable: false
                referencedTableName: core_user
                referencedColumnNames: id
              name: creator_id
              type: int
          - column:
              constraints:
                deferrable: false
                foreignKeyName: fk_dashboard_ref_organization_id
                initiallyDeferred: false
                nullable: false
                referencedTableName: core_organization
                referencedColumnNames: id
              name: organization_id
              type: int
          tableName: report_dashboard
      - createIndex:
          columns:
          - column:
              name: creator_id
          indexName: idx_dashboard_creator_id
          tableName: report_dashboard
      - createIndex:
          columns:
          - column:
              name: organization_id
          indexName: idx_dashboard_organization_id
          tableName: report_dashboard
      - createTable:
          columns:
          - column:
              autoIncrement: true
              constraints:
                nullable: false
                primaryKey: true
              name: id
              type: int
          - column:
              constraints:
                nullable: false
              name: created_at
              type: DATETIME
          - column:
              constraints:
                nullable: false
              name: updated_at
              type: DATETIME
          - column:
              constraints:
                nullable: false
              name: sizeX
              type: int
          - column:
              constraints:
                nullable: false
              name: sizeY
              type: int
          - column:
              name: row
              type: int
          - column:
              name: col
              type: int
          - column:
              constraints:
                deferrable: false
                foreignKeyName: fk_dashboardcard_ref_card_id
                initiallyDeferred: false
                nullable: false
                referencedTableName: report_card
                referencedColumnNames: id
              name: card_id
              type: int
          - column:
              constraints:
                deferrable: false
                foreignKeyName: fk_dashboardcard_ref_dashboard_id
                initiallyDeferred: false
                nullable: false
                referencedTableName: report_dashboard
                referencedColumnNames: id
              name: dashboard_id
              type: int
          tableName: report_dashboardcard
      - createIndex:
          columns:
          - column:
              name: card_id
          indexName: idx_dashboardcard_card_id
          tableName: report_dashboardcard
      - createIndex:
          columns:
          - column:
              name: dashboard_id
          indexName: idx_dashboardcard_dashboard_id
          tableName: report_dashboardcard
      - createTable:
          columns:
          - column:
              autoIncrement: true
              constraints:
                nullable: false
                primaryKey: true
              name: id
              type: int
          - column:
              constraints:
                deferrable: false
                foreignKeyName: fk_dashboardsubscription_ref_dashboard_id
                initiallyDeferred: false
                nullable: false
                referencedTableName: report_dashboard
                referencedColumnNames: id
              name: dashboard_id
              type: int
          - column:
              constraints:
                deferrable: false
                foreignKeyName: fk_dashboardsubscription_ref_user_id
                initiallyDeferred: false
                nullable: false
                referencedTableName: core_user
                referencedColumnNames: id
              name: user_id
              type: int
          tableName: report_dashboardsubscription
      - addUniqueConstraint:
          columnNames: dashboard_id, user_id
          constraintName: idx_uniq_dashsubscrip_dashboard_id_user_id
          tableName: report_dashboardsubscription
      - createIndex:
          columns:
          - column:
              name: dashboard_id
          indexName: idx_dashboardsubscription_dashboard_id
          tableName: report_dashboardsubscription
      - createIndex:
          columns:
          - column:
              name: user_id
          indexName: idx_dashboardsubscription_user_id
          tableName: report_dashboardsubscription
      - createTable:
          columns:
          - column:
              autoIncrement: true
              constraints:
                nullable: false
                primaryKey: true
              name: id
              type: int
          - column:
              constraints:
                nullable: false
              name: created_at
              type: DATETIME
          - column:
              constraints:
                nullable: false
              name: updated_at
              type: DATETIME
          - column:
              constraints:
                nullable: false
              name: name
              type: varchar(254)
          - column:
              name: description
              type: text
          - column:
              constraints:
                nullable: false
              name: public_perms
              type: int
          - column:
              constraints:
                nullable: false
              name: mode
              type: int
          - column:
              constraints:
                nullable: false
              name: version
              type: int
          - column:
              constraints:
                nullable: false
              name: dataset_query
              type: text
          - column:
              name: email_addresses
              type: text
          - column:
              constraints:
                deferrable: false
                foreignKeyName: fk_emailreport_ref_user_id
                initiallyDeferred: false
                nullable: false
                referencedTableName: core_user
                referencedColumnNames: id
              name: creator_id
              type: int
          - column:
              constraints:
                deferrable: false
                foreignKeyName: fk_emailreport_ref_organization_id
                initiallyDeferred: false
                nullable: false
                referencedTableName: core_organization
                referencedColumnNames: id
              name: organization_id
              type: int
          - column:
              constraints:
                nullable: false
              name: schedule
              type: text
          tableName: report_emailreport
      - createIndex:
          columns:
          - column:
              name: creator_id
          indexName: idx_emailreport_creator_id
          tableName: report_emailreport
      - createIndex:
          columns:
          - column:
              name: organization_id
          indexName: idx_emailreport_organization_id
          tableName: report_emailreport
      - createTable:
          columns:
          - column:
              autoIncrement: true
              constraints:
                nullable: false
                primaryKey: true
              name: id
              type: int
          - column:
              constraints:
                deferrable: false
                foreignKeyName: fk_emailreport_recipients_ref_emailreport_id
                initiallyDeferred: false
                nullable: false
                referencedTableName: report_emailreport
                referencedColumnNames: id
              name: emailreport_id
              type: int
          - column:
              constraints:
                deferrable: false
                foreignKeyName: fk_emailreport_recipients_ref_user_id
                initiallyDeferred: false
                nullable: false
                referencedTableName: core_user
                referencedColumnNames: id
              name: user_id
              type: int
          tableName: report_emailreport_recipients
      - addUniqueConstraint:
          columnNames: emailreport_id, user_id
          constraintName: idx_uniq_emailreportrecip_emailreport_id_user_id
          tableName: report_emailreport_recipients
      - createIndex:
          columns:
          - column:
              name: emailreport_id
          indexName: idx_emailreport_recipients_emailreport_id
          tableName: report_emailreport_recipients
      - createIndex:
          columns:
          - column:
              name: user_id
          indexName: idx_emailreport_recipients_user_id
          tableName: report_emailreport_recipients
      - createTable:
          columns:
          - column:
              autoIncrement: true
              constraints:
                nullable: false
                primaryKey: true
              name: id
              type: int
          - column:
              constraints:
                nullable: false
              name: details
              type: text
          - column:
              constraints:
                nullable: false
              name: status
              type: varchar(254)
          - column:
              constraints:
                nullable: false
              name: created_at
              type: DATETIME
          - column:
              name: started_at
              type: DATETIME
          - column:
              name: finished_at
              type: DATETIME
          - column:
              constraints:
                nullable: false
              name: error
              type: text
          - column:
              constraints:
                nullable: false
              name: sent_email
              type: text
          - column:
              constraints:
                deferrable: false
                foreignKeyName: fk_emailreportexecutions_ref_organization_id
                initiallyDeferred: false
                nullable: false
                referencedTableName: core_organization
                referencedColumnNames: id
              name: organization_id
              type: int
          - column:
              constraints:
                deferrable: false
                foreignKeyName: fk_emailreportexecutions_ref_report_id
                initiallyDeferred: false
                nullable: true
                referencedTableName: report_emailreport
                referencedColumnNames: id
              name: report_id
              type: int
          tableName: report_emailreportexecutions
      - createIndex:
          columns:
          - column:
              name: organization_id
          indexName: idx_emailreportexecutions_organization_id
          tableName: report_emailreportexecutions
      - createIndex:
          columns:
          - column:
              name: report_id
          indexName: idx_emailreportexecutions_report_id
          tableName: report_emailreportexecutions
      - createTable:
          columns:
          - column:
              autoIncrement: true
              constraints:
                nullable: false
                primaryKey: true
              name: id
              type: int
          - column:
              constraints:
                nullable: false
              name: created_at
              type: DATETIME
          - column:
              constraints:
                nullable: false
              name: updated_at
              type: DATETIME
          - column:
              constraints:
                nullable: false
              name: start
              type: DATETIME
          - column:
              constraints:
                nullable: false
              name: end
              type: DATETIME
          - column:
              name: title
              type: TEXT
          - column:
              constraints:
                nullable: false
              name: body
              type: TEXT
          - column:
              constraints:
                nullable: false
              name: annotation_type
              type: int
          - column:
              constraints:
                nullable: false
              name: edit_count
              type: int
          - column:
              constraints:
                nullable: false
              name: object_type_id
              type: int
          - column:
              constraints:
                nullable: false
              name: object_id
              type: int
          - column:
              constraints:
                deferrable: false
                foreignKeyName: fk_annotation_ref_user_id
                initiallyDeferred: false
                nullable: false
                referencedTableName: core_user
                referencedColumnNames: id
              name: author_id
              type: int
          - column:
              constraints:
                deferrable: false
                foreignKeyName: fk_annotation_ref_organization_id
                initiallyDeferred: false
                nullable: false
                referencedTableName: core_organization
                referencedColumnNames: id
              name: organization_id
              type: int
          tableName: annotation_annotation
      - createIndex:
          columns:
          - column:
              name: author_id
          indexName: idx_annotation_author_id
          tableName: annotation_annotation
      - createIndex:
          columns:
          - column:
              name: organization_id
          indexName: idx_annotation_organization_id
          tableName: annotation_annotation
      - createIndex:
          columns:
          - column:
              name: object_type_id
          indexName: idx_annotation_object_type_id
          tableName: annotation_annotation
      - createIndex:
          columns:
          - column:
              name: object_id
          indexName: idx_annotation_object_id
          tableName: annotation_annotation
      - modifySql:
          dbms: postgresql
          replace:
            replace: WITHOUT
            with: WITH
  - changeSet:
      id: '2'
      author: agilliland
      validCheckSum: ANY
      changes:
      - createTable:
          columns:
          - column:
              constraints:
                nullable: false
                primaryKey: true
              name: id
              type: varchar(254)
          - column:
              constraints:
                deferrable: false
                foreignKeyName: fk_session_ref_user_id
                initiallyDeferred: false
                nullable: false
                referencedTableName: core_user
                referencedColumnNames: id
              name: user_id
              type: int
          - column:
              constraints:
                nullable: false
              name: created_at
              type: DATETIME
          tableName: core_session
      - modifySql:
          dbms: postgresql
          replace:
            replace: WITHOUT
            with: WITH
  - changeSet:
      id: '4'
      author: cammsaul
      changes:
      - createTable:
          columns:
          - column:
              constraints:
                nullable: false
                primaryKey: true
              name: key
              type: varchar(254)
          - column:
              constraints:
                nullable: false
              name: value
              type: varchar(254)
          tableName: setting
  - changeSet:
      id: '5'
      author: agilliland
      changes:
      - addColumn:
          columns:
          - column:
              name: report_timezone
              type: varchar(254)
          tableName: core_organization
  - changeSet:
      id: '6'
      author: agilliland
      changes:
      - dropNotNullConstraint:
          columnDataType: int
          columnName: organization_id
          tableName: metabase_database
      - dropForeignKeyConstraint:
          baseTableName: metabase_database
          constraintName: fk_database_ref_organization_id
      - dropNotNullConstraint:
          columnDataType: int
          columnName: organization_id
          tableName: report_card
      - dropForeignKeyConstraint:
          baseTableName: report_card
          constraintName: fk_card_ref_organization_id
      - dropNotNullConstraint:
          columnDataType: int
          columnName: organization_id
          tableName: report_dashboard
      - dropForeignKeyConstraint:
          baseTableName: report_dashboard
          constraintName: fk_dashboard_ref_organization_id
      - dropNotNullConstraint:
          columnDataType: int
          columnName: organization_id
          tableName: report_emailreport
      - dropForeignKeyConstraint:
          baseTableName: report_emailreport
          constraintName: fk_emailreport_ref_organization_id
      - dropNotNullConstraint:
          columnDataType: int
          columnName: organization_id
          tableName: report_emailreportexecutions
      - dropForeignKeyConstraint:
          baseTableName: report_emailreportexecutions
          constraintName: fk_emailreportexecutions_ref_organization_id
      - dropNotNullConstraint:
          columnDataType: int
          columnName: organization_id
          tableName: annotation_annotation
      - dropForeignKeyConstraint:
          baseTableName: annotation_annotation
          constraintName: fk_annotation_ref_organization_id
  - changeSet:
      id: '7'
      author: cammsaul
      validCheckSum: ANY
      changes:
      - addColumn:
          columns:
          - column:
              constraints:
                foreignKeyName: fk_field_parent_ref_field_id
                nullable: true
                referencedTableName: metabase_field
                referencedColumnNames: id
              name: parent_id
              type: int
          tableName: metabase_field
  - changeSet:
      id: '8'
      author: tlrobinson
      changes:
      - addColumn:
          columns:
          - column:
              name: display_name
              type: varchar(254)
          tableName: metabase_table
      - addColumn:
          columns:
          - column:
              name: display_name
              type: varchar(254)
          tableName: metabase_field
  - changeSet:
      id: '9'
      author: tlrobinson
      changes:
      - addColumn:
          columns:
          - column:
              name: visibility_type
              type: varchar(254)
          tableName: metabase_table
  - changeSet:
      id: 10
      author: cammsaul
      validCheckSum: ANY
      changes:
        - createTable:
            tableName: revision
            columns:
              - column:
                  name: id
                  type: int
                  autoIncrement: true
                  constraints:
                    primaryKey: true
                    nullable: false
              - column:
                  name: model
                  type: varchar(16)
                  constraints:
                    nullable: false
              - column:
                  name: model_id
                  type: int
                  constraints:
                    nullable: false
              - column:
                  name: user_id
                  type: int
                  constraints:
                    nullable: false
                    referencedTableName: core_user
                    referencedColumnNames: id
                    foreignKeyName: fk_revision_ref_user_id
                    deferrable: false
                    initiallyDeferred: false
              - column:
                  name: timestamp
                  type: DATETIME
                  constraints:
                    nullable: false
              - column:
                  name: object
                  type: ${text.type}
                  constraints:
                    nullable: false
              - column:
                  name: is_reversion
                  type: boolean
                  defaultValueBoolean: false
                  constraints:
                    nullable: false
        - createIndex:
            tableName: revision
            indexName: idx_revision_model_model_id
            columns:
              - column:
                  name: model
              - column:
                  name: model_id
        - modifySql:
            dbms: postgresql
            replace:
              replace: WITHOUT
              with: WITH
        - modifySql:
            dbms: mysql,mariadb
            replace:
              replace: object VARCHAR
              with: object TEXT
  - changeSet:
      id: 11
      author: agilliland
      changes:
        - sql:
            sql: update report_dashboard set public_perms = 2 where public_perms = 1
  - changeSet:
      id: 12
      author: agilliland
      validCheckSum: ANY
      changes:
        - addColumn:
            tableName: report_card
            columns:
              - column:
                  name: database_id
                  type: int
                  constraints:
                    nullable: true
                    referencedTableName: metabase_database
                    referencedColumnNames: id
                    foreignKeyName: fk_report_card_ref_database_id
                    deferrable: false
                    initiallyDeferred: false
        - addColumn:
            tableName: report_card
            columns:
              - column:
                  name: table_id
                  type: int
                  constraints:
                    nullable: true
                    referencedTableName: metabase_table
                    referencedColumnNames: id
                    foreignKeyName: fk_report_card_ref_table_id
                    deferrable: false
                    initiallyDeferred: false
        - addColumn:
            tableName: report_card
            columns:
              - column:
                  name: query_type
                  type: varchar(16)
                  constraints:
                    nullable: true
  - changeSet:
      id: 13
      author: agilliland
      validCheckSum: ANY
      changes:
        - createTable:
            tableName: activity
            columns:
              - column:
                  name: id
                  type: int
                  autoIncrement: true
                  constraints:
                    primaryKey: true
                    nullable: false
              - column:
                  name: topic
                  type: varchar(32)
                  constraints:
                    nullable: false
              - column:
                  name: timestamp
                  type: DATETIME
                  constraints:
                    nullable: false
              - column:
                  name: user_id
                  type: int
                  constraints:
                    nullable: true
                    referencedTableName: core_user
                    referencedColumnNames: id
                    foreignKeyName: fk_activity_ref_user_id
                    deferrable: false
                    initiallyDeferred: false
              - column:
                  name: model
                  type: varchar(16)
                  constraints:
                    nullable: true
              - column:
                  name: model_id
                  type: int
                  constraints:
                    nullable: true
              - column:
                  name: database_id
                  type: int
                  constraints:
                    nullable: true
              - column:
                  name: table_id
                  type: int
                  constraints:
                    nullable: true
              - column:
                  name: custom_id
                  type: varchar(48)
                  constraints:
                    nullable: true
              - column:
                  name: details
                  type: ${text.type}
                  constraints:
                    nullable: false
        - createIndex:
            tableName: activity
            indexName: idx_activity_timestamp
            columns:
              column:
                name: timestamp
        - createIndex:
            tableName: activity
            indexName: idx_activity_user_id
            columns:
              column:
                name: user_id
        - createIndex:
            tableName: activity
            indexName: idx_activity_custom_id
            columns:
              column:
                name: custom_id
        - modifySql:
            dbms: postgresql
            replace:
              replace: WITHOUT
              with: WITH
        - modifySql:
            dbms: mysql,mariadb
            replace:
              replace: details VARCHAR
              with: details TEXT
  - changeSet:
      id: 14
      author: agilliland
      validCheckSum: ANY
      changes:
        - createTable:
            tableName: view_log
            columns:
              - column:
                  name: id
                  type: int
                  autoIncrement: true
                  constraints:
                    primaryKey: true
                    nullable: false
              - column:
                  name: user_id
                  type: int
                  constraints:
                    nullable: true
                    referencedTableName: core_user
                    referencedColumnNames: id
                    foreignKeyName: fk_view_log_ref_user_id
                    deferrable: false
                    initiallyDeferred: false
              - column:
                  name: model
                  type: varchar(16)
                  constraints:
                    nullable: false
              - column:
                  name: model_id
                  type: int
                  constraints:
                    nullable: false
              - column:
                  name: timestamp
                  type: DATETIME
                  constraints:
                    nullable: false
        - createIndex:
            tableName: view_log
            indexName: idx_view_log_user_id
            columns:
              column:
                name: user_id
        - createIndex:
            tableName: view_log
            indexName: idx_view_log_timestamp
            columns:
              column:
                name: model_id
        - modifySql:
            dbms: postgresql
            replace:
              replace: WITHOUT
              with: WITH
  - changeSet:
      id: 15
      author: agilliland
      changes:
        - addColumn:
            tableName: revision
            columns:
              - column:
                  name: is_creation
                  type: boolean
                  defaultValueBoolean: false
                  constraints:
                    nullable: false
  - changeSet:
      id: 16
      author: agilliland
      changes:
        - dropNotNullConstraint:
            tableName: core_user
            columnName: last_login
            columnDataType: DATETIME
        - modifySql:
            dbms: postgresql
            replace:
              replace: WITHOUT
              with: WITH
  - changeSet:
      id: 17
      author: agilliland
      changes:
        - addColumn:
            tableName: metabase_database
            columns:
              - column:
                  name: is_sample
                  type: boolean
                  defaultValueBoolean: false
                  constraints:
                    nullable: false
        - sql:
            sql: update metabase_database set is_sample = true where name = 'Sample Dataset'
  - changeSet:
      id: 18
      author: camsaul
      validCheckSum: ANY
      changes:
        - createTable:
            tableName: data_migrations
            columns:
              - column:
                  name: id
                  type: VARCHAR(254)
                  constraints:
                    primaryKey: true
                    nullable: false
              - column:
                  name: timestamp
                  type: DATETIME
                  constraints:
                    nullable: false
        - createIndex:
            tableName: data_migrations
            indexName: idx_data_migrations_id
            columns:
              column:
                name: id
  - changeSet:
      id: 19
      author: camsaul
      changes:
        - addColumn:
            tableName: metabase_table
            columns:
              - column:
                  name: schema
                  type: VARCHAR(256)
  - changeSet:
      id: 20
      author: agilliland
      validCheckSum: ANY
      changes:
        - createTable:
            tableName: pulse
            columns:
              - column:
                  name: id
                  type: int
                  autoIncrement: true
                  constraints:
                    primaryKey: true
                    nullable: false
              - column:
                  name: creator_id
                  type: int
                  constraints:
                    nullable: false
                    referencedTableName: core_user
                    referencedColumnNames: id
                    foreignKeyName: fk_pulse_ref_creator_id
                    deferrable: false
                    initiallyDeferred: false
              - column:
                  name: name
                  type: varchar(254)
                  constraints:
                    nullable: false
              - column:
                  name: public_perms
                  type: int
                  constraints:
                    nullable: false
              - column:
                  name: created_at
                  type: DATETIME
                  constraints:
                    nullable: false
              - column:
                  name: updated_at
                  type: DATETIME
                  constraints:
                    nullable: false
        - createIndex:
            tableName: pulse
            indexName: idx_pulse_creator_id
            columns:
              column:
                name: creator_id
        - createTable:
            tableName: pulse_card
            columns:
              - column:
                  name: id
                  type: int
                  autoIncrement: true
                  constraints:
                    primaryKey: true
                    nullable: false
              - column:
                  name: pulse_id
                  type: int
                  constraints:
                    nullable: false
                    referencedTableName: pulse
                    referencedColumnNames: id
                    foreignKeyName: fk_pulse_card_ref_pulse_id
                    deferrable: false
                    initiallyDeferred: false
              - column:
                  name: card_id
                  type: int
                  constraints:
                    nullable: false
                    referencedTableName: report_card
                    referencedColumnNames: id
                    foreignKeyName: fk_pulse_card_ref_card_id
                    deferrable: false
                    initiallyDeferred: false
              - column:
                  name: position
                  type: int
                  constraints:
                    nullable: false
        - createIndex:
            tableName: pulse_card
            indexName: idx_pulse_card_pulse_id
            columns:
              column:
                name: pulse_id
        - createIndex:
            tableName: pulse_card
            indexName: idx_pulse_card_card_id
            columns:
              column:
                name: card_id
        - createTable:
            tableName: pulse_channel
            columns:
              - column:
                  name: id
                  type: int
                  autoIncrement: true
                  constraints:
                    primaryKey: true
                    nullable: false
              - column:
                  name: pulse_id
                  type: int
                  constraints:
                    nullable: false
                    referencedTableName: pulse
                    referencedColumnNames: id
                    foreignKeyName: fk_pulse_channel_ref_pulse_id
                    deferrable: false
                    initiallyDeferred: false
              - column:
                  name: channel_type
                  type: varchar(32)
                  constraints:
                    nullable: false
              - column:
                  name: details
                  type: text
                  constraints:
                    nullable: false
              - column:
                  name: schedule_type
                  type: varchar(32)
                  constraints:
                    nullable: false
              - column:
                  name: schedule_hour
                  type: int
                  constraints:
                    nullable: true
              - column:
                  name: schedule_day
                  type: varchar(64)
                  constraints:
                    nullable: true
              - column:
                  name: created_at
                  type: DATETIME
                  constraints:
                    nullable: false
              - column:
                  name: updated_at
                  type: DATETIME
                  constraints:
                    nullable: false
        - createIndex:
            tableName: pulse_channel
            indexName: idx_pulse_channel_pulse_id
            columns:
              column:
                name: pulse_id
        - createIndex:
            tableName: pulse_channel
            indexName: idx_pulse_channel_schedule_type
            columns:
              column:
                name: schedule_type
        - createTable:
            tableName: pulse_channel_recipient
            columns:
              - column:
                  name: id
                  type: int
                  autoIncrement: true
                  constraints:
                    primaryKey: true
                    nullable: false
              - column:
                  name: pulse_channel_id
                  type: int
                  constraints:
                    nullable: false
                    referencedTableName: pulse_channel
                    referencedColumnNames: id
                    foreignKeyName: fk_pulse_channel_recipient_ref_pulse_channel_id
                    deferrable: false
                    initiallyDeferred: false
              - column:
                  name: user_id
                  type: int
                  constraints:
                    nullable: false
                    referencedTableName: core_user
                    referencedColumnNames: id
                    foreignKeyName: fk_pulse_channel_recipient_ref_user_id
                    deferrable: false
                    initiallyDeferred: false
        - modifySql:
            dbms: postgresql
            replace:
              replace: WITHOUT
              with: WITH
  - changeSet:
      id: 21
      author: agilliland
      validCheckSum: ANY
      changes:
        - createTable:
            tableName: segment
            columns:
              - column:
                  name: id
                  type: int
                  autoIncrement: true
                  constraints:
                    primaryKey: true
                    nullable: false
              - column:
                  name: table_id
                  type: int
                  constraints:
                    nullable: false
                    referencedTableName: metabase_table
                    referencedColumnNames: id
                    foreignKeyName: fk_segment_ref_table_id
                    deferrable: false
                    initiallyDeferred: false
              - column:
                  name: creator_id
                  type: int
                  constraints:
                    nullable: false
                    referencedTableName: core_user
                    referencedColumnNames: id
                    foreignKeyName: fk_segment_ref_creator_id
                    deferrable: false
                    initiallyDeferred: false
              - column:
                  name: name
                  type: varchar(254)
                  constraints:
                    nullable: false
              - column:
                  name: description
                  type: text
                  constraints:
                    nullable: true
              - column:
                  name: is_active
                  type: boolean
                  defaultValueBoolean: true
                  constraints:
                    nullable: false
              - column:
                  name: definition
                  type: text
                  constraints:
                    nullable: false
              - column:
                  name: created_at
                  type: DATETIME
                  constraints:
                    nullable: false
              - column:
                  name: updated_at
                  type: DATETIME
                  constraints:
                    nullable: false
        - createIndex:
            tableName: segment
            indexName: idx_segment_creator_id
            columns:
              column:
                name: creator_id
        - createIndex:
            tableName: segment
            indexName: idx_segment_table_id
            columns:
              column:
                name: table_id
        - modifySql:
            dbms: postgresql
            replace:
              replace: WITHOUT
              with: WITH
  - changeSet:
      id: 22
      author: agilliland
      changes:
        - addColumn:
            tableName: revision
            columns:
              - column:
                  name: message
                  type: text
                  constraints:
                    nullable: true
  - changeSet:
      id: 23
      author: agilliland
      changes:
        - modifyDataType:
            tableName: metabase_table
            columnName: rows
            newDataType: BIGINT
  - changeSet:
      id: 24
      author: agilliland
      changes:
        - createTable:
            tableName: dependency
            columns:
              - column:
                  name: id
                  type: int
                  autoIncrement: true
                  constraints:
                    primaryKey: true
                    nullable: false
              - column:
                  name: model
                  type: varchar(32)
                  constraints:
                    nullable: false
              - column:
                  name: model_id
                  type: int
                  constraints:
                    nullable: false
              - column:
                  name: dependent_on_model
                  type: varchar(32)
                  constraints:
                    nullable: false
              - column:
                  name: dependent_on_id
                  type: int
                  constraints:
                    nullable: false
              - column:
                  name: created_at
                  type: DATETIME
                  constraints:
                    nullable: false
        - createIndex:
            tableName: dependency
            indexName: idx_dependency_model
            columns:
              column:
                name: model
        - createIndex:
            tableName: dependency
            indexName: idx_dependency_model_id
            columns:
              column:
                name: model_id
        - createIndex:
            tableName: dependency
            indexName: idx_dependency_dependent_on_model
            columns:
              column:
                name: dependent_on_model
        - createIndex:
            tableName: dependency
            indexName: idx_dependency_dependent_on_id
            columns:
              column:
                name: dependent_on_id
        - modifySql:
            dbms: postgresql
            replace:
              replace: WITHOUT
              with: WITH
  - changeSet:
      id: 25
      author: agilliland
      validCheckSum: ANY
      changes:
        - createTable:
            tableName: metric
            columns:
              - column:
                  name: id
                  type: int
                  autoIncrement: true
                  constraints:
                    primaryKey: true
                    nullable: false
              - column:
                  name: table_id
                  type: int
                  constraints:
                    nullable: false
                    referencedTableName: metabase_table
                    referencedColumnNames: id
                    foreignKeyName: fk_metric_ref_table_id
                    deferrable: false
                    initiallyDeferred: false
              - column:
                  name: creator_id
                  type: int
                  constraints:
                    nullable: false
                    referencedTableName: core_user
                    referencedColumnNames: id
                    foreignKeyName: fk_metric_ref_creator_id
                    deferrable: false
                    initiallyDeferred: false
              - column:
                  name: name
                  type: varchar(254)
                  constraints:
                    nullable: false
              - column:
                  name: description
                  type: text
                  constraints:
                    nullable: true
              - column:
                  name: is_active
                  type: boolean
                  defaultValueBoolean: true
                  constraints:
                    nullable: false
              - column:
                  name: definition
                  type: text
                  constraints:
                    nullable: false
              - column:
                  name: created_at
                  type: DATETIME
                  constraints:
                    nullable: false
              - column:
                  name: updated_at
                  type: DATETIME
                  constraints:
                    nullable: false
        - createIndex:
            tableName: metric
            indexName: idx_metric_creator_id
            columns:
              column:
                name: creator_id
        - createIndex:
            tableName: metric
            indexName: idx_metric_table_id
            columns:
              column:
                name: table_id
        - modifySql:
            dbms: postgresql
            replace:
              replace: WITHOUT
              with: WITH
  - changeSet:
      id: 26
      author: agilliland
      changes:
        - addColumn:
            tableName: metabase_database
            columns:
              - column:
                  name: is_full_sync
                  type: boolean
                  defaultValueBoolean: true
                  constraints:
                    nullable: false
        - sql:
            sql: update metabase_database set is_full_sync = true
  - changeSet:
      id: 27
      author: agilliland
      validCheckSum: ANY
      changes:
        - createTable:
            tableName: dashboardcard_series
            columns:
              - column:
                  name: id
                  type: int
                  autoIncrement: true
                  constraints:
                    primaryKey: true
                    nullable: false
              - column:
                  name: dashboardcard_id
                  type: int
                  constraints:
                    nullable: false
                    referencedTableName: report_dashboardcard
                    referencedColumnNames: id
                    foreignKeyName: fk_dashboardcard_series_ref_dashboardcard_id
                    deferrable: false
                    initiallyDeferred: false
              - column:
                  name: card_id
                  type: int
                  constraints:
                    nullable: false
                    referencedTableName: report_card
                    referencedColumnNames: id
                    foreignKeyName: fk_dashboardcard_series_ref_card_id
                    deferrable: false
                    initiallyDeferred: false
              - column:
                  name: position
                  type: int
                  constraints:
                    nullable: false
        - createIndex:
            tableName: dashboardcard_series
            indexName: idx_dashboardcard_series_dashboardcard_id
            columns:
              column:
                name: dashboardcard_id
        - createIndex:
            tableName: dashboardcard_series
            indexName: idx_dashboardcard_series_card_id
            columns:
              column:
                name: card_id
        - modifySql:
            dbms: postgresql
            replace:
              replace: WITHOUT
              with: WITH
  - changeSet:
      id: 28
      author: agilliland
      changes:
        - addColumn:
            tableName: core_user
            columns:
              - column:
                  name: is_qbnewb
                  type: boolean
                  defaultValueBoolean: true
                  constraints:
                    nullable: false
  - changeSet:
      id: 29
      author: agilliland
      changes:
        - addColumn:
            tableName: pulse_channel
            columns:
              - column:
                  name: schedule_frame
                  type: varchar(32)
                  constraints:
                    nullable: true
  - changeSet:
      id: 30
      author: agilliland
      changes:
        - addColumn:
            tableName: metabase_field
            columns:
              - column:
                  name: visibility_type
                  type: varchar(32)
                  constraints:
                    nullable: true
                    deferrable: false
                    initiallyDeferred: false
        - addNotNullConstraint:
            columnDataType: varchar(32)
            columnName: visibility_type
            defaultNullValue: unset
            tableName: metabase_field

  - changeSet:
      id: 31
      author: agilliland
      changes:
        - addColumn:
            tableName: metabase_field
            columns:
              - column:
                  name: fk_target_field_id
                  type: int
                  constraints:
                    nullable: true
                    deferrable: false
                    initiallyDeferred: false
  - changeSet:
      id: 32
      author: camsaul
      validCheckSum: ANY
      changes:
        ######################################## label table ########################################
        - createTable:
            tableName: label
            columns:
              - column:
                  name: id
                  type: int
                  autoIncrement: true
                  constraints:
                    primaryKey: true
                    nullable: false
              - column:
                  name: name
                  type: VARCHAR(254)
                  constraints:
                    nullable: false
              - column:
                  name: slug
                  type: VARCHAR(254)
                  constraints:
                    nullable: false
                    unique: true
              - column:
                  name: icon
                  type: VARCHAR(128)
        - createIndex:
            tableName: label
            indexName: idx_label_slug
            columns:
              column:
                name: slug
        ######################################## card_label table ########################################
        - createTable:
            tableName: card_label
            columns:
              - column:
                  name: id
                  type: int
                  autoIncrement: true
                  constraints:
                    primaryKey: true
                    nullable: false
              - column:
                  name: card_id
                  type: int
                  constraints:
                    nullable: false
                    referencedTableName: report_card
                    referencedColumnNames: id
                    foreignKeyName: fk_card_label_ref_card_id
                    deferrable: false
                    initiallyDeferred: false
              - column:
                  name: label_id
                  type: int
                  constraints:
                    nullable: false
                    referencedTableName: label
                    referencedColumnNames: id
                    foreignKeyName: fk_card_label_ref_label_id
                    deferrable: false
                    initiallyDeferred: false
        - addUniqueConstraint:
            tableName: card_label
            columnNames: card_id, label_id
            constraintName: unique_card_label_card_id_label_id
        - createIndex:
            tableName: card_label
            indexName: idx_card_label_card_id
            columns:
              column:
                name: card_id
        - createIndex:
            tableName: card_label
            indexName: idx_card_label_label_id
            columns:
              column:
                name: label_id
        ######################################## add archived column to report_card ########################################
        - addColumn:
            tableName: report_card
            columns:
              - column:
                  name: archived
                  type: boolean
                  defaultValueBoolean: false
                  constraints:
                    nullable: false
  - changeSet:
      id: 32
      author: agilliland
      validCheckSum: ANY
      changes:
        - createTable:
            tableName: raw_table
            columns:
              - column:
                  name: id
                  type: int
                  autoIncrement: true
                  constraints:
                    primaryKey: true
                    nullable: false
              - column:
                  name: database_id
                  type: int
                  constraints:
                    nullable: false
                    referencedTableName: metabase_database
                    referencedColumnNames: id
                    foreignKeyName: fk_rawtable_ref_database
                    deferrable: false
                    initiallyDeferred: false
              - column:
                  name: active
                  type: boolean
                  constraints:
                    nullable: false
              - column:
                  name: schema
                  type: varchar(255)
                  constraints:
                    nullable: true
              - column:
                  name: name
                  type: varchar(255)
                  constraints:
                    nullable: false
              - column:
                  name: details
                  type: text
                  constraints:
                    nullable: false
              - column:
                  name: created_at
                  type: DATETIME
                  constraints:
                    nullable: false
              - column:
                  name: updated_at
                  type: DATETIME
                  constraints:
                    nullable: false
        - createIndex:
            tableName: raw_table
            indexName: idx_rawtable_database_id
            columns:
              column:
                name: database_id
        - addUniqueConstraint:
            tableName: raw_table
            columnNames: database_id, schema, name
            constraintName: uniq_raw_table_db_schema_name
        - createTable:
            tableName: raw_column
            columns:
              - column:
                  name: id
                  type: int
                  autoIncrement: true
                  constraints:
                    primaryKey: true
                    nullable: false
              - column:
                  name: raw_table_id
                  type: int
                  constraints:
                    nullable: false
                    referencedTableName: raw_table
                    referencedColumnNames: id
                    foreignKeyName: fk_rawcolumn_tableid_ref_rawtable
                    deferrable: false
                    initiallyDeferred: false
              - column:
                  name: active
                  type: boolean
                  constraints:
                    nullable: false
              - column:
                  name: name
                  type: varchar(255)
                  constraints:
                    nullable: false
              - column:
                  name: column_type
                  type: varchar(128)
                  constraints:
                    nullable: true
              - column:
                  name: is_pk
                  type: boolean
                  constraints:
                    nullable: false
              - column:
                  name: fk_target_column_id
                  type: int
                  constraints:
                    nullable: true
                    referencedTableName: raw_column
                    referencedColumnNames: id
                    foreignKeyName: fk_rawcolumn_fktarget_ref_rawcolumn
                    deferrable: false
                    initiallyDeferred: false
              - column:
                  name: details
                  type: text
                  constraints:
                    nullable: false
              - column:
                  name: created_at
                  type: DATETIME
                  constraints:
                    nullable: false
              - column:
                  name: updated_at
                  type: DATETIME
                  constraints:
                    nullable: false
        - createIndex:
            tableName: raw_column
            indexName: idx_rawcolumn_raw_table_id
            columns:
              column:
                name: raw_table_id
        - addUniqueConstraint:
            tableName: raw_column
            columnNames: raw_table_id, name
            constraintName: uniq_raw_column_table_name
        - addColumn:
            tableName: metabase_table
            columns:
              - column:
                  name: raw_table_id
                  type: int
                  constraints:
                    nullable: true
                    deferrable: false
                    initiallyDeferred: false
        - addColumn:
            tableName: metabase_field
            columns:
              - column:
                  name: raw_column_id
                  type: int
                  constraints:
                    nullable: true
                    deferrable: false
                    initiallyDeferred: false
        - addColumn:
            tableName: metabase_field
            columns:
              - column:
                  name: last_analyzed
                  type: DATETIME
                  constraints:
                    nullable: true
                    deferrable: false
                    initiallyDeferred: false
        - modifySql:
            dbms: postgresql
            replace:
              replace: WITHOUT
              with: WITH
  - changeSet:
      id: 34
      author: tlrobinson
      changes:
        ######################################## add enabled column to pulse_channel ########################################
        - addColumn:
            tableName: pulse_channel
            columns:
              - column:
                  name: enabled
                  type: boolean
                  defaultValueBoolean: true
                  constraints:
                    nullable: false
  - changeSet:
      id: 35
      author: agilliland
      changes:
        - modifyDataType:
            tableName: setting
            columnName: value
            newDataType: TEXT
        - addNotNullContstraint:
            tableName: setting
            columnNames: value
  - changeSet:
      id: 36
      author: agilliland
      changes:
        - addColumn:
            tableName: report_dashboard
            columns:
              - column:
                  name: parameters
                  type: text
                  constraints:
                    nullable: true
                    deferrable: false
                    initiallyDeferred: false
        - addNotNullConstraint:
            columnDataType: text
            columnName: parameters
            defaultNullValue: '[]'
            tableName: report_dashboard
        - addColumn:
            tableName: report_dashboardcard
            columns:
              - column:
                  name: parameter_mappings
                  type: text
                  constraints:
                    nullable: true
                    deferrable: false
                    initiallyDeferred: false
        - addNotNullConstraint:
            columnDataType: text
            columnName: parameter_mappings
            defaultNullValue: '[]'
            tableName: report_dashboardcard
  - changeSet:
      id: 37
      author: tlrobinson
      changes:
        - addColumn:
            tableName: query_queryexecution
            columns:
              - column:
                  name: query_hash
                  type: int
                  constraints:
                    nullable: true
        - addNotNullConstraint:
            tableName: query_queryexecution
            columnName: query_hash
            columnDataType: int
            defaultNullValue: 0
        - createIndex:
            tableName: query_queryexecution
            indexName: idx_query_queryexecution_query_hash
            columns:
              column:
                name: query_hash
        - createIndex:
            tableName: query_queryexecution
            indexName: idx_query_queryexecution_started_at
            columns:
              column:
                name: started_at
  - changeSet:
      id: 38
      author: camsaul
      validCheckSum: ANY
      changes:
        ######################################## Add "points_of_interest" metadata column to various models ########################################
        - addColumn:
            tableName: metabase_database
            columns:
              - column:
                  name: points_of_interest
                  type: text
        - addColumn:
            tableName: metabase_table
            columns:
              - column:
                  name: points_of_interest
                  type: text
        - addColumn:
            tableName: metabase_field
            columns:
              - column:
                  name: points_of_interest
                  type: text
        - addColumn:
            tableName: report_dashboard
            columns:
              - column:
                  name: points_of_interest
                  type: text
        - addColumn:
            tableName: metric
            columns:
              - column:
                  name: points_of_interest
                  type: text
        - addColumn:
            tableName: segment
            columns:
              - column:
                  name: points_of_interest
                  type: text
        ######################################## Add "caveats" metadata column to various models ########################################
        - addColumn:
            tableName: metabase_database
            columns:
              - column:
                  name: caveats
                  type: text
        - addColumn:
            tableName: metabase_table
            columns:
              - column:
                  name: caveats
                  type: text
        - addColumn:
            tableName: metabase_field
            columns:
              - column:
                  name: caveats
                  type: text
        - addColumn:
            tableName: report_dashboard
            columns:
              - column:
                  name: caveats
                  type: text
        - addColumn:
            tableName: metric
            columns:
              - column:
                  name: caveats
                  type: text
        - addColumn:
            tableName: segment
            columns:
              - column:
                  name: caveats
                  type: text
        ######################################## Add "how_is_this_calculated" to metric ########################################
        - addColumn:
            tableName: metric
            columns:
              - column:
                  name: how_is_this_calculated
                  type: text
        ######################################## Add "most important dashboard" (0 or 1 dashboards) ########################################
        - addColumn:
            tableName: report_dashboard
            columns:
              - column:
                  name: show_in_getting_started
                  type: boolean
                  defaultValueBoolean: false
                  constraints:
                    nullable: false
        - createIndex:
            tableName: report_dashboard
            indexName: idx_report_dashboard_show_in_getting_started
            columns:
              column:
                name: show_in_getting_started
        ######################################## Add "most important metrics" (0+ metrics) ########################################
        - addColumn:
            tableName: metric
            columns:
              - column:
                  name: show_in_getting_started
                  type: boolean
                  defaultValueBoolean: false
                  constraints:
                    nullable: false
        - createIndex:
            tableName: metric
            indexName: idx_metric_show_in_getting_started
            columns:
              column:
                name: show_in_getting_started
        ######################################## Add "most important tables (0+ tables) ########################################
        - addColumn:
            tableName: metabase_table
            columns:
              - column:
                  name: show_in_getting_started
                  type: boolean
                  defaultValueBoolean: false
                  constraints:
                    nullable: false
        - createIndex:
            tableName: metabase_table
            indexName: idx_metabase_table_show_in_getting_started
            columns:
              column:
                name: show_in_getting_started
        ######################################## Add "most important segments" (0+ segments) ########################################
        - addColumn:
            tableName: segment
            columns:
              - column:
                  name: show_in_getting_started
                  type: boolean
                  defaultValueBoolean: false
                  constraints:
                    nullable: false
        - createIndex:
            tableName: segment
            indexName: idx_segment_show_in_getting_started
            columns:
              column:
                name: show_in_getting_started
        ######################################## Add "metric_important_field" table ########################################
        - createTable:
            tableName: metric_important_field
            columns:
              - column:
                  name: id
                  type: int
                  autoIncrement: true
                  constraints:
                    primaryKey: true
                    nullable: false
              - column:
                  name: metric_id
                  type: int
                  constraints:
                    nullable: false
                    referencedTableName: metric
                    referencedColumnNames: id
                    foreignKeyName: fk_metric_important_field_metric_id
              - column:
                  name: field_id
                  type: int
                  constraints:
                    nullable: false
                    referencedTableName: metabase_field
                    referencedColumnNames: id
                    foreignKeyName: fk_metric_important_field_metabase_field_id
        - addUniqueConstraint:
            tableName: metric_important_field
            columnNames: metric_id, field_id
            constraintName: unique_metric_important_field_metric_id_field_id
        - createIndex:
            tableName: metric_important_field
            indexName: idx_metric_important_field_metric_id
            columns:
              column:
                name: metric_id
        - createIndex:
            tableName: metric_important_field
            indexName: idx_metric_important_field_field_id
            columns:
              column:
                name: field_id
  - changeSet:
      id: 39
      author: camsaul
      changes:
        - addColumn:
            tableName: core_user
            columns:
              - column:
                  name: google_auth
                  type: boolean
                  defaultValueBoolean: false
                  constraints:
                    nullable: false
  - changeSet:
      id: 40
      author: camsaul
      validCheckSum: ANY
      changes:
        ############################################################ add PermissionsGroup table ############################################################
        - createTable:
            tableName: permissions_group
            columns:
              - column:
                  name: id
                  type: int
                  autoIncrement: true
                  constraints:
                    primaryKey: true
                    nullable: false
              # TODO - it would be nice to make this a case-insensitive unique constraint / index?
              - column:
                  name: name
                  type: varchar(255)
                  constraints:
                    nullable: false
                    unique: true
                    uniqueConstraintName: unique_permissions_group_name
        - createIndex:
            tableName: permissions_group
            indexName: idx_permissions_group_name
            columns:
              column:
                name: name
        ############################################################ add PermissionsGroupMembership table ############################################################
        - createTable:
            tableName: permissions_group_membership
            columns:
              - column:
                  name: id
                  type: int
                  autoIncrement: true
                  constraints:
                    primaryKey: true
                    nullable: false
              - column:
                  name: user_id
                  type: int
                  constraints:
                    nullable: false
                    referencedTableName: core_user
                    referencedColumnNames: id
                    foreignKeyName: fk_permissions_group_membership_user_id
              - column:
                  name: group_id
                  type: int
                  constraints:
                    nullable: false
                    referencedTableName: permissions_group
                    referencedColumnNames: id
                    foreignKeyName: fk_permissions_group_group_id
        - addUniqueConstraint:
            tableName: permissions_group_membership
            columnNames: user_id, group_id
            constraintName: unique_permissions_group_membership_user_id_group_id
        # for things like all users in a given group
        - createIndex:
            tableName: permissions_group_membership
            indexName: idx_permissions_group_membership_group_id
            columns:
              column:
                name: group_id
        # for things like all groups a user belongs to
        - createIndex:
            tableName: permissions_group_membership
            indexName: idx_permissions_group_membership_user_id
            columns:
              column:
                name: user_id
        # for things like is given user a member of a given group (TODO - not sure we need this)
        - createIndex:
            tableName: permissions_group_membership
            indexName: idx_permissions_group_membership_group_id_user_id
            columns:
              - column:
                  name: group_id
              - column:
                  name: user_id
        ############################################################ add Permissions table ############################################################
        - createTable:
            tableName: permissions
            columns:
              - column:
                  name: id
                  type: int
                  autoIncrement: true
                  constraints:
                    primaryKey: true
                    nullable: false
              - column:
                  name: object
                  type: varchar(254)
                  constraints:
                    nullable: false
              - column:
                  name: group_id
                  type: int
                  constraints:
                    nullable: false
                    referencedTableName: permissions_group
                    referencedColumnNames: id
                    foreignKeyName: fk_permissions_group_id
        - createIndex:
            tableName: permissions
            indexName: idx_permissions_group_id
            columns:
              column:
                name: group_id
        - createIndex:
            tableName: permissions
            indexName: idx_permissions_object
            columns:
              column:
                name: object
        - createIndex:
            tableName: permissions
            indexName: idx_permissions_group_id_object
            columns:
              - column:
                  name: group_id
              - column:
                  name: object
        - addUniqueConstraint:
            tableName: permissions
            columnNames: group_id, object
        ############################################################ Tweaks to metabase_table ############################################################
        # Modify the length of metabase_table.schema from 256 -> 254
        # It turns out MySQL InnoDB indices have to be 767 bytes or less (at least for older versions of MySQL)
        # and 'utf8' text columns can use up to 3 bytes per character in MySQL -- see http://stackoverflow.com/a/22515986/1198455
        # So 256 * 3 = 768 bytes (too large to index / add unique constraints)
        # Drop this to 254; 254 * 3 = 762, which should give us room to index it along with a 4-byte integer as well if need be
        # Hoping this doesn't break anyone's existing databases. Hopefully there aren't any schemas that are 255 or 256 bytes long out there; any longer
        # and it would have already broke; any shorter and there's not problem.
        # Anyway, better to break it now than to leave it as-is and have and break permissions where the columns have to be 254 characters wide
        - modifyDataType:
            tableName: metabase_table
            columnName: schema
            newDataType: varchar(254)
        # Add index: this is for doing things like getting all the tables that belong to a given schema
        - createIndex:
            tableName: metabase_table
            indexName: idx_metabase_table_db_id_schema
            columns:
              - column:
                  name: db_id
              - column:
                  name: schema
  - changeSet:
      id: 41
      author: camsaul
      changes:
        - dropColumn:
            tableName: metabase_field
            columnName: field_type
        - addDefaultValue:
            tableName: metabase_field
            columnName: active
            defaultValueBoolean: true
        - addDefaultValue:
            tableName: metabase_field
            columnName: preview_display
            defaultValueBoolean: true
        - addDefaultValue:
            tableName: metabase_field
            columnName: position
            defaultValueNumeric: 0
        - addDefaultValue:
            tableName: metabase_field
            columnName: visibility_type
            defaultValue: "normal"
  - changeSet:
      id: 42
      author: camsaul
      changes:
        - dropForeignKeyConstraint:
            baseTableName: query_queryexecution
            constraintName: fk_queryexecution_ref_query_id
        - dropColumn:
            tableName: query_queryexecution
            columnName: query_id
        - dropColumn:
            tableName: core_user
            columnName: is_staff
        - dropColumn:
            tableName: metabase_database
            columnName: organization_id
        - dropColumn:
            tableName: report_card
            columnName: organization_id
        - dropColumn:
            tableName: report_dashboard
            columnName: organization_id
        - dropTable:
            tableName: annotation_annotation
        - dropTable:
            tableName: core_permissionsviolation
        - dropTable:
            tableName: core_userorgperm
        - dropTable:
            tableName: core_organization
        - dropTable:
            tableName: metabase_foreignkey
        - dropTable:
            tableName: metabase_tablesegment
        - dropTable:
            tableName: query_query
        - dropTable:
            tableName: report_dashboardsubscription
        - dropTable:
            tableName: report_emailreport_recipients
        - dropTable:
            tableName: report_emailreportexecutions
        - dropTable:
            tableName: report_emailreport
  - changeSet:
      id: 43
      author: camsaul
      validCheckSum: ANY
      changes:
        - createTable:
            tableName: permissions_revision
            remarks: 'Used to keep track of changes made to permissions.'
            columns:
              - column:
                  name: id
                  type: int
                  autoIncrement: true
                  constraints:
                    primaryKey: true
                    nullable: false
              - column:
                  name: before
                  type: text
                  remarks: 'Serialized JSON of the permissions before the changes.'
                  constraints:
                    nullable: false
              - column:
                  name: after
                  type: text
                  remarks: 'Serialized JSON of the permissions after the changes.'
                  constraints:
                    nullable: false
              - column:
                  name: user_id
                  type: int
                  remarks: 'The ID of the admin who made this set of changes.'
                  constraints:
                    nullable: false
                    referencedTableName: core_user
                    referencedColumnNames: id
                    foreignKeyName: fk_permissions_revision_user_id
              - column:
                  name: created_at
                  type: datetime
                  remarks: 'The timestamp of when these changes were made.'
                  constraints:
                    nullable: false
              - column:
                  name: remark
                  type: text
                  remarks: 'Optional remarks explaining why these changes were made.'
  - changeSet:
      id: 44
      author: camsaul
      changes:
        - dropColumn:
            tableName: report_card
            columnName: public_perms
        - dropColumn:
            tableName: report_dashboard
            columnName: public_perms
        - dropColumn:
            tableName: pulse
            columnName: public_perms
  - changeSet:
      id: 45
      author: tlrobinson
      changes:
        - addColumn:
            tableName: report_dashboardcard
            columns:
              - column:
                  name: visualization_settings
                  type: text
        - addNotNullConstraint:
            tableName: report_dashboardcard
            columnName: visualization_settings
            columnDataType: text
            defaultNullValue: '{}'
  - changeSet:
      id: 46
      author: camsaul
      changes:
        - addNotNullConstraint:
            tableName: report_dashboardcard
            columnName: row
            columnDataType: integer
            defaultNullValue: 0
        - addNotNullConstraint:
            tableName: report_dashboardcard
            columnName: col
            columnDataType: integer
            defaultNullValue: 0
        - addDefaultValue:
            tableName: report_dashboardcard
            columnName: row
            defaultValueNumeric: 0
        - addDefaultValue:
            tableName: report_dashboardcard
            columnName: col
            defaultValueNumeric: 0
  - changeSet:
      id: 47
      author: camsaul
      validCheckSum: ANY
      changes:
        ######################################## collection table ########################################
        - createTable:
            tableName: collection
            remarks: 'Collections are an optional way to organize Cards and handle permissions for them.'
            columns:
              - column:
                  name: id
                  type: int
                  autoIncrement: true
                  constraints:
                    primaryKey: true
                    nullable: false
              - column:
                  name: name
                  type: text
                  remarks: 'The unique, user-facing name of this Collection.'
                  constraints:
                    nullable: false
              - column:
                  name: slug
                  type: varchar(254)
                  remarks: 'URL-friendly, sluggified, indexed version of name.'
                  constraints:
                    nullable: false
                    unique: true
              - column:
                  name: description
                  type: text
                  remarks: 'Optional description for this Collection.'
              - column:
                  name: color
                  type: char(7)
                  remarks: 'Seven-character hex color for this Collection, including the preceding hash sign.'
                  constraints:
                    nullable: false
              - column:
                  name: archived
                  type: boolean
                  remarks: 'Whether this Collection has been archived and should be hidden from users.'
                  defaultValueBoolean: false
                  constraints:
                    nullable: false
        - createIndex:
            tableName: collection
            indexName: idx_collection_slug
            columns:
              column:
                name: slug
        ######################################## add collection_id to report_card ########################################
        - addColumn:
            tableName: report_card
            columns:
              - column:
                  name: collection_id
                  type: int
                  remarks: 'Optional ID of Collection this Card belongs to.'
                  constraints:
                    referencedTableName: collection
                    referencedColumnNames: id
                    foreignKeyName: fk_card_collection_id
        - createIndex:
            tableName: report_card
            indexName: idx_card_collection_id
            columns:
              column:
                name: collection_id
  - changeSet:
      id: 48
      author: camsaul
      validCheckSum: ANY
      changes:
        - createTable:
            tableName: collection_revision
            remarks: 'Used to keep track of changes made to collections.'
            columns:
              - column:
                  name: id
                  type: int
                  autoIncrement: true
                  constraints:
                    primaryKey: true
                    nullable: false
              - column:
                  name: before
                  type: text
                  remarks: 'Serialized JSON of the collections graph before the changes.'
                  constraints:
                    nullable: false
              - column:
                  name: after
                  type: text
                  remarks: 'Serialized JSON of the collections graph after the changes.'
                  constraints:
                    nullable: false
              - column:
                  name: user_id
                  type: int
                  remarks: 'The ID of the admin who made this set of changes.'
                  constraints:
                    nullable: false
                    referencedTableName: core_user
                    referencedColumnNames: id
                    foreignKeyName: fk_collection_revision_user_id
              - column:
                  name: created_at
                  type: datetime
                  remarks: 'The timestamp of when these changes were made.'
                  constraints:
                    nullable: false
              - column:
                  name: remark
                  type: text
                  remarks: 'Optional remarks explaining why these changes were made.'
  - changeSet:
      id: 49
      author: camsaul
      validCheckSum: ANY
      changes:
        ######################################## Card public_uuid & indices ########################################
        - addColumn:
            tableName: report_card
            columns:
              - column:
                  name: public_uuid
                  type: char(36)
                  remarks: 'Unique UUID used to in publically-accessible links to this Card.'
                  constraints:
                    unique: true
        - addColumn:
            tableName: report_card
            columns:
              - column:
                  name: made_public_by_id
                  type: int
                  remarks: 'The ID of the User who first publically shared this Card.'
                  constraints:
                    referencedTableName: core_user
                    referencedColumnNames: id
                    foreignKeyName: fk_card_made_public_by_id
        - createIndex:
            tableName: report_card
            indexName: idx_card_public_uuid
            columns:
              column:
                name: public_uuid
        ######################################## Dashboard public_uuid & indices ########################################
        - addColumn:
            tableName: report_dashboard
            columns:
              - column:
                  name: public_uuid
                  type: char(36)
                  remarks: 'Unique UUID used to in publically-accessible links to this Dashboard.'
                  constraints:
                    unique: true
        - addColumn:
            tableName: report_dashboard
            columns:
              - column:
                  name: made_public_by_id
                  type: int
                  remarks: 'The ID of the User who first publically shared this Dashboard.'
                  constraints:
                    referencedTableName: core_user
                    referencedColumnNames: id
                    foreignKeyName: fk_dashboard_made_public_by_id
        - createIndex:
            tableName: report_dashboard
            indexName: idx_dashboard_public_uuid
            columns:
              column:
                name: public_uuid
        ######################################## make query_queryexecution.executor_id nullable ########################################
        - dropNotNullConstraint:
            tableName: query_queryexecution
            columnName: executor_id
            columnDataType: int
  - changeSet:
      id: 50
      author: camsaul
      validCheckSum: ANY
      changes:
        ######################################## new Card columns ########################################
        - addColumn:
            tableName: report_card
            columns:
              - column:
                  name: enable_embedding
                  type: boolean
                  remarks: 'Is this Card allowed to be embedded in different websites (using a signed JWT)?'
                  defaultValueBoolean: false
                  constraints:
                    nullable: false
        - addColumn:
            tableName: report_card
            columns:
              - column:
                  name: embedding_params
                  type: text
                  remarks: 'Serialized JSON containing information about required parameters that must be supplied when embedding this Card.'
          ######################################## new Card columns ########################################
        - addColumn:
            tableName: report_dashboard
            columns:
              - column:
                  name: enable_embedding
                  type: boolean
                  remarks: 'Is this Dashboard allowed to be embedded in different websites (using a signed JWT)?'
                  defaultValueBoolean: false
                  constraints:
                    nullable: false
        - addColumn:
            tableName: report_dashboard
            columns:
              - column:
                  name: embedding_params
                  type: text
                  remarks: 'Serialized JSON containing information about required parameters that must be supplied when embedding this Dashboard.'
  - changeSet:
      id: 51
      author: camsaul
      validCheckSum: ANY
      changes:
        - createTable:
            tableName: query_execution
            remarks: 'A log of executed queries, used for calculating historic execution times, auditing, and other purposes.'
            columns:
              - column:
                  name: id
                  type: int
                  autoIncrement: true
                  constraints:
                    primaryKey: true
                    nullable: false
              - column:
                  name: hash
                  type: binary(32)
                  remarks: 'The hash of the query dictionary. This is a 256-bit SHA3 hash of the query.'
                  constraints:
                    nullable: false
              - column:
                  name: started_at
                  type: datetime
                  remarks: 'Timestamp of when this query started running.'
                  constraints:
                    nullable: false
              - column:
                  name: running_time
                  type: integer
                  remarks: 'The time, in milliseconds, this query took to complete.'
                  constraints:
                    nullable: false
              - column:
                  name: result_rows
                  type: integer
                  remarks: 'Number of rows in the query results.'
                  constraints:
                    nullable: false
              - column:
                  name: native
                  type: boolean
                  remarks: 'Whether the query was a native query, as opposed to an MBQL one (e.g., created with the GUI).'
                  constraints:
                    nullable: false
              - column:
                  name: context
                  type: varchar(32)
                  remarks: 'Short string specifying how this query was executed, e.g. in a Dashboard or Pulse.'
              - column:
                  name: error
                  type: text
                  remarks: 'Error message returned by failed query, if any.'
              # The following columns are foreign keys, but we don't keep FK constraints on them for a few reasons:
              # - We don't want to keep indexes on these columns since they wouldn't be generally useful and for size and performance reasons
              # - If a related object (e.g. a Dashboard) is deleted, we don't want to delete the related entries in the QueryExecution log.
              #   We could do something like make the constraint ON DELETE SET NULL, but that would require a full table scan to handle;
              #   If the QueryExecution log became tens of millions of rows large it would take a very long time to scan and update records
              - column:
                  name: executor_id
                  type: integer
                  remarks: 'The ID of the User who triggered this query execution, if any.'
              - column:
                  name: card_id
                  type: integer
                  remarks: 'The ID of the Card (Question) associated with this query execution, if any.'
              - column:
                  name: dashboard_id
                  type: integer
                  remarks: 'The ID of the Dashboard associated with this query execution, if any.'
              - column:
                  name: pulse_id
                  type: integer
                  remarks: 'The ID of the Pulse associated with this query execution, if any.'
        # For things like auditing recently executed queries
        - createIndex:
            tableName: query_execution
            indexName: idx_query_execution_started_at
            columns:
              column:
                name: started_at
        # For things like seeing the 10 most recent executions of a certain query
        - createIndex:
            tableName: query_execution
            indexName: idx_query_execution_query_hash_started_at
            columns:
              - column:
                  name: hash
              - column:
                  name: started_at
  - changeSet:
      id: 52
      author: camsaul
      changes:
        - createTable:
            tableName: query_cache
            remarks: 'Cached results of queries are stored here when using the DB-based query cache.'
            columns:
              - column:
                  name: query_hash
                  type: binary(32)
                  remarks: 'The hash of the query dictionary. (This is a 256-bit SHA3 hash of the query dict).'
                  constraints:
                    primaryKey: true
                    nullable: false
              - column:
                  name: updated_at
                  type: datetime
                  remarks: 'The timestamp of when these query results were last refreshed.'
                  constraints:
                    nullable: false
              - column:
                  name: results
                  type: ${blob.type}
                  remarks: 'Cached, compressed results of running the query with the given hash.'
                  constraints:
                    nullable: false
        - createIndex:
            tableName: query_cache
            indexName: idx_query_cache_updated_at
            columns:
              column:
                name: updated_at
        - addColumn:
            tableName: report_card
            columns:
              - column:
                  name: cache_ttl
                  type: int
                  remarks: 'The maximum time, in seconds, to return cached results for this Card rather than running a new query.'
  - changeSet:
      id: 53
      author: camsaul
      changes:
        - createTable:
            tableName: query
            remarks: 'Information (such as average execution time) for different queries that have been previously ran.'
            columns:
              - column:
                  name: query_hash
                  type: binary(32)
                  remarks: 'The hash of the query dictionary. (This is a 256-bit SHA3 hash of the query dict.)'
                  constraints:
                    primaryKey: true
                    nullable: false
              - column:
                  name: average_execution_time
                  type: int
                  remarks: 'Average execution time for the query, round to nearest number of milliseconds. This is updated as a rolling average.'
                  constraints:
                    nullable: false
  - changeSet:
      id: 54
      author: tlrobinson
      validCheckSum: ANY
      changes:
        - addColumn:
            tableName: pulse
            columns:
              - column:
                  name: skip_if_empty
                  type: boolean
                  remarks: 'Skip a scheduled Pulse if none of its questions have any results'
                  defaultValueBoolean: false
                  constraints:
                    nullable: false
  - changeSet:
      id: 55
      author: camsaul
      validCheckSum: ANY
      changes:
        - addColumn:
            tableName: report_dashboard
            columns:
              - column:
                  name: archived
                  type: boolean
                  remarks: 'Is this Dashboard archived (effectively treated as deleted?)'
                  defaultValueBoolean: false
                  constraints:
                    nullable: false
        - addColumn:
            tableName: report_dashboard
            columns:
              - column:
                  name: position
                  type: integer
                  remarks: 'The position this Dashboard should appear in the Dashboards list, lower-numbered positions appearing before higher numbered ones.'
        - createTable:
            tableName: dashboard_favorite
            remarks: 'Presence of a row here indicates a given User has favorited a given Dashboard.'
            columns:
              - column:
                  name: id
                  type: int
                  autoIncrement: true
                  constraints:
                    primaryKey: true
                    nullable: false
              - column:
                  name: user_id
                  type: int
                  remarks: 'ID of the User who favorited the Dashboard.'
                  constraints:
                    nullable: false
                    referencedTableName: core_user
                    referencedColumnNames: id
                    foreignKeyName: fk_dashboard_favorite_user_id
                    deleteCascade: true
              - column:
                  name: dashboard_id
                  type: int
                  remarks: 'ID of the Dashboard favorited by the User.'
                  constraints:
                    nullable: false
                    referencedTableName: report_dashboard
                    referencedColumnNames: id
                    foreignKeyName: fk_dashboard_favorite_dashboard_id
                    deleteCascade: true
        - addUniqueConstraint:
            tableName: dashboard_favorite
            columnNames: user_id, dashboard_id
            constraintName: unique_dashboard_favorite_user_id_dashboard_id
        - createIndex:
            tableName: dashboard_favorite
            indexName: idx_dashboard_favorite_user_id
            columns:
              - column:
                  name: user_id
        - createIndex:
            tableName: dashboard_favorite
            indexName: idx_dashboard_favorite_dashboard_id
            columns:
              - column:
                  name: dashboard_id
  - changeSet:
      id: 56
      author: wwwiiilll
      comment: 'Added 0.25.0'
      changes:
        - addColumn:
            tableName: core_user
            columns:
              - column:
                  name: ldap_auth
                  type: boolean
                  defaultValueBoolean: false
                  constraints:
                    nullable: false
  - changeSet:
      id: 57
      author: camsaul
      comment: 'Added 0.25.0'
      changes:
        - addColumn:
            tableName: report_card
            columns:
              - column:
                  name: result_metadata
                  type: text
                  remarks: 'Serialized JSON containing metadata about the result columns from running the query.'
  - changeSet:
      id: 58
      author: senior
      validCheckSum: ANY
      comment: 'Added 0.25.0'
      changes:
        - createTable:
            tableName: dimension
            remarks: 'Stores references to alternate views of existing fields, such as remapping an integer to a description, like an enum'
            columns:
              - column:
                  name: id
                  type: int
                  autoIncrement: true
                  constraints:
                    primaryKey: true
                    nullable: false
              - column:
                  name: field_id
                  type: int
                  remarks: 'ID of the field this dimension row applies to'
                  constraints:
                    deferrable: false
                    foreignKeyName: fk_dimension_ref_field_id
                    initiallyDeferred: false
                    nullable: false
                    referencedTableName: metabase_field
                    referencedColumnNames: id
                    deleteCascade: true
              - column:
                  name: name
                  type: VARCHAR(254)
                  remarks: 'Short description used as the display name of this new column'
                  constraints:
                    nullable: false
              - column:
                  name: type
                  type: varchar(254)
                  remarks: 'Either internal for a user defined remapping or external for a foreign key based remapping'
                  constraints:
                    nullable: false
              - column:
                  name: human_readable_field_id
                  type: int
                  remarks: 'Only used with external type remappings. Indicates which field on the FK related table to use for display'
                  constraints:
                    deferrable: false
                    foreignKeyName: fk_dimension_displayfk_ref_field_id
                    initiallyDeferred: false
                    nullable: true
                    referencedTableName: metabase_field
                    referencedColumnNames: id
                    deleteCascade: true
              - column:
                  name: created_at
                  type: DATETIME
                  remarks: 'The timestamp of when the dimension was created.'
                  constraints:
                    nullable: false
              - column:
                  name: updated_at
                  type: DATETIME
                  remarks: 'The timestamp of when these dimension was last updated.'
                  constraints:
                    nullable: false
        - addUniqueConstraint:
            tableName: dimension
            columnNames: field_id, name
            constraintName: unique_dimension_field_id_name
        - createIndex:
            tableName: dimension
            indexName: idx_dimension_field_id
            columns:
              - column:
                  name: field_id
  - changeSet:
      id: 59
      author: camsaul
      comment: 'Added 0.26.0'
      changes:
        - addColumn:
            tableName: metabase_field
            columns:
              - column:
                  name: fingerprint
                  type: text
                  remarks: 'Serialized JSON containing non-identifying information about this Field, such as min, max, and percent JSON. Used for classification.'
  - changeSet:
      id: 60
      author: camsaul
      validCheckSum: ANY
      comment: 'Added 0.26.0'
      changes:
        - addColumn:
            tableName: metabase_database
            columns:
              - column:
                  name: metadata_sync_schedule
                  type: varchar(254)
                  remarks: 'The cron schedule string for when this database should undergo the metadata sync process (and analysis for new fields).'
                  defaultValue: '0 50 * * * ? *' # run at the end of every hour
                  constraints:
                    nullable: false
        - addColumn:
            tableName: metabase_database
            columns:
              - column:
                  name: cache_field_values_schedule
                  type: varchar(254)
                  remarks: 'The cron schedule string for when FieldValues for eligible Fields should be updated.'
                  defaultValue: '0 50 0 * * ? *' # run at 12:50 AM
                  constraints:
                    nullable: false
  - changeSet:
      id: 61
      author: camsaul
      comment: 'Added 0.26.0'
      changes:
        - addColumn:
            tableName: metabase_field
            columns:
              - column:
                  name: fingerprint_version
                  type: int
                  remarks: 'The version of the fingerprint for this Field. Used so we can keep track of which Fields need to be analyzed again when new things are added to fingerprints.'
                  defaultValue: 0
                  constraints:
                    nullable: false
  - changeSet:
      id: 62
      author: senior
      comment: 'Added 0.26.0'
      changes:
        - addColumn:
            tableName: metabase_database
            columns:
              - column:
                  name: timezone
                  type: VARCHAR(254)
                  remarks: 'Timezone identifier for the database, set by the sync process'
  - changeSet:
      id: 63
      author: camsaul
      comment: 'Added 0.26.0'
      changes:
        - addColumn:
            tableName: metabase_database
            columns:
              - column:
                  name: is_on_demand
                  type: boolean
                  remarks: 'Whether we should do On-Demand caching of FieldValues for this DB. This means FieldValues are updated when their Field is used in a Dashboard or Card param.'
                  defaultValue: false
                  constraints:
                    nullable: false
  - changeSet:
      id: 64
      author: senior
      comment: 'Added 0.26.0'
      changes:
      - dropForeignKeyConstraint:
          baseTableName: raw_table
          constraintName: fk_rawtable_ref_database
          remarks: 'This FK prevents deleting databases even though RAW_TABLE is no longer used. The table is still around to support downgrades, but the FK reference is no longer needed.'
# Changeset 65 was accidentally released in 0.26.0.RC2. The changeset has been removed from the migrations list so that
# users that haven't ran the migration (i.e. they didn't run 0.26.0.RC2) won't waste time running it just to have it
# reversed. For 0.26.0.RC2 users, the below changeset will remove those tables if they are present
  - changeSet:
      id: 66
      author: senior
      comment: 'Added 0.26.0'
      validCheckSum: ANY
      changes:
        - sql:
            sql: drop table if exists computation_job_result cascade
        - sql:
            sql: drop table if exists computation_job cascade
# NOTE Atte Keinänen 9/28/17: This was originally in changeset 65 as explained above
  - changeSet:
      id: 67
      author: attekei
      validCheckSum: ANY
      comment: 'Added 0.27.0'
      changes:
        - createTable:
            tableName: computation_job
            remarks: 'Stores submitted async computation jobs.'
            columns:
              - column:
                  name: id
                  type: int
                  autoIncrement: true
                  constraints:
                    primaryKey: true
                    nullable: false
              - column:
                  constraints:
                    deferrable: false
                    foreignKeyName: fk_computation_job_ref_user_id
                    initiallyDeferred: false
                    referencedTableName: core_user
                    referencedColumnNames: id
                  name: creator_id
                  type: int
              - column:
                  name: created_at
                  type: DATETIME
                  constraints:
                    nullable: false
              - column:
                  name: updated_at
                  type: DATETIME
                  constraints:
                    nullable: false
              - column:
                  name: type
                  type: varchar(254)
                  constraints:
                    nullable: false
              - column:
                  name: status
                  type: varchar(254)
                  constraints:
                    nullable: false
        - createTable:
            tableName: computation_job_result
            remarks: 'Stores results of async computation jobs.'
            columns:
              - column:
                  name: id
                  type: int
                  autoIncrement: true
                  constraints:
                    primaryKey: true
                    nullable: false
              - column:
                  constraints:
                    deferrable: false
                    foreignKeyName: fk_computation_result_ref_job_id
                    initiallyDeferred: false
                    nullable: false
                    referencedTableName: computation_job
                    referencedColumnNames: id
                  name: job_id
                  type: int
              - column:
                  name: created_at
                  type: DATETIME
                  constraints:
                    nullable: false
              - column:
                  name: updated_at
                  type: DATETIME
                  constraints:
                    nullable: false
              - column:
                  name: permanence
                  type: varchar(254)
                  constraints:
                    nullable: false
              - column:
                  name: payload
                  type: text
                  constraints:
                    nullable: false
  - changeSet:
      id: 68
      author: sbelak
      comment: 'Added 0.27.0'
      validCheckSum: ANY
      changes:
        - addColumn:
            tableName: computation_job
            columns:
              - column:
                  name: context
                  type: text
        - addColumn:
            tableName: computation_job
            columns:
              - column:
                  name: ended_at
                  type: DATETIME
  - changeSet:
      id: 69
      author: senior
      validCheckSum: ANY
      comment: 'Added 0.27.0'
      remarks: 'Add columns to the pulse table for alerts'
      changes:
        - addColumn:
            tableName: pulse
            columns:
              - column:
                  name: alert_condition
                  type: varchar(254)
                  remarks: 'Condition (i.e. "rows" or "goal") used as a guard for alerts'
        - addColumn:
            tableName: pulse
            columns:
              - column:
                  name: alert_first_only
                  type: boolean
                  remarks: 'True if the alert should be disabled after the first notification'
        - addColumn:
            tableName: pulse
            columns:
              - column:
                  name: alert_above_goal
                  type: boolean
                  remarks: 'For a goal condition, alert when above the goal'
        # There is no name for an alert, so this column is only required for pulses
        - dropNotNullConstraint:
            tableName: pulse
            columnName: name
            columnDataType: varchar(254)
  - changeSet:
      id: 70
      author: camsaul
      comment: 'Added 0.28.0'
      changes:
        - addColumn:
            tableName: metabase_field
            columns:
              - column:
                  name: database_type
                  type: varchar(255)
                  remarks: 'The actual type of this column in the database. e.g. VARCHAR or TEXT.'
        # We want to enforce NOT NULL right away for all columns going forward so just put some sort of
        # placeholder in place for existing columns.
        - addNotNullConstraint:
            tableName: metabase_field
            columnName: database_type
            columnDataType: varchar(255)
            defaultNullValue: '?'
  - changeSet:
      id: 71
      author: camsaul
      comment: 'Added 0.28.0'
      changes:
        # drop the NOT NULL constraint on DashboardCard.card_id since we're now letting you add things other than Cards
        # to Dashboards, for example static text cards
        - dropNotNullConstraint:
            tableName: report_dashboardcard
            columnName: card_id
            columnDataType: int
  - changeSet:
      id: 72
      author: senior
      validCheckSum: ANY
      comment: 'Added 0.28.0'
      changes:
        - addColumn:
            tableName: pulse_card
            columns:
              - column:
                  name: include_csv
                  type: boolean
                  defaultValueBoolean: false
                  remarks: 'True if a CSV of the data should be included for this pulse card'
                  constraints:
                    nullable: false
        - addColumn:
            tableName: pulse_card
            columns:
              - column:
                  name: include_xls
                  type: boolean
                  defaultValueBoolean: false
                  remarks: 'True if a XLS of the data should be included for this pulse card'
                  constraints:
                    nullable: false
  - changeSet:
      id: 73
      author: camsaul
      comment: 'Added 0.29.0'
      changes:
        # add a new 'options' (serialized JSON) column to Database to store things like whether we should default to
        # making string searches case-insensitive
        - addColumn:
            tableName: metabase_database
            columns:
              - column:
                  name: options
                  type: text
                  remarks: 'Serialized JSON containing various options like QB behavior.'
  - changeSet:
      id: 74
      author: camsaul
      comment: 'Added 0.29.0'
      changes:
        - addColumn:
            tableName: metabase_field
            columns:
              - column:
                  name: has_field_values
                  type: text
                  remarks: 'Whether we have FieldValues ("list"), should ad-hoc search ("search"), disable entirely ("none"), or infer dynamically (null)"'
  - changeSet:
      id: 75
      author: camsaul
      comment: 'Added 0.28.2'
      changes:
        - addColumn:
            tableName: report_card
            columns:
              - column:
                  name: read_permissions
                  type: text
                  remarks: 'Permissions required to view this Card and run its query.'
  - changeSet:
      id: 76
      author: senior
      comment: 'Added 0.30.0'
      changes:
        - addColumn:
            tableName: metabase_table
            columns:
              - column:
                  name: fields_hash
                  type: text
                  remarks: 'Computed hash of all of the fields associated to this table'
  - changeSet:
      id: 77
      author: senior
      comment: 'Added 0.30.0'
      changes:
        - addColumn:
            tableName: core_user
            columns:
              - column:
                  name: login_attributes
                  type: text
                  remarks: 'JSON serialized map with attributes used for row level permissions'
  - changeSet:
      id: 78
      author: camsaul
      validCheckSum: ANY
      comment: 'Added 0.30.0'
      changes:
        - createTable:
            tableName: group_table_access_policy
            remarks: 'Records that a given Card (Question) should automatically replace a given Table as query source for a given a Perms Group.'
            columns:
              - column:
                  name: id
                  type: int
                  autoIncrement: true
                  constraints:
                    primaryKey: true
                    nullable: false
              - column:
                  name: group_id
                  type: int
                  remarks: 'ID of the Permissions Group this policy affects.'
                  constraints:
                    nullable: false
                    referencedTableName: permissions_group
                    referencedColumnNames: id
                    foreignKeyName: fk_gtap_group_id
                    deleteCascade: true
              - column:
                  name: table_id
                  type: int
                  remarks: 'ID of the Table that should get automatically replaced as query source for the Permissions Group.'
                  constraints:
                    nullable: false
                    referencedTableName: metabase_table
                    referencedColumnNames: id
                    foreignKeyName: fk_gtap_table_id
                    deleteCascade: true
              - column:
                  name: card_id
                  type: int
                  remarks: 'ID of the Card (Question) to be used to replace the Table.'
                  constraints:
                    nullable: false
                    referencedTableName: report_card
                    referencedColumnNames: id
                    foreignKeyName: fk_gtap_card_id
              - column:
                  name: attribute_remappings
                  type: text
                  remarks: 'JSON-encoded map of user attribute identifier to the param name used in the Card.'
              # TODO - do we also want to include `created_at` and `updated_at` columns here? We can add them later if needed
        # Add an index on table_id + group_id since that is what the Query Processor is going to be looking up 99% of
        # the time in order to get the corresponding Card ID for query-rewriting purposes
        #
        # TODO - do we want indexes on any of the other FKs? Are we going to be looking up all the GTAPs for a given
        # Table or for a given Group with enough regularity we would want to put indexes on those columns?
        - createIndex:
            indexName: idx_gtap_table_id_group_id
            tableName: group_table_access_policy
            columns:
              - column:
                  name: table_id
              - column:
                  name: group_id
        # There should only ever be one GTAP entry for a give Group + Table combination.
        - addUniqueConstraint:
            tableName: group_table_access_policy
            columnNames: table_id, group_id
            constraintName: unique_gtap_table_id_group_id
  - changeSet:
      id: 79
      author: camsaul
      validCheckSum: ANY
      comment: 'Added 0.30.0'
      changes:
        - addColumn:
            tableName: report_dashboard
            columns:
              - column:
                  name: collection_id
                  type: int
                  remarks: 'Optional ID of Collection this Dashboard belongs to.'
                  constraints:
                    referencedTableName: collection
                    referencedColumnNames: id
                    foreignKeyName: fk_dashboard_collection_id
              # TODO - if someone deletes a collection, what should happen to the Dashboards that are in it? Should they
              # get deleted as well? Or should collection_id be cleared, effectively putting them in the so-called
              # "root" collection?
        - createIndex:
            tableName: report_dashboard
            indexName: idx_dashboard_collection_id
            columns:
              - column:
                  name: collection_id
        - addColumn:
            tableName: pulse
            columns:
              - column:
                  name: collection_id
                  type: int
                  remarks: 'Options ID of Collection this Pulse belongs to.'
                  constraints:
                    referencedTableName: collection
                    referencedColumnNames: id
                    foreignKeyName: fk_pulse_collection_id
        - createIndex:
            tableName: pulse
            indexName: idx_pulse_collection_id
            columns:
              - column:
                  name: collection_id
  - changeSet:
      id: 80
      author: camsaul
      changes:
        - addColumn:
            tableName: collection
            columns:
              - column:
                  name: location
                  type: varchar(254)
                  remarks: 'Directory-structure path of ancestor Collections. e.g. "/1/2/" means our Parent is Collection 2, and their parent is Collection 1.'
                  constraints:
                    nullable: false
                  defaultValue: "/"
        - createIndex:
            tableName: collection
            indexName: idx_collection_location
            columns:
              - column:
                  name: location
  - changeSet:
      id: 81
      author: camsaul
      comment: 'Added 0.30.0'
      changes:
        - addColumn:
            tableName: report_dashboard
            columns:
              - column:
                  name: collection_position
                  type: smallint
                  remarks: 'Optional pinned position for this item in its Collection. NULL means item is not pinned.'
        - addColumn:
            tableName: report_card
            columns:
              - column:
                  name: collection_position
                  type: smallint
                  remarks: 'Optional pinned position for this item in its Collection. NULL means item is not pinned.'
        - addColumn:
            tableName: pulse
            columns:
              - column:
                  name: collection_position
                  type: smallint
                  remarks: 'Optional pinned position for this item in its Collection. NULL means item is not pinned.'
  - changeSet:
      id: 82
      author: senior
      comment: 'Added 0.30.0'
      changes:
        - addColumn:
            tableName: core_user
            columns:
              - column:
                  name: updated_at
                  type: datetime
                  remarks: 'When was this User last updated?'
        - sql:
            sql: update core_user set updated_at=date_joined
# Remove the GTAP card_id constraint. When not included, will default to querying against the GTAP table_id.
  - changeSet:
      id: 83
      author: senior
      comment: 'Added 0.30.0'
      changes:
        - dropNotNullConstraint:
            tableName: group_table_access_policy
            columnName: card_id
            columnDataType: int
# Switch the logic for metric/segment archiving to be more consistent with other entities in the model.
# Similarly, add the archived flag to pulses which doesn't have one.
  - changeSet:
      id: 84
      author: senior
      comment: 'Added 0.30.0'
      changes:
        - renameColumn:
            tableName: metric
            columnDataType: boolean
            newColumnName: archived
            oldColumnName: is_active
        - addDefaultValue:
            tableName: metric
            columnDataType: boolean
            columnName: archived
            defaultValueBoolean: false
        - renameColumn:
            tableName: segment
            columnDataType: boolean
            newColumnName: archived
            oldColumnName: is_active
        - addDefaultValue:
            tableName: segment
            columnDataType: boolean
            columnName: archived
            defaultValueBoolean: false
        - addColumn:
            tableName: pulse
            columns:
              - column:
                  name: archived
                  type: boolean
                  remarks: 'Has this pulse been archived?'
                  defaultValueBoolean: false
        # Before this change, metrics/segments had opposite logic, rather than marking something as archived
        # it was marked as active. Since the column is now an archived column, flip the boolean value
        #
        # As you may have noticed, we're not flipping the value for Metric here. @senior originally intended to do so,
        # but the YAML was off slightly. We have corrected this issue at a later date -- see migration #100
        - sql:
            sql: update segment set archived = not(archived)
  # Personal Collections, and removing Collection's unique constraint and index on slug
  - changeSet:
      id: 85
      author: camsaul
      validCheckSum: ANY
      comment: 'Added 0.30.0'
      changes:
        - addColumn:
            tableName: collection
            columns:
              - column:
                  name: personal_owner_id
                  type: int
                  remarks: 'If set, this Collection is a personal Collection, for exclusive use of the User with this ID.'
                  constraints:
                    referencedTableName: core_user
                    referencedColumnNames: id
                    foreignKeyName: fk_collection_personal_owner_id
                    unique: true
                    uniqueConstraintName: unique_collection_personal_owner_id
                    deleteCascade: true
        # Needed so we can efficiently look up the Collection belonging to a User, and so we can efficiently enforce the
        # unique constraint
        - createIndex:
            tableName: collection
            indexName: idx_collection_personal_owner_id
            columns:
              - column:
                  name: personal_owner_id
        # We're no longer enforcing unique constraints on Collection slugs or using them directly in the URLs, so let's
        # go ahead and remove stuff related to that...
        #
        # It's easier to just copy the value of slug to a new column and drop the old one than to try to deduce what the
        # unique constraint is named locally across all of our different DBMSes
        # (For example see https://stackoverflow.com/questions/10008476/dropping-unique-constraint-for-column-in-h2)
        #
        # Here's the plan: add new column _slug; copy values of slug into _slug; remove slug; rename _slug to slug
        - addColumn:
            tableName: collection
            columns:
              - column:
                  name: _slug
                  type: varchar(254)
                  remarks: 'Sluggified version of the Collection name. Used only for display purposes in URL; not unique or indexed.'
        # I don't know of an easy way to copy existing values of slug to _slug with Liquibase as we create the column so
        # just have to do it this way instead
        - sql:
            sql: UPDATE collection SET _slug = slug
        - addNotNullConstraint:
            tableName: collection
            columnName: _slug
            columnDataType: varchar(254)
        - dropColumn:
            tableName: collection
            columnName: slug
        - renameColumn:
            tableName: collection
            oldColumnName: _slug
            newColumnName: slug
            columnDataType: varchar(254)
        # Let's try to make sure the comments on the name column of Collection actually reflect reality
        - sql:
            dbms: postgresql,h2
            sql: "COMMENT ON COLUMN collection.name IS 'The user-facing name of this Collection.'"
        - sql:
            dbms: mysql,mariadb
            sql: "ALTER TABLE `collection` CHANGE `name` `name` TEXT NOT NULL COMMENT 'The user-facing name of this Collection.'"

# In 0.30.0 we finally removed the long-deprecated native read permissions. Since they're no longer considered valid by
# our permissions code, remove any entries for them so they don't cause problems.
  - changeSet:
      id: 86
      author: camsaul
      comment: 'Added 0.30.0'
      changes:
        - sql:
            sql: DELETE FROM permissions WHERE object LIKE '%/native/read/'

# Time to finally get rid of the RawTable and RawColumn tables. Bye Felicia!
  - changeSet:
      id: 87
      author: camsaul
      comment: 'Added 0.30.0'
      changes:
        - dropTable:
            tableName: raw_column
        - dropTable:
            tableName: raw_table
  - changeSet:
      id: 88
      author: senior
      comment: 'Added 0.30.0'
      changes:
        - addColumn:
            tableName: core_user
            columns:
              - column:
                  name: saml_auth
                  type: boolean
                  defaultValueBoolean: false
                  constraints:
                    nullable: false
                  remarks: 'Boolean to indicate if this user is authenticated via SAML'

# The Quartz Task Scheduler can use a DB to 'cluster' tasks and make sure they are only ran by a single instance where
# using a multi-instance Metabase setup.

# Quartz identifiers are upper-case in MySQL and H2 but lower-case in PostgreSQL for reasons... so we'll have to
# define properties for EVERYTHING and use the correct identifiers

  - property: {name: quartz.blob_data.name,                         dbms: "postgresql",       value: blob_data}
  - property: {name: quartz.blob_data.name,                         dbms: "mysql,mariadb,h2", value: BLOB_DATA}
  - property: {name: quartz.bool_prop_1.name,                       dbms: "postgresql",       value: bool_prop_1}
  - property: {name: quartz.bool_prop_1.name,                       dbms: "mysql,mariadb,h2", value: BOOL_PROP_1}
  - property: {name: quartz.bool_prop_2.name,                       dbms: "postgresql",       value: bool_prop_2}
  - property: {name: quartz.bool_prop_2.name,                       dbms: "mysql,mariadb,h2", value: BOOL_PROP_2}
  - property: {name: quartz.calendar.name,                          dbms: "postgresql",       value: calendar}
  - property: {name: quartz.calendar.name,                          dbms: "mysql,mariadb,h2", value: CALENDAR}
  - property: {name: quartz.calendar_name.name,                     dbms: "postgresql",       value: calendar_name}
  - property: {name: quartz.calendar_name.name,                     dbms: "mysql,mariadb,h2", value: CALENDAR_NAME}
  - property: {name: quartz.checkin_interval.name,                  dbms: "postgresql",       value: checkin_interval}
  - property: {name: quartz.checkin_interval.name,                  dbms: "mysql,mariadb,h2", value: CHECKIN_INTERVAL}
  - property: {name: quartz.cron_expression.name,                   dbms: "postgresql",       value: cron_expression}
  - property: {name: quartz.cron_expression.name,                   dbms: "mysql,mariadb,h2", value: CRON_EXPRESSION}
  - property: {name: quartz.dec_prop_1.name,                        dbms: "postgresql",       value: dec_prop_1}
  - property: {name: quartz.dec_prop_1.name,                        dbms: "mysql,mariadb,h2", value: DEC_PROP_1}
  - property: {name: quartz.dec_prop_2.name,                        dbms: "postgresql",       value: dec_prop_2}
  - property: {name: quartz.dec_prop_2.name,                        dbms: "mysql,mariadb,h2", value: DEC_PROP_2}
  - property: {name: quartz.description.name,                       dbms: "postgresql",       value: description}
  - property: {name: quartz.description.name,                       dbms: "mysql,mariadb,h2", value: DESCRIPTION}
  - property: {name: quartz.end_time.name,                          dbms: "postgresql",       value: end_time}
  - property: {name: quartz.end_time.name,                          dbms: "mysql,mariadb,h2", value: END_TIME}
  - property: {name: quartz.entry_id.name,                          dbms: "postgresql",       value: entry_id}
  - property: {name: quartz.entry_id.name,                          dbms: "mysql,mariadb,h2", value: ENTRY_ID}
  - property: {name: quartz.fired_time.name,                        dbms: "postgresql",       value: fired_time}
  - property: {name: quartz.fired_time.name,                        dbms: "mysql,mariadb,h2", value: FIRED_TIME}
  - property: {name: quartz.fk_qrtz_blob_triggers_triggers.name,    dbms: "postgresql",       value: fk_qrtz_blob_triggers_triggers}
  - property: {name: quartz.fk_qrtz_blob_triggers_triggers.name,    dbms: "mysql,mariadb,h2", value: FK_QRTZ_BLOB_TRIGGERS_TRIGGERS}
  - property: {name: quartz.fk_qrtz_cron_triggers_triggers.name,    dbms: "postgresql",       value: fk_qrtz_cron_triggers_triggers}
  - property: {name: quartz.fk_qrtz_cron_triggers_triggers.name,    dbms: "mysql,mariadb,h2", value: FK_QRTZ_CRON_TRIGGERS_TRIGGERS}
  - property: {name: quartz.fk_qrtz_simple_triggers_triggers.name,  dbms: "postgresql",       value: fk_qrtz_simple_triggers_triggers}
  - property: {name: quartz.fk_qrtz_simple_triggers_triggers.name,  dbms: "mysql,mariadb,h2", value: FK_QRTZ_SIMPLE_TRIGGERS_TRIGGERS}
  - property: {name: quartz.fk_qrtz_simprop_triggers_triggers.name, dbms: "postgresql",       value: fk_qrtz_simprop_triggers_triggers}
  - property: {name: quartz.fk_qrtz_simprop_triggers_triggers.name, dbms: "mysql,mariadb,h2", value: FK_QRTZ_SIMPROP_TRIGGERS_TRIGGERS}
  - property: {name: quartz.fk_qrtz_triggers_job_details.name,      dbms: "postgresql",       value: fk_qrtz_triggers_job_details}
  - property: {name: quartz.fk_qrtz_triggers_job_details.name,      dbms: "mysql,mariadb,h2", value: FK_QRTZ_TRIGGERS_JOB_DETAILS}
  - property: {name: quartz.idx_qrtz_ft_inst_job_req_rcvry.name,    dbms: "postgresql",       value: idx_qrtz_ft_inst_job_req_rcvry}
  - property: {name: quartz.idx_qrtz_ft_inst_job_req_rcvry.name,    dbms: "mysql,mariadb,h2", value: IDX_QRTZ_FT_INST_JOB_REQ_RCVRY}
  - property: {name: quartz.idx_qrtz_ft_jg.name,                    dbms: "postgresql",       value: idx_qrtz_ft_jg}
  - property: {name: quartz.idx_qrtz_ft_jg.name,                    dbms: "mysql,mariadb,h2", value: IDX_QRTZ_FT_JG}
  - property: {name: quartz.idx_qrtz_ft_j_g.name,                   dbms: "postgresql",       value: idx_qrtz_ft_j_g}
  - property: {name: quartz.idx_qrtz_ft_j_g.name,                   dbms: "mysql,mariadb,h2", value: IDX_QRTZ_FT_J_G}
  - property: {name: quartz.idx_qrtz_ft_tg.name,                    dbms: "postgresql",       value: idx_qrtz_ft_tg}
  - property: {name: quartz.idx_qrtz_ft_tg.name,                    dbms: "mysql,mariadb,h2", value: IDX_QRTZ_FT_TG}
  - property: {name: quartz.idx_qrtz_ft_trig_inst_name.name,        dbms: "postgresql",       value: idx_qrtz_ft_trig_inst_name}
  - property: {name: quartz.idx_qrtz_ft_trig_inst_name.name,        dbms: "mysql,mariadb,h2", value: IDX_QRTZ_FT_TRIG_INST_NAME}
  - property: {name: quartz.idx_qrtz_ft_t_g.name,                   dbms: "postgresql",       value: idx_qrtz_ft_t_g}
  - property: {name: quartz.idx_qrtz_ft_t_g.name,                   dbms: "mysql,mariadb,h2", value: IDX_QRTZ_FT_T_G}
  - property: {name: quartz.idx_qrtz_j_grp.name,                    dbms: "postgresql",       value: idx_qrtz_j_grp}
  - property: {name: quartz.idx_qrtz_j_grp.name,                    dbms: "mysql,mariadb,h2", value: IDX_QRTZ_J_GRP}
  - property: {name: quartz.idx_qrtz_j_req_recovery.name,           dbms: "postgresql",       value: idx_qrtz_j_req_recovery}
  - property: {name: quartz.idx_qrtz_j_req_recovery.name,           dbms: "mysql,mariadb,h2", value: IDX_QRTZ_J_REQ_RECOVERY}
  - property: {name: quartz.idx_qrtz_t_c.name,                      dbms: "postgresql",       value: idx_qrtz_t_c}
  - property: {name: quartz.idx_qrtz_t_c.name,                      dbms: "mysql,mariadb,h2", value: IDX_QRTZ_T_C}
  - property: {name: quartz.idx_qrtz_t_g.name,                      dbms: "postgresql",       value: idx_qrtz_t_g}
  - property: {name: quartz.idx_qrtz_t_g.name,                      dbms: "mysql,mariadb,h2", value: IDX_QRTZ_T_G}
  - property: {name: quartz.idx_qrtz_t_j.name,                      dbms: "postgresql",       value: idx_qrtz_t_j}
  - property: {name: quartz.idx_qrtz_t_j.name,                      dbms: "mysql,mariadb,h2", value: IDX_QRTZ_T_J}
  - property: {name: quartz.idx_qrtz_t_jg.name,                     dbms: "postgresql",       value: idx_qrtz_t_jg}
  - property: {name: quartz.idx_qrtz_t_jg.name,                     dbms: "mysql,mariadb,h2", value: IDX_QRTZ_T_JG}
  - property: {name: quartz.idx_qrtz_t_next_fire_time.name,         dbms: "postgresql",       value: idx_qrtz_t_next_fire_time}
  - property: {name: quartz.idx_qrtz_t_next_fire_time.name,         dbms: "mysql,mariadb,h2", value: IDX_QRTZ_T_NEXT_FIRE_TIME}
  - property: {name: quartz.idx_qrtz_t_nft_misfire.name,            dbms: "postgresql",       value: idx_qrtz_t_nft_misfire}
  - property: {name: quartz.idx_qrtz_t_nft_misfire.name,            dbms: "mysql,mariadb,h2", value: IDX_QRTZ_T_NFT_MISFIRE}
  - property: {name: quartz.idx_qrtz_t_nft_st.name,                 dbms: "postgresql",       value: idx_qrtz_t_nft_st}
  - property: {name: quartz.idx_qrtz_t_nft_st.name,                 dbms: "mysql,mariadb,h2", value: IDX_QRTZ_T_NFT_ST}
  - property: {name: quartz.idx_qrtz_t_nft_st_misfire.name,         dbms: "postgresql",       value: idx_qrtz_t_nft_st_misfire}
  - property: {name: quartz.idx_qrtz_t_nft_st_misfire.name,         dbms: "mysql,mariadb,h2", value: IDX_QRTZ_T_NFT_ST_MISFIRE}
  - property: {name: quartz.idx_qrtz_t_nft_st_misfire_grp.name,     dbms: "postgresql",       value: idx_qrtz_t_nft_st_misfire_grp}
  - property: {name: quartz.idx_qrtz_t_nft_st_misfire_grp.name,     dbms: "mysql,mariadb,h2", value: IDX_QRTZ_T_NFT_ST_MISFIRE_GRP}
  - property: {name: quartz.idx_qrtz_t_n_g_state.name,              dbms: "postgresql",       value: idx_qrtz_t_n_g_state}
  - property: {name: quartz.idx_qrtz_t_n_g_state.name,              dbms: "mysql,mariadb,h2", value: IDX_QRTZ_T_N_G_STATE}
  - property: {name: quartz.idx_qrtz_t_n_state.name,                dbms: "postgresql",       value: idx_qrtz_t_n_state}
  - property: {name: quartz.idx_qrtz_t_n_state.name,                dbms: "mysql,mariadb,h2", value: IDX_QRTZ_T_N_STATE}
  - property: {name: quartz.idx_qrtz_t_state.name,                  dbms: "postgresql",       value: idx_qrtz_t_state}
  - property: {name: quartz.idx_qrtz_t_state.name,                  dbms: "mysql,mariadb,h2", value: IDX_QRTZ_T_STATE}
  - property: {name: quartz.instance_name.name,                     dbms: "postgresql",       value: instance_name}
  - property: {name: quartz.instance_name.name,                     dbms: "mysql,mariadb,h2", value: INSTANCE_NAME}
  - property: {name: quartz.int_prop_1.name,                        dbms: "postgresql",       value: int_prop_1}
  - property: {name: quartz.int_prop_1.name,                        dbms: "mysql,mariadb,h2", value: INT_PROP_1}
  - property: {name: quartz.int_prop_2.name,                        dbms: "postgresql",       value: int_prop_2}
  - property: {name: quartz.int_prop_2.name,                        dbms: "mysql,mariadb,h2", value: INT_PROP_2}
  - property: {name: quartz.is_durable.name,                        dbms: "postgresql",       value: is_durable}
  - property: {name: quartz.is_durable.name,                        dbms: "mysql,mariadb,h2", value: IS_DURABLE}
  - property: {name: quartz.is_nonconcurrent.name,                  dbms: "postgresql",       value: is_nonconcurrent}
  - property: {name: quartz.is_nonconcurrent.name,                  dbms: "mysql,mariadb,h2", value: IS_NONCONCURRENT}
  - property: {name: quartz.is_update_data.name,                    dbms: "postgresql",       value: is_update_data}
  - property: {name: quartz.is_update_data.name,                    dbms: "mysql,mariadb,h2", value: IS_UPDATE_DATA}
  - property: {name: quartz.job_class_name.name,                    dbms: "postgresql",       value: job_class_name}
  - property: {name: quartz.job_class_name.name,                    dbms: "mysql,mariadb,h2", value: JOB_CLASS_NAME}
  - property: {name: quartz.job_data.name,                          dbms: "postgresql",       value: job_data}
  - property: {name: quartz.job_data.name,                          dbms: "mysql,mariadb,h2", value: JOB_DATA}
  - property: {name: quartz.job_group.name,                         dbms: "postgresql",       value: job_group}
  - property: {name: quartz.job_group.name,                         dbms: "mysql,mariadb,h2", value: JOB_GROUP}
  - property: {name: quartz.job_name.name,                          dbms: "postgresql",       value: job_name}
  - property: {name: quartz.job_name.name,                          dbms: "mysql,mariadb,h2", value: JOB_NAME}
  - property: {name: quartz.last_checkin_time.name,                 dbms: "postgresql",       value: last_checkin_time}
  - property: {name: quartz.last_checkin_time.name,                 dbms: "mysql,mariadb,h2", value: LAST_CHECKIN_TIME}
  - property: {name: quartz.lock_name.name,                         dbms: "postgresql",       value: lock_name}
  - property: {name: quartz.lock_name.name,                         dbms: "mysql,mariadb,h2", value: LOCK_NAME}
  - property: {name: quartz.long_prop_1.name,                       dbms: "postgresql",       value: long_prop_1}
  - property: {name: quartz.long_prop_1.name,                       dbms: "mysql,mariadb,h2", value: LONG_PROP_1}
  - property: {name: quartz.long_prop_2.name,                       dbms: "postgresql",       value: long_prop_2}
  - property: {name: quartz.long_prop_2.name,                       dbms: "mysql,mariadb,h2", value: LONG_PROP_2}
  - property: {name: quartz.misfire_instr.name,                     dbms: "postgresql",       value: misfire_instr}
  - property: {name: quartz.misfire_instr.name,                     dbms: "mysql,mariadb,h2", value: MISFIRE_INSTR}
  - property: {name: quartz.next_fire_time.name,                    dbms: "postgresql",       value: next_fire_time}
  - property: {name: quartz.next_fire_time.name,                    dbms: "mysql,mariadb,h2", value: NEXT_FIRE_TIME}
  - property: {name: quartz.pk_qrtz_blob_triggers.name,             dbms: "postgresql",       value: pk_qrtz_blob_triggers}
  - property: {name: quartz.pk_qrtz_blob_triggers.name,             dbms: "mysql,mariadb,h2", value: PK_QRTZ_BLOB_TRIGGERS}
  - property: {name: quartz.pk_qrtz_calendars.name,                 dbms: "postgresql",       value: pk_qrtz_calendars}
  - property: {name: quartz.pk_qrtz_calendars.name,                 dbms: "mysql,mariadb,h2", value: PK_QRTZ_CALENDARS}
  - property: {name: quartz.pk_qrtz_cron_triggers.name,             dbms: "postgresql",       value: pk_qrtz_cron_triggers}
  - property: {name: quartz.pk_qrtz_cron_triggers.name,             dbms: "mysql,mariadb,h2", value: PK_QRTZ_CRON_TRIGGERS}
  - property: {name: quartz.pk_qrtz_fired_triggers.name,            dbms: "postgresql",       value: pk_qrtz_fired_triggers}
  - property: {name: quartz.pk_qrtz_fired_triggers.name,            dbms: "mysql,mariadb,h2", value: PK_QRTZ_FIRED_TRIGGERS}
  - property: {name: quartz.pk_qrtz_job_details.name,               dbms: "postgresql",       value: pk_qrtz_job_details}
  - property: {name: quartz.pk_qrtz_job_details.name,               dbms: "mysql,mariadb,h2", value: PK_QRTZ_JOB_DETAILS}
  - property: {name: quartz.pk_qrtz_locks.name,                     dbms: "postgresql",       value: pk_qrtz_locks}
  - property: {name: quartz.pk_qrtz_locks.name,                     dbms: "mysql,mariadb,h2", value: PK_QRTZ_LOCKS}
  - property: {name: quartz.pk_qrtz_scheduler_state.name,           dbms: "postgresql",       value: pk_qrtz_scheduler_state}
  - property: {name: quartz.pk_qrtz_scheduler_state.name,           dbms: "mysql,mariadb,h2", value: PK_QRTZ_SCHEDULER_STATE}
  - property: {name: quartz.pk_qrtz_simple_triggers.name,           dbms: "postgresql",       value: pk_qrtz_simple_triggers}
  - property: {name: quartz.pk_qrtz_simple_triggers.name,           dbms: "mysql,mariadb,h2", value: PK_QRTZ_SIMPLE_TRIGGERS}
  - property: {name: quartz.pk_qrtz_simprop_triggers.name,          dbms: "postgresql",       value: pk_qrtz_simprop_triggers}
  - property: {name: quartz.pk_qrtz_simprop_triggers.name,          dbms: "mysql,mariadb,h2", value: PK_QRTZ_SIMPROP_TRIGGERS}
  - property: {name: quartz.pk_qrtz_triggers.name,                  dbms: "postgresql",       value: pk_qrtz_triggers}
  - property: {name: quartz.pk_qrtz_triggers.name,                  dbms: "mysql,mariadb,h2", value: PK_QRTZ_TRIGGERS}
  - property: {name: quartz.pk_sched_name.name,                     dbms: "postgresql",       value: pk_sched_name}
  - property: {name: quartz.pk_sched_name.name,                     dbms: "mysql,mariadb,h2", value: PK_SCHED_NAME}
  - property: {name: quartz.prev_fire_time.name,                    dbms: "postgresql",       value: prev_fire_time}
  - property: {name: quartz.prev_fire_time.name,                    dbms: "mysql,mariadb,h2", value: PREV_FIRE_TIME}
  - property: {name: quartz.priority.name,                          dbms: "postgresql",       value: priority}
  - property: {name: quartz.priority.name,                          dbms: "mysql,mariadb,h2", value: PRIORITY}
  - property: {name: quartz.qrtz_blob_triggers.name,                dbms: "postgresql",       value: qrtz_blob_triggers}
  - property: {name: quartz.qrtz_blob_triggers.name,                dbms: "mysql,mariadb,h2", value: QRTZ_BLOB_TRIGGERS}
  - property: {name: quartz.qrtz_calendars.name,                    dbms: "postgresql",       value: qrtz_calendars}
  - property: {name: quartz.qrtz_calendars.name,                    dbms: "mysql,mariadb,h2", value: QRTZ_CALENDARS}
  - property: {name: quartz.qrtz_cron_triggers.name,                dbms: "postgresql",       value: qrtz_cron_triggers}
  - property: {name: quartz.qrtz_cron_triggers.name,                dbms: "mysql,mariadb,h2", value: QRTZ_CRON_TRIGGERS}
  - property: {name: quartz.qrtz_fired_triggers.name,               dbms: "postgresql",       value: qrtz_fired_triggers}
  - property: {name: quartz.qrtz_fired_triggers.name,               dbms: "mysql,mariadb,h2", value: QRTZ_FIRED_TRIGGERS}
  - property: {name: quartz.qrtz_job_details.name,                  dbms: "postgresql",       value: qrtz_job_details}
  - property: {name: quartz.qrtz_job_details.name,                  dbms: "mysql,mariadb,h2", value: QRTZ_JOB_DETAILS}
  - property: {name: quartz.qrtz_locks.name,                        dbms: "postgresql",       value: qrtz_locks}
  - property: {name: quartz.qrtz_locks.name,                        dbms: "mysql,mariadb,h2", value: QRTZ_LOCKS}
  - property: {name: quartz.qrtz_paused_trigger_grps.name,          dbms: "postgresql",       value: qrtz_paused_trigger_grps}
  - property: {name: quartz.qrtz_paused_trigger_grps.name,          dbms: "mysql,mariadb,h2", value: QRTZ_PAUSED_TRIGGER_GRPS}
  - property: {name: quartz.qrtz_scheduler_state.name,              dbms: "postgresql",       value: qrtz_scheduler_state}
  - property: {name: quartz.qrtz_scheduler_state.name,              dbms: "mysql,mariadb,h2", value: QRTZ_SCHEDULER_STATE}
  - property: {name: quartz.qrtz_simple_triggers.name,              dbms: "postgresql",       value: qrtz_simple_triggers}
  - property: {name: quartz.qrtz_simple_triggers.name,              dbms: "mysql,mariadb,h2", value: QRTZ_SIMPLE_TRIGGERS}
  - property: {name: quartz.qrtz_simprop_triggers.name,             dbms: "postgresql",       value: qrtz_simprop_triggers}
  - property: {name: quartz.qrtz_simprop_triggers.name,             dbms: "mysql,mariadb,h2", value: QRTZ_SIMPROP_TRIGGERS}
  - property: {name: quartz.qrtz_triggers.name,                     dbms: "postgresql",       value: qrtz_triggers}
  - property: {name: quartz.qrtz_triggers.name,                     dbms: "mysql,mariadb,h2", value: QRTZ_TRIGGERS}
  - property: {name: quartz.repeat_count.name,                      dbms: "postgresql",       value: repeat_count}
  - property: {name: quartz.repeat_count.name,                      dbms: "mysql,mariadb,h2", value: REPEAT_COUNT}
  - property: {name: quartz.repeat_interval.name,                   dbms: "postgresql",       value: repeat_interval}
  - property: {name: quartz.repeat_interval.name,                   dbms: "mysql,mariadb,h2", value: REPEAT_INTERVAL}
  - property: {name: quartz.requests_recovery.name,                 dbms: "postgresql",       value: requests_recovery}
  - property: {name: quartz.requests_recovery.name,                 dbms: "mysql,mariadb,h2", value: REQUESTS_RECOVERY}
  - property: {name: quartz.sched_name.name,                        dbms: "postgresql",       value: sched_name}
  - property: {name: quartz.sched_name.name,                        dbms: "mysql,mariadb,h2", value: SCHED_NAME}
  - property: {name: quartz.sched_time.name,                        dbms: "postgresql",       value: sched_time}
  - property: {name: quartz.sched_time.name,                        dbms: "mysql,mariadb,h2", value: SCHED_TIME}
  - property: {name: quartz.start_time.name,                        dbms: "postgresql",       value: start_time}
  - property: {name: quartz.start_time.name,                        dbms: "mysql,mariadb,h2", value: START_TIME}
  - property: {name: quartz.state.name,                             dbms: "postgresql",       value: state}
  - property: {name: quartz.state.name,                             dbms: "mysql,mariadb,h2", value: STATE}
  - property: {name: quartz.str_prop_1.name,                        dbms: "postgresql",       value: str_prop_1}
  - property: {name: quartz.str_prop_1.name,                        dbms: "mysql,mariadb,h2", value: STR_PROP_1}
  - property: {name: quartz.str_prop_2.name,                        dbms: "postgresql",       value: str_prop_2}
  - property: {name: quartz.str_prop_2.name,                        dbms: "mysql,mariadb,h2", value: STR_PROP_2}
  - property: {name: quartz.str_prop_3.name,                        dbms: "postgresql",       value: str_prop_3}
  - property: {name: quartz.str_prop_3.name,                        dbms: "mysql,mariadb,h2", value: STR_PROP_3}
  - property: {name: quartz.times_triggered.name,                   dbms: "postgresql",       value: times_triggered}
  - property: {name: quartz.times_triggered.name,                   dbms: "mysql,mariadb,h2", value: TIMES_TRIGGERED}
  - property: {name: quartz.time_zone_id.name,                      dbms: "postgresql",       value: time_zone_id}
  - property: {name: quartz.time_zone_id.name,                      dbms: "mysql,mariadb,h2", value: TIME_ZONE_ID}
  - property: {name: quartz.trigger_group.name,                     dbms: "postgresql",       value: trigger_group}
  - property: {name: quartz.trigger_group.name,                     dbms: "mysql,mariadb,h2", value: TRIGGER_GROUP}
  - property: {name: quartz.trigger_name.name,                      dbms: "postgresql",       value: trigger_name}
  - property: {name: quartz.trigger_name.name,                      dbms: "mysql,mariadb,h2", value: TRIGGER_NAME}
  - property: {name: quartz.trigger_state.name,                     dbms: "postgresql",       value: trigger_state}
  - property: {name: quartz.trigger_state.name,                     dbms: "mysql,mariadb,h2", value: TRIGGER_STATE}
  - property: {name: quartz.trigger_type.name,                      dbms: "postgresql",       value: trigger_type}
  - property: {name: quartz.trigger_type.name,                      dbms: "mysql,mariadb,h2", value: TRIGGER_TYPE}

  - changeSet:
      id: 89
      author: camsaul
      comment: Added 0.30.0
      validCheckSum: ANY
      changes:
        - createTable:
            tableName: ${quartz.qrtz_job_details.name}
            remarks: Used for Quartz scheduler.
            columns:
              - column:
                  name: ${quartz.sched_name.name}
                  type: varchar(120)
                  constraints:
                    nullable: false
              - column:
                  name: ${quartz.job_name.name}
                  type: varchar(200)
                  constraints:
                    nullable: false
              - column:
                  name: ${quartz.job_group.name}
                  type: varchar(200)
                  constraints:
                    nullable: false
              - column:
                  name: ${quartz.description.name}
                  type: varchar(250)
              - column:
                  name: ${quartz.job_class_name.name}
                  type: varchar(250)
                  constraints:
                    nullable: false
              - column:
                  name: ${quartz.is_durable.name}
                  type: bool
                  constraints:
                    nullable: false
              - column:
                  name: ${quartz.is_nonconcurrent.name}
                  type: bool
                  constraints:
                    nullable: false
              - column:
                  name: ${quartz.is_update_data.name}
                  type: bool
                  constraints:
                    nullable: false
              - column:
                  name: ${quartz.requests_recovery.name}
                  type: bool
                  constraints:
                    nullable: false
              - column:
                  name: ${quartz.job_data.name}
                  type: ${blob.type}
        - addPrimaryKey:
            tableName: ${quartz.qrtz_job_details.name}
            columnNames: ${quartz.sched_name.name}, ${quartz.job_name.name}, ${quartz.job_group.name}
            constraintName: ${quartz.pk_qrtz_job_details.name}
        - createTable:
            tableName: ${quartz.qrtz_triggers.name}
            remarks: Used for Quartz scheduler.
            columns:
              - column:
                  name: ${quartz.sched_name.name}
                  type: varchar(120)
                  constraints:
                    nullable: false
              - column:
                  name: ${quartz.trigger_name.name}
                  type: varchar(200)
                  constraints:
                    nullable: false
              - column:
                  name: ${quartz.trigger_group.name}
                  type: varchar(200)
                  constraints:
                    nullable: false
              - column:
                  name: ${quartz.job_name.name}
                  type: varchar(200)
                  constraints:
                    nullable: false
              - column:
                  name: ${quartz.job_group.name}
                  type: varchar(200)
                  constraints:
                    nullable: false
              - column:
                  name: ${quartz.description.name}
                  type: varchar(250)
              - column:
                  name: ${quartz.next_fire_time.name}
                  type: bigint
              - column:
                  name: ${quartz.prev_fire_time.name}
                  type: bigint
              - column:
                  name: ${quartz.priority.name}
                  type: integer
              - column:
                  name: ${quartz.trigger_state.name}
                  type: varchar(16)
                  constraints:
                    nullable: false
              - column:
                  name: ${quartz.trigger_type.name}
                  type: varchar(8)
                  constraints:
                    nullable: false
              - column:
                  name: ${quartz.start_time.name}
                  type: bigint
                  constraints:
                    nullable: false
              - column:
                  name: ${quartz.end_time.name}
                  type: bigint
              - column:
                  name: ${quartz.calendar_name.name}
                  type: varchar(200)
              - column:
                  name: ${quartz.misfire_instr.name}
                  type: smallint
              - column:
                  name: ${quartz.job_data.name}
                  type: ${blob.type}
        - addPrimaryKey:
            tableName: ${quartz.qrtz_triggers.name}
            columnNames: ${quartz.sched_name.name}, ${quartz.trigger_name.name}, ${quartz.trigger_group.name}
            constraintName: ${quartz.pk_qrtz_triggers.name}
        - addForeignKeyConstraint:
            baseTableName: ${quartz.qrtz_triggers.name}
            baseColumnNames: ${quartz.sched_name.name}, ${quartz.job_name.name}, ${quartz.job_group.name}
            referencedTableName: ${quartz.qrtz_job_details.name}
            referencedColumnNames: ${quartz.sched_name.name}, ${quartz.job_name.name}, ${quartz.job_group.name}
            constraintName: ${quartz.fk_qrtz_triggers_job_details.name}
        - createTable:
            tableName: ${quartz.qrtz_simple_triggers.name}
            remarks: Used for Quartz scheduler.
            columns:
              - column:
                  name: ${quartz.sched_name.name}
                  type: varchar(120)
                  constraints:
                    nullable: false
              - column:
                  name: ${quartz.trigger_name.name}
                  type: varchar(200)
                  constraints:
                    nullable: false
              - column:
                  name: ${quartz.trigger_group.name}
                  type: varchar(200)
                  constraints:
                    nullable: false
              - column:
                  name: ${quartz.repeat_count.name}
                  type: bigint
                  constraints:
                    nullable: false
              - column:
                  name: ${quartz.repeat_interval.name}
                  type: bigint
                  constraints:
                    nullable: false
              - column:
                  name: ${quartz.times_triggered.name}
                  type: bigint
                  constraints:
                    nullable: false
        - addPrimaryKey:
            tableName: ${quartz.qrtz_simple_triggers.name}
            columnNames: ${quartz.sched_name.name}, ${quartz.trigger_name.name}, ${quartz.trigger_group.name}
            constraintName: ${quartz.pk_qrtz_simple_triggers.name}
        - addForeignKeyConstraint:
            baseTableName: ${quartz.qrtz_simple_triggers.name}
            baseColumnNames: ${quartz.sched_name.name}, ${quartz.trigger_name.name}, ${quartz.trigger_group.name}
            referencedTableName: ${quartz.qrtz_triggers.name}
            referencedColumnNames: ${quartz.sched_name.name}, ${quartz.trigger_name.name}, ${quartz.trigger_group.name}
            constraintName: ${quartz.fk_qrtz_simple_triggers_triggers.name}
        - createTable:
            tableName: ${quartz.qrtz_cron_triggers.name}
            remarks: Used for Quartz scheduler.
            columns:
              - column:
                  name: ${quartz.sched_name.name}
                  type: varchar(120)
                  constraints:
                    nullable: false
              - column:
                  name: ${quartz.trigger_name.name}
                  type: varchar(200)
                  constraints:
                    nullable: false
              - column:
                  name: ${quartz.trigger_group.name}
                  type: varchar(200)
                  constraints:
                    nullable: false
              - column:
                  name: ${quartz.cron_expression.name}
                  type: varchar(120)
                  constraints:
                    nullable: false
              - column:
                  name: ${quartz.time_zone_id.name}
                  type: varchar(80)
        - addPrimaryKey:
            tableName: ${quartz.qrtz_cron_triggers.name}
            columnNames: ${quartz.sched_name.name}, ${quartz.trigger_name.name}, ${quartz.trigger_group.name}
            constraintName: ${quartz.pk_qrtz_cron_triggers.name}
        - addForeignKeyConstraint:
            baseTableName: ${quartz.qrtz_cron_triggers.name}
            baseColumnNames: ${quartz.sched_name.name}, ${quartz.trigger_name.name}, ${quartz.trigger_group.name}
            referencedTableName: ${quartz.qrtz_triggers.name}
            referencedColumnNames: ${quartz.sched_name.name}, ${quartz.trigger_name.name}, ${quartz.trigger_group.name}
            constraintName: ${quartz.fk_qrtz_cron_triggers_triggers.name}
        - createTable:
            tableName: ${quartz.qrtz_simprop_triggers.name}
            remarks: Used for Quartz scheduler.
            columns:
              - column:
                  name: ${quartz.sched_name.name}
                  type: varchar(120)
                  constraints:
                    nullable: false
              - column:
                  name: ${quartz.trigger_name.name}
                  type: varchar(200)
                  constraints:
                    nullable: false
              - column:
                  name: ${quartz.trigger_group.name}
                  type: varchar(200)
                  constraints:
                    nullable: false
              - column:
                  name: ${quartz.str_prop_1.name}
                  type: varchar(512)
              - column:
                  name: ${quartz.str_prop_2.name}
                  type: varchar(512)
              - column:
                  name: ${quartz.str_prop_3.name}
                  type: varchar(512)
              - column:
                  name: ${quartz.int_prop_1.name}
                  type: int
              - column:
                  name: ${quartz.int_prop_2.name}
                  type: int
              - column:
                  name: ${quartz.long_prop_1.name}
                  type: bigint
              - column:
                  name: ${quartz.long_prop_2.name}
                  type: bigint
              - column:
                  name: ${quartz.dec_prop_1.name}
                  type: numeric(13,4)
              - column:
                  name: ${quartz.dec_prop_2.name}
                  type: numeric(13,4)
              - column:
                  name: ${quartz.bool_prop_1.name}
                  type: bool
              - column:
                  name: ${quartz.bool_prop_2.name}
                  type: bool
        - addPrimaryKey:
            tableName: ${quartz.qrtz_simprop_triggers.name}
            columnNames: ${quartz.sched_name.name}, ${quartz.trigger_name.name}, ${quartz.trigger_group.name}
            constraintName: ${quartz.pk_qrtz_simprop_triggers.name}
        - addForeignKeyConstraint:
            baseTableName: ${quartz.qrtz_simprop_triggers.name}
            baseColumnNames: ${quartz.sched_name.name}, ${quartz.trigger_name.name}, ${quartz.trigger_group.name}
            referencedTableName: ${quartz.qrtz_triggers.name}
            referencedColumnNames: ${quartz.sched_name.name}, ${quartz.trigger_name.name}, ${quartz.trigger_group.name}
            constraintName: ${quartz.fk_qrtz_simprop_triggers_triggers.name}
        - createTable:
            tableName: ${quartz.qrtz_blob_triggers.name}
            remarks: Used for Quartz scheduler.
            columns:
              - column:
                  name: ${quartz.sched_name.name}
                  type: varchar(120)
                  constraints:
                    nullable: false
              - column:
                  name: ${quartz.trigger_name.name}
                  type: varchar(200)
                  constraints:
                    nullable: false
              - column:
                  name: ${quartz.trigger_group.name}
                  type: varchar(200)
                  constraints:
                    nullable: false
              - column:
                  name: ${quartz.blob_data.name}
                  type: ${blob.type}
        - addPrimaryKey:
            tableName: ${quartz.qrtz_blob_triggers.name}
            columnNames: ${quartz.sched_name.name}, ${quartz.trigger_name.name}, ${quartz.trigger_group.name}
            constraintName: ${quartz.pk_qrtz_blob_triggers.name}
        - addForeignKeyConstraint:
            baseTableName: ${quartz.qrtz_blob_triggers.name}
            baseColumnNames: ${quartz.sched_name.name}, ${quartz.trigger_name.name}, ${quartz.trigger_group.name}
            referencedTableName: ${quartz.qrtz_triggers.name}
            referencedColumnNames: ${quartz.sched_name.name}, ${quartz.trigger_name.name}, ${quartz.trigger_group.name}
            constraintName: ${quartz.fk_qrtz_blob_triggers_triggers.name}
        - createTable:
            tableName: ${quartz.qrtz_calendars.name}
            remarks: Used for Quartz scheduler.
            columns:
              - column:
                  name: ${quartz.sched_name.name}
                  type: varchar(120)
                  constraints:
                    nullable: false
              - column:
                  name: ${quartz.calendar_name.name}
                  type: varchar(200)
                  constraints:
                    nullable: false
              - column:
                  name: ${quartz.calendar.name}
                  type: ${blob.type}
                  constraints:
                    nullable: false
        - addPrimaryKey:
            tableName: ${quartz.qrtz_calendars.name}
            columnNames: ${quartz.sched_name.name}, ${quartz.calendar_name.name}
            constraintName: ${quartz.pk_qrtz_calendars.name}
        - createTable:
            tableName: ${quartz.qrtz_paused_trigger_grps.name}
            remarks: Used for Quartz scheduler.
            columns:
              - column:
                  name: ${quartz.sched_name.name}
                  type: varchar(120)
                  constraints:
                    nullable: false
              - column:
                  name: ${quartz.trigger_group.name}
                  type: varchar(200)
                  constraints:
                    nullable: false
        - addPrimaryKey:
            tableName: ${quartz.qrtz_paused_trigger_grps.name}
            columnNames: ${quartz.sched_name.name}, ${quartz.trigger_group.name}
            constraintName: ${quartz.pk_sched_name.name}
        - createTable:
            tableName: ${quartz.qrtz_fired_triggers.name}
            remarks: Used for Quartz scheduler.
            columns:
              - column:
                  name: ${quartz.sched_name.name}
                  type: varchar(120)
                  constraints:
                    nullable: false
              - column:
                  name: ${quartz.entry_id.name}
                  type: varchar(95)
                  constraints:
                    nullable: false
              - column:
                  name: ${quartz.trigger_name.name}
                  type: varchar(200)
                  constraints:
                    nullable: false
              - column:
                  name: ${quartz.trigger_group.name}
                  type: varchar(200)
                  constraints:
                    nullable: false
              - column:
                  name: ${quartz.instance_name.name}
                  type: varchar(200)
                  constraints:
                    nullable: false
              - column:
                  name: ${quartz.fired_time.name}
                  type: bigint
                  constraints:
                    nullable: false
# Note: this column is not used on Quartz 2.1.x; it is used in 2.2.x, which recommends making it NOT NULL. I've made it
# nullable since at the time of this migration we're still using 2.1.7; including it gives us an easy upgrade path in
# the future.
              - column:
                  name: ${quartz.sched_time.name}
                  type: bigint
              - column:
                  name: ${quartz.priority.name}
                  type: integer
                  constraints:
                    nullable: false
              - column:
                  name: ${quartz.state.name}
                  type: varchar(16)
                  constraints:
                    nullable: false
              - column:
                  name: ${quartz.job_name.name}
                  type: varchar(200)
              - column:
                  name: ${quartz.job_group.name}
                  type: varchar(200)
              - column:
                  name: ${quartz.is_nonconcurrent.name}
                  type: bool
              - column:
                  name: ${quartz.requests_recovery.name}
                  type: bool
        - addPrimaryKey:
            tableName: ${quartz.qrtz_fired_triggers.name}
            columnNames: ${quartz.sched_name.name}, ${quartz.entry_id.name}
            constraintName: ${quartz.pk_qrtz_fired_triggers.name}
        - createTable:
            tableName: ${quartz.qrtz_scheduler_state.name}
            remarks: Used for Quartz scheduler.
            columns:
              - column:
                  name: ${quartz.sched_name.name}
                  type: varchar(120)
                  constraints:
                    nullable: false
              - column:
                  name: ${quartz.instance_name.name}
                  type: varchar(200)
                  constraints:
                    nullable: false
              - column:
                  name: ${quartz.last_checkin_time.name}
                  type: bigint
                  constraints:
                    nullable: false
              - column:
                  name: ${quartz.checkin_interval.name}
                  type: bigint
                  constraints:
                    nullable: false
        - addPrimaryKey:
            tableName: ${quartz.qrtz_scheduler_state.name}
            columnNames: ${quartz.sched_name.name}, ${quartz.instance_name.name}
            constraintName: ${quartz.pk_qrtz_scheduler_state.name}
        - createTable:
            tableName: ${quartz.qrtz_locks.name}
            remarks: Used for Quartz scheduler.
            columns:
              - column:
                  name: ${quartz.sched_name.name}
                  type: varchar(120)
                  constraints:
                    nullable: false
              - column:
                  name: ${quartz.lock_name.name}
                  type: varchar(40)
                  constraints:
                    nullable: false
        - addPrimaryKey:
            tableName: ${quartz.qrtz_locks.name}
            columnNames: ${quartz.sched_name.name}, ${quartz.lock_name.name}
            constraintName: ${quartz.pk_qrtz_locks.name}
        - createIndex:
            indexName: ${quartz.idx_qrtz_j_req_recovery.name}
            tableName: ${quartz.qrtz_job_details.name}
            columns:
              - column:
                  name: ${quartz.sched_name.name}
              - column:
                  name: ${quartz.requests_recovery.name}
        - createIndex:
            indexName: ${quartz.idx_qrtz_j_grp.name}
            tableName: ${quartz.qrtz_job_details.name}
            columns:
              - column:
                  name: ${quartz.sched_name.name}
              - column:
                  name: ${quartz.job_group.name}
        - createIndex:
            indexName: ${quartz.idx_qrtz_t_j.name}
            tableName: ${quartz.qrtz_triggers.name}
            columns:
              - column:
                  name: ${quartz.sched_name.name}
              - column:
                  name: ${quartz.job_name.name}
              - column:
                  name: ${quartz.job_group.name}
        - createIndex:
            indexName: ${quartz.idx_qrtz_t_jg.name}
            tableName: ${quartz.qrtz_triggers.name}
            columns:
              - column:
                  name: ${quartz.sched_name.name}
              - column:
                  name: ${quartz.job_group.name}
        - createIndex:
            indexName: ${quartz.idx_qrtz_t_c.name}
            tableName: ${quartz.qrtz_triggers.name}
            columns:
              - column:
                  name: ${quartz.sched_name.name}
              - column:
                  name: ${quartz.calendar_name.name}
        - createIndex:
            indexName: ${quartz.idx_qrtz_t_g.name}
            tableName: ${quartz.qrtz_triggers.name}
            columns:
              - column:
                  name: ${quartz.sched_name.name}
              - column:
                  name: ${quartz.trigger_group.name}
        - createIndex:
            indexName: ${quartz.idx_qrtz_t_state.name}
            tableName: ${quartz.qrtz_triggers.name}
            columns:
              - column:
                  name: ${quartz.sched_name.name}
              - column:
                  name: ${quartz.trigger_state.name}
        - createIndex:
            indexName: ${quartz.idx_qrtz_t_n_state.name}
            tableName: ${quartz.qrtz_triggers.name}
            columns:
              - column:
                  name: ${quartz.sched_name.name}
              - column:
                  name: ${quartz.trigger_name.name}
              - column:
                  name: ${quartz.trigger_group.name}
              - column:
                  name: ${quartz.trigger_state.name}
        - createIndex:
            indexName: ${quartz.idx_qrtz_t_n_g_state.name}
            tableName: ${quartz.qrtz_triggers.name}
            columns:
              - column:
                  name: ${quartz.sched_name.name}
              - column:
                  name: ${quartz.trigger_group.name}
              - column:
                  name: ${quartz.trigger_state.name}
        - createIndex:
            indexName: ${quartz.idx_qrtz_t_next_fire_time.name}
            tableName: ${quartz.qrtz_triggers.name}
            columns:
              - column:
                  name: ${quartz.sched_name.name}
              - column:
                  name: ${quartz.next_fire_time.name}
        - createIndex:
            indexName: ${quartz.idx_qrtz_t_nft_st.name}
            tableName: ${quartz.qrtz_triggers.name}
            columns:
              - column:
                  name: ${quartz.sched_name.name}
              - column:
                  name: ${quartz.trigger_state.name}
              - column:
                  name: ${quartz.next_fire_time.name}
        - createIndex:
            indexName: ${quartz.idx_qrtz_t_nft_misfire.name}
            tableName: ${quartz.qrtz_triggers.name}
            columns:
              - column:
                  name: ${quartz.sched_name.name}
              - column:
                  name: ${quartz.misfire_instr.name}
              - column:
                  name: ${quartz.next_fire_time.name}
        - createIndex:
            indexName: ${quartz.idx_qrtz_t_nft_st_misfire.name}
            tableName: ${quartz.qrtz_triggers.name}
            columns:
              - column:
                  name: ${quartz.sched_name.name}
              - column:
                  name: ${quartz.misfire_instr.name}
              - column:
                  name: ${quartz.next_fire_time.name}
              - column:
                  name: ${quartz.trigger_state.name}
        - createIndex:
            indexName: ${quartz.idx_qrtz_t_nft_st_misfire_grp.name}
            tableName: ${quartz.qrtz_triggers.name}
            columns:
              - column:
                  name: ${quartz.sched_name.name}
              - column:
                  name: ${quartz.misfire_instr.name}
              - column:
                  name: ${quartz.next_fire_time.name}
              - column:
                  name: ${quartz.trigger_group.name}
              - column:
                  name: ${quartz.trigger_state.name}
        - createIndex:
            indexName: ${quartz.idx_qrtz_ft_trig_inst_name.name}
            tableName: ${quartz.qrtz_fired_triggers.name}
            columns:
              - column:
                  name: ${quartz.sched_name.name}
              - column:
                  name: ${quartz.instance_name.name}
        - createIndex:
            indexName: ${quartz.idx_qrtz_ft_inst_job_req_rcvry.name}
            tableName: ${quartz.qrtz_fired_triggers.name}
            columns:
              - column:
                  name: ${quartz.sched_name.name}
              - column:
                  name: ${quartz.instance_name.name}
              - column:
                  name: ${quartz.requests_recovery.name}
        - createIndex:
            indexName: ${quartz.idx_qrtz_ft_j_g.name}
            tableName: ${quartz.qrtz_fired_triggers.name}
            columns:
              - column:
                  name: ${quartz.sched_name.name}
              - column:
                  name: ${quartz.job_name.name}
              - column:
                  name: ${quartz.job_group.name}
        - createIndex:
            indexName: ${quartz.idx_qrtz_ft_jg.name}
            tableName: ${quartz.qrtz_fired_triggers.name}
            columns:
              - column:
                  name: ${quartz.sched_name.name}
              - column:
                  name: ${quartz.job_group.name}
        - createIndex:
            indexName: ${quartz.idx_qrtz_ft_t_g.name}
            tableName: ${quartz.qrtz_fired_triggers.name}
            columns:
              - column:
                  name: ${quartz.sched_name.name}
              - column:
                  name: ${quartz.trigger_name.name}
              - column:
                  name: ${quartz.trigger_group.name}
        - createIndex:
            indexName: ${quartz.idx_qrtz_ft_tg.name}
            tableName: ${quartz.qrtz_fired_triggers.name}
            columns:
              - column:
                  name: ${quartz.sched_name.name}
              - column:
                  name: ${quartz.trigger_group.name}

  - changeSet:
      id: 90
      author: senior
      comment: 'Added 0.30.0'
      changes:
        - addColumn:
            tableName: core_user
            columns:
              - column:
                  name: sso_source
                  type: varchar(254)
                  remarks: 'String to indicate the SSO backend the user is from'
        - sql:
            sql: update core_user set sso_source='saml' where saml_auth=true
        - dropColumn:
            tableName: core_user
            columnName: saml_auth

# Forgot to get rid of the raw_table_id and raw_column_id columns when we dropped the tables they referenced in migration 87.

  - changeSet:
      id: 91
      author: camsaul
      comment: 'Added 0.30.0'
      changes:
        - dropColumn:
            tableName: metabase_table
            columnName: raw_table_id
        - dropColumn:
            tableName: metabase_field
            columnName: raw_column_id

# Add database_id column to query_execution

  - changeSet:
      id: 92
      author: camsaul
      comment: 'Added 0.31.0'
      validCheckSum: ANY
      changes:
        - addColumn:
            tableName: query_execution
            columns:
              - column:
                  name: database_id
                  type: integer
                  remarks: 'ID of the database this query was ran against.'

# Start recording the actual query dictionary that's been executed

  - changeSet:
      id: 93
      author: camsaul
      comment: 'Added 0.31.0'
      changes:
        - addColumn:
            tableName: query
            columns:
              - column:
                  name: query
                  type: text
                  remarks: 'The actual "query dictionary" for this query.'

# Create the TaskHistory table, intended to provide debugging info on our background/quartz processes
  - changeSet:
      id: 94
      author: senior
      comment: 'Added 0.31.0'
      changes:
        - createTable:
            tableName: task_history
            remarks: 'Timing and metadata info about background/quartz processes'
            columns:
              - column:
                  name: id
                  type: int
                  autoIncrement: true
                  constraints:
                    primaryKey: true
                    nullable: false
              - column:
                  name: task
                  type: VARCHAR(254)
                  remarks: 'Name of the task'
                  constraints:
                    nullable: false
              # The sync tasks all have a db_id, but there are others that won't, such as the pulses
              # task or task history cleanup. The way around this is to create a join table between
              # TASK_HISTORY and METABASE_DATABASE, but that doesn't seem worth it right now.
              - column:
                  name: db_id
                  type: integer
              - column:
                  name: started_at
                  type: datetime
                  constraints:
                    nullable: false
              - column:
                  name: ended_at
                  type: datetime
                  constraints:
                    nullable: false
              - column:
                  name: duration
                  type: int
                  constraints:
                    nullable: false
              - column:
                  name: task_details
                  remarks: 'JSON string with additional info on the task'
                  type: text
        - createIndex:
            indexName: idx_task_history_end_time
            tableName: task_history
            columns:
              - column:
                  name: ended_at
        - createIndex:
            indexName: idx_task_history_db_id
            tableName: task_history
            columns:
              - column:
                  name: db_id
# Before this changeset, the databasechangelog table didn't include any uniqueness constraing for the databasechangelog
# table. Not having anything that uniquely identifies a row can cause issues for database replication. In earlier
# versions of Liquibase the uniquenes constraint was (ID, AUTHOR, FILENAME) but that was dropped
# (https://liquibase.jira.com/browse/CORE-1909) as some as the combination of the three columns caused issues on some
# databases. We only support PostgreSQL, MySQL and H2 which doesn't have that issue. This changeset puts back that
# uniqueness constraint since the issue shouldn't affect us and it will allow replication without the user needed to
# add their own constraint.
  - changeSet:
      id: 95
      author: senior
      comment: 'Added 0.31.0'
      validCheckSum: ANY
      # Don't add the constraint if there are already duplicates in the database change log! Migrations will fail!
      # See #8909
      preConditions:
        - onFail: MARK_RAN
        # If we're dumping the migration as a SQL file or trying to force-migrate we can't check the preconditions
        # so just go ahead and skip the entire thing. This is a non-critical migration
        - onUpdateSQL: IGNORE
        - sqlCheck:
            expectedResult: 0
            sql: SELECT count(*) FROM (SELECT count(*) FROM DATABASECHANGELOG GROUP BY ID, AUTHOR, FILENAME HAVING count(*) > 1) t1
      changes:
        - addUniqueConstraint:
            columnNames: id, author, filename
            constraintName: idx_databasechangelog_id_author_filename
            tableName: ${databasechangelog.name}
#
# ADD Field.settings COLUMN
#
  - changeSet:
      id: 96
      author: camsaul
      comment: 'Added 0.31.0'
      changes:
        - addColumn:
            tableName: metabase_field
            columns:
              - column:
                  name: settings
                  type: text
                  remarks: 'Serialized JSON FE-specific settings like formatting, etc. Scope of what is stored here may increase in future.'
#
# Change MySQL/Maria's blob type to LONGBLOB to more closely match what H2 and PostgreSQL support for size limits
#
  - changeSet:
      id: 97
      author: senior
      comment: 'Added 0.32.0'
      preConditions:
        - onFail: MARK_RAN
        - dbms:
            type: mysql,mariadb
      changes:
        - modifyDataType:
            tableName: query_cache
            columnName: results
            newDataType: longblob

#
# Add unique constraints for (Field name + table_id + parent_id) and for (Table name + schema + db_id) unless for one
# reason or another those would-be constraints are already violated. This is to fix issue where sometimes the same Field
# or Table is synced more than once (see #669, #8950, #9048)
#
# Note that the SQL standard says unique constraints should not apply to columns with NULL values. Consider the following:
#
# INSERT INTO metabase_table (db_id, schema, name) VALUES (1, 'PUBLIC', 'my_table');
# INSERT INTO metabase_table (db_id, schema, name) VALUES (1, 'PUBLIC', 'my_table'); -- fails: violates UNIQUE constraint
#
# INSERT INTO metabase_table (db_id, schema, name) VALUES (1, NULL, 'my_table');
# INSERT INTO metabase_table (db_id, schema, name) VALUES (1, NULL, 'my_table'); -- succeeds: because schema is NULL constraint does not apply
#
# Thus these constraints won't work if the data warehouse DB in question doesn't use schemas (e.g. MySQL or MongoDB). It
# will work for other data warehouse types.
#
# Luckily Postgres (but not H2 or MySQL) supports constraints that only apply to columns matching conditions, so we can
# add additional constraints to properly handle those cases.
  - changeSet:
      id: 98
      author: camsaul
      comment: 'Added 0.32.0'
      preConditions:
        - onFail: MARK_RAN
        - onUpdateSQL: IGNORE
        - or:
            - and:
                - dbms:
                    type: mysql,mariadb
                - sqlCheck:
                    expectedResult: 0
                    sql: SELECT count(*) FROM (SELECT count(*) FROM `metabase_table` GROUP BY `db_id`, `schema`, `name` HAVING count(*) > 1) t1
            - and:
                - dbms:
                    type: h2,postgresql
                - sqlCheck:
                    expectedResult: 0
                    sql: SELECT count(*) FROM (SELECT count(*) FROM METABASE_TABLE GROUP BY DB_ID, SCHEMA, NAME HAVING count(*) > 1) t1
      changes:
        - addUniqueConstraint:
            tableName: metabase_table
            columnNames: db_id, schema, name
            constraintName: idx_uniq_table_db_id_schema_name
        # For Postgres, add additional constraint to apply if schema is NULL
        - sql:
            dbms: postgresql
            sql: CREATE UNIQUE INDEX idx_uniq_table_db_id_schema_name_2col ON "metabase_table" ("db_id", "name") WHERE "schema" IS NULL

  - changeSet:
      id: 99
      author: camsaul
      comment: 'Added 0.32.0'
      preConditions:
        - onFail: MARK_RAN
        - onUpdateSQL: IGNORE
        - or:
            - and:
                - dbms:
                    type: mysql,mariadb
                - sqlCheck:
                    expectedResult: 0
                    sql: SELECT count(*) FROM (SELECT count(*) FROM `metabase_field` GROUP BY `table_id`, `parent_id`, `name` HAVING count(*) > 1) t1
            - and:
                - dbms:
                    type: h2,postgresql
                - sqlCheck:
                    expectedResult: 0
                    sql: SELECT count(*) FROM (SELECT count(*) FROM METABASE_FIELD GROUP BY TABLE_ID, PARENT_ID, NAME HAVING count(*) > 1) t1
      changes:
        - addUniqueConstraint:
            tableName: metabase_field
            columnNames: table_id, parent_id, name
            constraintName: idx_uniq_field_table_id_parent_id_name
        # For Postgres, add additional constraint to apply if schema is NULL
        - sql:
            dbms: postgresql
            sql: CREATE UNIQUE INDEX idx_uniq_field_table_id_parent_id_name_2col ON "metabase_field" ("table_id", "name") WHERE "parent_id" IS NULL

#
# Migration 84 was written slightly incorrectly and did not correctly migrate the values of is_active -> archived for
# METRICS. If you look at the migration you will notice the raw SQL part is a `sql` map with 2 `sql` keys. The first key
# is ignored, and that statement was never ran.
#
# To fix this we will migrate any metrics that haven't been updated since that migration ran and fix their archived
# status
  - changeSet:
      id: 100
      author: camsaul
      comment: 'Added 0.32.0'
      validCheckSum: ANY
      changes:
        # databasechangelog is upper-case in MySQL and MariaDB (and H2 for that matter, but H2 will upper-case the
        # unquoted identifier)
        - sql:
            dbms: postgresql,h2
            sql: >-
              UPDATE metric
              SET archived = NOT archived
              WHERE EXISTS (
                SELECT *
                FROM databasechangelog dbcl
                WHERE dbcl.id = '84'
                  AND metric.updated_at < dbcl.dateexecuted
              )
        - sql:
            dbms: mysql,mariadb
            sql: >-
              UPDATE metric
              SET archived = NOT archived
              WHERE EXISTS (
                SELECT *
                FROM `DATABASECHANGELOG` dbcl
                WHERE dbcl.id = '84'
                  AND metric.updated_at < dbcl.dateexecuted
              )

# Very helpful for performance reasons. See #9519
  - changeSet:
      id: 101
      author: camsaul
      comment: 'Added 0.32.0'
      changes:
        - createIndex:
            indexName: idx_field_parent_id
            tableName: metabase_field
            columns:
              - column:
                  name: parent_id

# A per-Database setting for the new Query Builder 3.0.
  - changeSet:
      id: 103
      author: camsaul
      comment: 'Added 0.32.10'
      changes:
        - addColumn:
            tableName: metabase_database
            columns:
              - column:
                  name: auto_run_queries
                  remarks: 'Whether to automatically run queries when doing simple filtering and summarizing in the Query Builder.'
                  type: boolean
                  constraints:
                    nullable: false
                  defaultValueBoolean: true


  # To fix EE full-app embedding without compromising security. Full-app embed sessions cannot have `SameSite` attributes in their cookies.
  - changeSet:
      id: 104
      author: camsaul
      comment: 'Added EE 1.1.6/CE 0.33.0'
      changes:
        - addColumn:
            tableName: core_session
            columns:
              - column:
                  name: anti_csrf_token
                  type: text
                  remarks: 'Anti-CSRF token for full-app embed sessions.'

#
# Change `metabase_field.database_type` to `text` to accomodate more exotic field types (enums in Clickhouse, rows in Presto, ...)
#
  - changeSet:
      id: 106
      author: sb
      comment: 'Added 0.33.5'
      changes:
        - modifyDataType:
            tableName: metabase_field
            columnName: database_type
            newDataType: text

#
#  Migrations 107-160 are used to convert a MySQL or MariaDB database to utf8mb4 on launch -- see #11753 for a detailed explanation of these migrations
#

  - changeSet:
        id: 107
        author: camsaul
        comment: Added 0.34.2
        # If this migration fails for any reason continue with the next migration; do not fail the entire process if this one fails
        failOnError: false
        preConditions:
          # If preconditions fail (i.e., dbms is not mysql or mariadb) then mark this migration as 'ran'
          - onFail: MARK_RAN
          # If we're generating SQL output for migrations instead of running via liquibase, fail the preconditions which means these migrations will be skipped
          - onSqlOutput: FAIL
          - or:
              - dbms:
                    type: mysql
              - dbms:
                    type: mariadb
        changes:
          - sql:
                sql: ALTER DATABASE CHARACTER SET = utf8mb4 COLLATE = utf8mb4_unicode_ci;
  - changeSet:
        id: 108
        author: camsaul
        comment: Added 0.34.2
        failOnError: false
        preConditions:
          - onFail: MARK_RAN
          - onSqlOutput: FAIL
          - or:
              - dbms:
                    type: mysql
              - dbms:
                    type: mariadb
        changes:
          - sql:
                sql: ALTER TABLE `DATABASECHANGELOG` CONVERT TO CHARACTER SET utf8mb4 COLLATE utf8mb4_unicode_ci;
  - changeSet:
        id: 109
        author: camsaul
        comment: Added 0.34.2
        failOnError: false
        preConditions:
          - onFail: MARK_RAN
          - onSqlOutput: FAIL
          - or:
              - dbms:
                    type: mysql
              - dbms:
                    type: mariadb
        changes:
          - sql:
                sql: ALTER TABLE `DATABASECHANGELOGLOCK` CONVERT TO CHARACTER SET utf8mb4 COLLATE utf8mb4_unicode_ci;
  - changeSet:
        id: 110
        author: camsaul
        comment: Added 0.34.2
        failOnError: false
        preConditions:
          - onFail: MARK_RAN
          - onSqlOutput: FAIL
          - or:
              - dbms:
                    type: mysql
              - dbms:
                    type: mariadb
        changes:
          - sql:
                sql: ALTER TABLE `QRTZ_CALENDARS` CONVERT TO CHARACTER SET utf8mb4 COLLATE utf8mb4_unicode_ci;
  - changeSet:
        id: 111
        author: camsaul
        comment: Added 0.34.2
        failOnError: false
        preConditions:
          - onFail: MARK_RAN
          - onSqlOutput: FAIL
          - or:
              - dbms:
                    type: mysql
              - dbms:
                    type: mariadb
        changes:
          - sql:
                sql: ALTER TABLE `QRTZ_FIRED_TRIGGERS` CONVERT TO CHARACTER SET utf8mb4 COLLATE utf8mb4_unicode_ci;
  - changeSet:
        id: 112
        author: camsaul
        comment: Added 0.34.2
        failOnError: false
        preConditions:
          - onFail: MARK_RAN
          - onSqlOutput: FAIL
          - or:
              - dbms:
                    type: mysql
              - dbms:
                    type: mariadb
        changes:
          - sql:
                sql: ALTER TABLE `QRTZ_JOB_DETAILS` CONVERT TO CHARACTER SET utf8mb4 COLLATE utf8mb4_unicode_ci;
  - changeSet:
        id: 113
        author: camsaul
        comment: Added 0.34.2
        failOnError: false
        preConditions:
          - onFail: MARK_RAN
          - onSqlOutput: FAIL
          - or:
              - dbms:
                    type: mysql
              - dbms:
                    type: mariadb
        changes:
          - sql:
                sql: ALTER TABLE `QRTZ_LOCKS` CONVERT TO CHARACTER SET utf8mb4 COLLATE utf8mb4_unicode_ci;
  - changeSet:
        id: 114
        author: camsaul
        comment: Added 0.34.2
        failOnError: false
        preConditions:
          - onFail: MARK_RAN
          - onSqlOutput: FAIL
          - or:
              - dbms:
                    type: mysql
              - dbms:
                    type: mariadb
        changes:
          - sql:
                sql: ALTER TABLE `QRTZ_PAUSED_TRIGGER_GRPS` CONVERT TO CHARACTER SET utf8mb4 COLLATE utf8mb4_unicode_ci;
  - changeSet:
        id: 115
        author: camsaul
        comment: Added 0.34.2
        failOnError: false
        preConditions:
          - onFail: MARK_RAN
          - onSqlOutput: FAIL
          - or:
              - dbms:
                    type: mysql
              - dbms:
                    type: mariadb
        changes:
          - sql:
                sql: ALTER TABLE `QRTZ_SCHEDULER_STATE` CONVERT TO CHARACTER SET utf8mb4 COLLATE utf8mb4_unicode_ci;
  - changeSet:
        id: 116
        author: camsaul
        comment: Added 0.34.2
        failOnError: false
        preConditions:
          - onFail: MARK_RAN
          - onSqlOutput: FAIL
          - or:
              - dbms:
                    type: mysql
              - dbms:
                    type: mariadb
        changes:
          - sql:
                sql: ALTER TABLE `core_user` CONVERT TO CHARACTER SET utf8mb4 COLLATE utf8mb4_unicode_ci;
  - changeSet:
        id: 117
        author: camsaul
        comment: Added 0.34.2
        failOnError: false
        preConditions:
          - onFail: MARK_RAN
          - onSqlOutput: FAIL
          - or:
              - dbms:
                    type: mysql
              - dbms:
                    type: mariadb
        changes:
          - sql:
                sql: ALTER TABLE `data_migrations` CONVERT TO CHARACTER SET utf8mb4 COLLATE utf8mb4_unicode_ci;
  - changeSet:
        id: 118
        author: camsaul
        comment: Added 0.34.2
        failOnError: false
        preConditions:
          - onFail: MARK_RAN
          - onSqlOutput: FAIL
          - or:
              - dbms:
                    type: mysql
              - dbms:
                    type: mariadb
        changes:
          - sql:
                sql: ALTER TABLE `dependency` CONVERT TO CHARACTER SET utf8mb4 COLLATE utf8mb4_unicode_ci;
  - changeSet:
        id: 119
        author: camsaul
        comment: Added 0.34.2
        failOnError: false
        preConditions:
          - onFail: MARK_RAN
          - onSqlOutput: FAIL
          - or:
              - dbms:
                    type: mysql
              - dbms:
                    type: mariadb
        changes:
          - sql:
                sql: ALTER TABLE `label` CONVERT TO CHARACTER SET utf8mb4 COLLATE utf8mb4_unicode_ci;
  - changeSet:
        id: 120
        author: camsaul
        comment: Added 0.34.2
        failOnError: false
        preConditions:
          - onFail: MARK_RAN
          - onSqlOutput: FAIL
          - or:
              - dbms:
                    type: mysql
              - dbms:
                    type: mariadb
        changes:
          - sql:
                sql: ALTER TABLE `metabase_database` CONVERT TO CHARACTER SET utf8mb4 COLLATE utf8mb4_unicode_ci;
  - changeSet:
        id: 121
        author: camsaul
        comment: Added 0.34.2
        failOnError: false
        preConditions:
          - onFail: MARK_RAN
          - onSqlOutput: FAIL
          - or:
              - dbms:
                    type: mysql
              - dbms:
                    type: mariadb
        changes:
          - sql:
                sql: ALTER TABLE `permissions_group` CONVERT TO CHARACTER SET utf8mb4 COLLATE utf8mb4_unicode_ci;
  - changeSet:
        id: 122
        author: camsaul
        comment: Added 0.34.2
        failOnError: false
        preConditions:
          - onFail: MARK_RAN
          - onSqlOutput: FAIL
          - or:
              - dbms:
                    type: mysql
              - dbms:
                    type: mariadb
        changes:
          - sql:
                sql: ALTER TABLE `query` CONVERT TO CHARACTER SET utf8mb4 COLLATE utf8mb4_unicode_ci;
  - changeSet:
        id: 123
        author: camsaul
        comment: Added 0.34.2
        failOnError: false
        preConditions:
          - onFail: MARK_RAN
          - onSqlOutput: FAIL
          - or:
              - dbms:
                    type: mysql
              - dbms:
                    type: mariadb
        changes:
          - sql:
                sql: ALTER TABLE `query_cache` CONVERT TO CHARACTER SET utf8mb4 COLLATE utf8mb4_unicode_ci;
  - changeSet:
        id: 124
        author: camsaul
        comment: Added 0.34.2
        failOnError: false
        preConditions:
          - onFail: MARK_RAN
          - onSqlOutput: FAIL
          - or:
              - dbms:
                    type: mysql
              - dbms:
                    type: mariadb
        changes:
          - sql:
                sql: ALTER TABLE `query_execution` CONVERT TO CHARACTER SET utf8mb4 COLLATE utf8mb4_unicode_ci;
  - changeSet:
        id: 125
        author: camsaul
        comment: Added 0.34.2
        failOnError: false
        preConditions:
          - onFail: MARK_RAN
          - onSqlOutput: FAIL
          - or:
              - dbms:
                    type: mysql
              - dbms:
                    type: mariadb
        changes:
          - sql:
                sql: ALTER TABLE `setting` CONVERT TO CHARACTER SET utf8mb4 COLLATE utf8mb4_unicode_ci;
  - changeSet:
        id: 126
        author: camsaul
        comment: Added 0.34.2
        failOnError: false
        preConditions:
          - onFail: MARK_RAN
          - onSqlOutput: FAIL
          - or:
              - dbms:
                    type: mysql
              - dbms:
                    type: mariadb
        changes:
          - sql:
                sql: ALTER TABLE `task_history` CONVERT TO CHARACTER SET utf8mb4 COLLATE utf8mb4_unicode_ci;
  - changeSet:
        id: 127
        author: camsaul
        comment: Added 0.34.2
        failOnError: false
        preConditions:
          - onFail: MARK_RAN
          - onSqlOutput: FAIL
          - or:
              - dbms:
                    type: mysql
              - dbms:
                    type: mariadb
        changes:
          - sql:
                sql: ALTER TABLE `QRTZ_TRIGGERS` CONVERT TO CHARACTER SET utf8mb4 COLLATE utf8mb4_unicode_ci;
  - changeSet:
        id: 128
        author: camsaul
        comment: Added 0.34.2
        failOnError: false
        preConditions:
          - onFail: MARK_RAN
          - onSqlOutput: FAIL
          - or:
              - dbms:
                    type: mysql
              - dbms:
                    type: mariadb
        changes:
          - sql:
                sql: ALTER TABLE `activity` CONVERT TO CHARACTER SET utf8mb4 COLLATE utf8mb4_unicode_ci;
  - changeSet:
        id: 129
        author: camsaul
        comment: Added 0.34.2
        failOnError: false
        preConditions:
          - onFail: MARK_RAN
          - onSqlOutput: FAIL
          - or:
              - dbms:
                    type: mysql
              - dbms:
                    type: mariadb
        changes:
          - sql:
                sql: ALTER TABLE `collection` CONVERT TO CHARACTER SET utf8mb4 COLLATE utf8mb4_unicode_ci;
  - changeSet:
        id: 130
        author: camsaul
        comment: Added 0.34.2
        failOnError: false
        preConditions:
          - onFail: MARK_RAN
          - onSqlOutput: FAIL
          - or:
              - dbms:
                    type: mysql
              - dbms:
                    type: mariadb
        changes:
          - sql:
                sql: ALTER TABLE `collection_revision` CONVERT TO CHARACTER SET utf8mb4 COLLATE utf8mb4_unicode_ci;
  - changeSet:
        id: 131
        author: camsaul
        comment: Added 0.34.2
        failOnError: false
        preConditions:
          - onFail: MARK_RAN
          - onSqlOutput: FAIL
          - or:
              - dbms:
                    type: mysql
              - dbms:
                    type: mariadb
        changes:
          - sql:
                sql: ALTER TABLE `computation_job` CONVERT TO CHARACTER SET utf8mb4 COLLATE utf8mb4_unicode_ci;
  - changeSet:
        id: 132
        author: camsaul
        comment: Added 0.34.2
        failOnError: false
        preConditions:
          - onFail: MARK_RAN
          - onSqlOutput: FAIL
          - or:
              - dbms:
                    type: mysql
              - dbms:
                    type: mariadb
        changes:
          - sql:
                sql: ALTER TABLE `core_session` CONVERT TO CHARACTER SET utf8mb4 COLLATE utf8mb4_unicode_ci;
  - changeSet:
        id: 133
        author: camsaul
        comment: Added 0.34.2
        failOnError: false
        preConditions:
          - onFail: MARK_RAN
          - onSqlOutput: FAIL
          - or:
              - dbms:
                    type: mysql
              - dbms:
                    type: mariadb
        changes:
          - sql:
                sql: ALTER TABLE `metabase_table` CONVERT TO CHARACTER SET utf8mb4 COLLATE utf8mb4_unicode_ci;
  - changeSet:
        id: 134
        author: camsaul
        comment: Added 0.34.2
        failOnError: false
        preConditions:
          - onFail: MARK_RAN
          - onSqlOutput: FAIL
          - or:
              - dbms:
                    type: mysql
              - dbms:
                    type: mariadb
        changes:
          - sql:
                sql: ALTER TABLE `permissions` CONVERT TO CHARACTER SET utf8mb4 COLLATE utf8mb4_unicode_ci;
  - changeSet:
        id: 135
        author: camsaul
        comment: Added 0.34.2
        failOnError: false
        preConditions:
          - onFail: MARK_RAN
          - onSqlOutput: FAIL
          - or:
              - dbms:
                    type: mysql
              - dbms:
                    type: mariadb
        changes:
          - sql:
                sql: ALTER TABLE `permissions_revision` CONVERT TO CHARACTER SET utf8mb4 COLLATE utf8mb4_unicode_ci;
  - changeSet:
        id: 136
        author: camsaul
        comment: Added 0.34.2
        failOnError: false
        preConditions:
          - onFail: MARK_RAN
          - onSqlOutput: FAIL
          - or:
              - dbms:
                    type: mysql
              - dbms:
                    type: mariadb
        changes:
          - sql:
                sql: ALTER TABLE `revision` CONVERT TO CHARACTER SET utf8mb4 COLLATE utf8mb4_unicode_ci;
  - changeSet:
        id: 137
        author: camsaul
        comment: Added 0.34.2
        failOnError: false
        preConditions:
          - onFail: MARK_RAN
          - onSqlOutput: FAIL
          - or:
              - dbms:
                    type: mysql
              - dbms:
                    type: mariadb
        changes:
          - sql:
                sql: ALTER TABLE `view_log` CONVERT TO CHARACTER SET utf8mb4 COLLATE utf8mb4_unicode_ci;
  - changeSet:
        id: 138
        author: camsaul
        comment: Added 0.34.2
        failOnError: false
        preConditions:
          - onFail: MARK_RAN
          - onSqlOutput: FAIL
          - or:
              - dbms:
                    type: mysql
              - dbms:
                    type: mariadb
        changes:
          - sql:
                sql: ALTER TABLE `QRTZ_BLOB_TRIGGERS` CONVERT TO CHARACTER SET utf8mb4 COLLATE utf8mb4_unicode_ci;
  - changeSet:
        id: 139
        author: camsaul
        comment: Added 0.34.2
        failOnError: false
        preConditions:
          - onFail: MARK_RAN
          - onSqlOutput: FAIL
          - or:
              - dbms:
                    type: mysql
              - dbms:
                    type: mariadb
        changes:
          - sql:
                sql: ALTER TABLE `QRTZ_CRON_TRIGGERS` CONVERT TO CHARACTER SET utf8mb4 COLLATE utf8mb4_unicode_ci;
  - changeSet:
        id: 140
        author: camsaul
        comment: Added 0.34.2
        failOnError: false
        preConditions:
          - onFail: MARK_RAN
          - onSqlOutput: FAIL
          - or:
              - dbms:
                    type: mysql
              - dbms:
                    type: mariadb
        changes:
          - sql:
                sql: ALTER TABLE `QRTZ_SIMPLE_TRIGGERS` CONVERT TO CHARACTER SET utf8mb4 COLLATE utf8mb4_unicode_ci;
  - changeSet:
        id: 141
        author: camsaul
        comment: Added 0.34.2
        failOnError: false
        preConditions:
          - onFail: MARK_RAN
          - onSqlOutput: FAIL
          - or:
              - dbms:
                    type: mysql
              - dbms:
                    type: mariadb
        changes:
          - sql:
                sql: ALTER TABLE `QRTZ_SIMPROP_TRIGGERS` CONVERT TO CHARACTER SET utf8mb4 COLLATE utf8mb4_unicode_ci;
  - changeSet:
        id: 142
        author: camsaul
        comment: Added 0.34.2
        failOnError: false
        preConditions:
          - onFail: MARK_RAN
          - onSqlOutput: FAIL
          - or:
              - dbms:
                    type: mysql
              - dbms:
                    type: mariadb
        changes:
          - sql:
                sql: ALTER TABLE `computation_job_result` CONVERT TO CHARACTER SET utf8mb4 COLLATE utf8mb4_unicode_ci;
  - changeSet:
        id: 143
        author: camsaul
        comment: Added 0.34.2
        failOnError: false
        preConditions:
          - onFail: MARK_RAN
          - onSqlOutput: FAIL
          - or:
              - dbms:
                    type: mysql
              - dbms:
                    type: mariadb
        changes:
          - sql:
                sql: ALTER TABLE `metabase_field` CONVERT TO CHARACTER SET utf8mb4 COLLATE utf8mb4_unicode_ci;
  - changeSet:
        id: 144
        author: camsaul
        comment: Added 0.34.2
        failOnError: false
        preConditions:
          - onFail: MARK_RAN
          - onSqlOutput: FAIL
          - or:
              - dbms:
                    type: mysql
              - dbms:
                    type: mariadb
        changes:
          - sql:
                sql: ALTER TABLE `permissions_group_membership` CONVERT TO CHARACTER SET utf8mb4 COLLATE utf8mb4_unicode_ci;
  - changeSet:
        id: 145
        author: camsaul
        comment: Added 0.34.2
        failOnError: false
        preConditions:
          - onFail: MARK_RAN
          - onSqlOutput: FAIL
          - or:
              - dbms:
                    type: mysql
              - dbms:
                    type: mariadb
        changes:
          - sql:
                sql: ALTER TABLE `pulse` CONVERT TO CHARACTER SET utf8mb4 COLLATE utf8mb4_unicode_ci;
  - changeSet:
        id: 146
        author: camsaul
        comment: Added 0.34.2
        failOnError: false
        preConditions:
          - onFail: MARK_RAN
          - onSqlOutput: FAIL
          - or:
              - dbms:
                    type: mysql
              - dbms:
                    type: mariadb
        changes:
          - sql:
                sql: ALTER TABLE `report_dashboard` CONVERT TO CHARACTER SET utf8mb4 COLLATE utf8mb4_unicode_ci;
  - changeSet:
        id: 147
        author: camsaul
        comment: Added 0.34.2
        failOnError: false
        preConditions:
          - onFail: MARK_RAN
          - onSqlOutput: FAIL
          - or:
              - dbms:
                    type: mysql
              - dbms:
                    type: mariadb
        changes:
          - sql:
                sql: ALTER TABLE `dashboard_favorite` CONVERT TO CHARACTER SET utf8mb4 COLLATE utf8mb4_unicode_ci;
  - changeSet:
        id: 148
        author: camsaul
        comment: Added 0.34.2
        failOnError: false
        preConditions:
          - onFail: MARK_RAN
          - onSqlOutput: FAIL
          - or:
              - dbms:
                    type: mysql
              - dbms:
                    type: mariadb
        changes:
          - sql:
                sql: ALTER TABLE `dimension` CONVERT TO CHARACTER SET utf8mb4 COLLATE utf8mb4_unicode_ci;
  - changeSet:
        id: 149
        author: camsaul
        comment: Added 0.34.2
        failOnError: false
        preConditions:
          - onFail: MARK_RAN
          - onSqlOutput: FAIL
          - or:
              - dbms:
                    type: mysql
              - dbms:
                    type: mariadb
        changes:
          - sql:
                sql: ALTER TABLE `metabase_fieldvalues` CONVERT TO CHARACTER SET utf8mb4 COLLATE utf8mb4_unicode_ci;
  - changeSet:
        id: 150
        author: camsaul
        comment: Added 0.34.2
        failOnError: false
        preConditions:
          - onFail: MARK_RAN
          - onSqlOutput: FAIL
          - or:
              - dbms:
                    type: mysql
              - dbms:
                    type: mariadb
        changes:
          - sql:
                sql: ALTER TABLE `metric` CONVERT TO CHARACTER SET utf8mb4 COLLATE utf8mb4_unicode_ci;
  - changeSet:
        id: 151
        author: camsaul
        comment: Added 0.34.2
        failOnError: false
        preConditions:
          - onFail: MARK_RAN
          - onSqlOutput: FAIL
          - or:
              - dbms:
                    type: mysql
              - dbms:
                    type: mariadb
        changes:
          - sql:
                sql: ALTER TABLE `pulse_channel` CONVERT TO CHARACTER SET utf8mb4 COLLATE utf8mb4_unicode_ci;
  - changeSet:
        id: 152
        author: camsaul
        comment: Added 0.34.2
        failOnError: false
        preConditions:
          - onFail: MARK_RAN
          - onSqlOutput: FAIL
          - or:
              - dbms:
                    type: mysql
              - dbms:
                    type: mariadb
        changes:
          - sql:
                sql: ALTER TABLE `segment` CONVERT TO CHARACTER SET utf8mb4 COLLATE utf8mb4_unicode_ci;
  - changeSet:
        id: 153
        author: camsaul
        comment: Added 0.34.2
        failOnError: false
        preConditions:
          - onFail: MARK_RAN
          - onSqlOutput: FAIL
          - or:
              - dbms:
                    type: mysql
              - dbms:
                    type: mariadb
        changes:
          - sql:
                sql: ALTER TABLE `pulse_channel_recipient` CONVERT TO CHARACTER SET utf8mb4 COLLATE utf8mb4_unicode_ci;
  - changeSet:
        id: 154
        author: camsaul
        comment: Added 0.34.2
        failOnError: false
        preConditions:
          - onFail: MARK_RAN
          - onSqlOutput: FAIL
          - or:
              - dbms:
                    type: mysql
              - dbms:
                    type: mariadb
        changes:
          - sql:
                sql: ALTER TABLE `report_card` CONVERT TO CHARACTER SET utf8mb4 COLLATE utf8mb4_unicode_ci;
  - changeSet:
        id: 155
        author: camsaul
        comment: Added 0.34.2
        failOnError: false
        preConditions:
          - onFail: MARK_RAN
          - onSqlOutput: FAIL
          - or:
              - dbms:
                    type: mysql
              - dbms:
                    type: mariadb
        changes:
          - sql:
                sql: ALTER TABLE `metric_important_field` CONVERT TO CHARACTER SET utf8mb4 COLLATE utf8mb4_unicode_ci;
  - changeSet:
        id: 156
        author: camsaul
        comment: Added 0.34.2
        failOnError: false
        preConditions:
          - onFail: MARK_RAN
          - onSqlOutput: FAIL
          - or:
              - dbms:
                    type: mysql
              - dbms:
                    type: mariadb
        changes:
          - sql:
                sql: ALTER TABLE `report_cardfavorite` CONVERT TO CHARACTER SET utf8mb4 COLLATE utf8mb4_unicode_ci;
  - changeSet:
        id: 157
        author: camsaul
        comment: Added 0.34.2
        failOnError: false
        preConditions:
          - onFail: MARK_RAN
          - onSqlOutput: FAIL
          - or:
              - dbms:
                    type: mysql
              - dbms:
                    type: mariadb
        changes:
          - sql:
                sql: ALTER TABLE `card_label` CONVERT TO CHARACTER SET utf8mb4 COLLATE utf8mb4_unicode_ci;
  - changeSet:
        id: 158
        author: camsaul
        comment: Added 0.34.2
        failOnError: false
        preConditions:
          - onFail: MARK_RAN
          - onSqlOutput: FAIL
          - or:
              - dbms:
                    type: mysql
              - dbms:
                    type: mariadb
        changes:
          - sql:
                sql: ALTER TABLE `pulse_card` CONVERT TO CHARACTER SET utf8mb4 COLLATE utf8mb4_unicode_ci;
  - changeSet:
        id: 159
        author: camsaul
        comment: Added 0.34.2
        failOnError: false
        preConditions:
          - onFail: MARK_RAN
          - onSqlOutput: FAIL
          - or:
              - dbms:
                    type: mysql
              - dbms:
                    type: mariadb
        changes:
          - sql:
                sql: ALTER TABLE `report_dashboardcard` CONVERT TO CHARACTER SET utf8mb4 COLLATE utf8mb4_unicode_ci;
  - changeSet:
        id: 160
        author: camsaul
        comment: Added 0.34.2
        failOnError: false
        preConditions:
          - onFail: MARK_RAN
          - onSqlOutput: FAIL
          - or:
              - dbms:
                    type: mysql
              - dbms:
                    type: mariadb
        changes:
          - sql:
                sql: ALTER TABLE `dashboardcard_series` CONVERT TO CHARACTER SET utf8mb4 COLLATE utf8mb4_unicode_ci;

# [161 has been removed. Superceded by 166]

# Drop the old query_queryexecution table if present. This was replaced by query_execution in 0.23.0. This was
# formerly a data migration but was converted to a Liquibase migration so people running migrations manually will
# still have the Table dropped.

  - changeSet:
      id: 162
      author: camsaul
      comment: 'Added 0.23.0 as a data migration; converted to Liquibase migration in 0.35.0'
      preConditions:
        - onFail: MARK_RAN
        - tableExists:
            tableName: query_queryexecution
      changes:
        - dropTable:
            tableName: query_queryexecution

# Drop Card.read_permissions. Prior to 0.30.0 Card permissions were always based on the Database/Table(s) being
# queried (i.e., the permissions model we use for ad-hoc queries). These permissions were calculated and stored in
# `read_permissions` for performance reasons. In 0.30.0, we switched to having Card permissions always be inherited
# from their parent Collection, and the column hasn't been used since then. Time to let it go.

  - changeSet:
      id: 163
      author: camsaul
      comment: 'Added 0.35.0'
      changes:
        - dropColumn:
            tableName: report_card
            columnName: read_permissions

# Add User `locale` -- when set, this User will see the Metabase in this Locale rather than the system default Locale
# (the `site-locale` Setting).

  - changeSet:
      id: 164
      author: camsaul
      comment: 'Added 0.35.0'
      changes:
        - addColumn:
            tableName: core_user
            columns:
              - column:
                  name: locale
                  remarks: 'Preferred ISO locale (language/country) code, e.g "en" or "en-US", for this User. Overrides site default.'
                  type: varchar(5)

# Add Field `database_position` to keep the order in which fields are ordered in the DB, `custom_position` for custom
# position; and Table `field_order` setting.

  - changeSet:
      id: 165
      author: sb
      comment: 'Added field_order to Table and database_position to Field'
      validCheckSum: ANY
      changes:
        - addColumn:
            tableName: metabase_field
            columns:
              - column:
                  name: database_position
                  type: int
                  defaultValueNumeric: 0
                  constraints:
                    nullable: false
        - addColumn:
            tableName: metabase_field
            columns:
              - column:
                  name: custom_position
                  type: int
                  defaultValueNumeric: 0
                  constraints:
                    nullable: false
        - addColumn:
            tableName: metabase_table
            columns:
              - column:
                  name: field_order
                  type: varchar(254)
                  defaultValue: database
                  constraints:
                    nullable: false
        - sql:
            sql: update metabase_field set database_position = id

# Change field_values.updated_at and query_cache.updated_at from datetime to timestamp [with time zone] to get >
# second resolution on MySQL.
#
# query_cache.updated_at was originally converted to a timestamp in 161, but we used `timestamp` instead of
# `timestamp(6)`. It is converted correctly here.

  - changeSet:
      id: 166
      author: camsaul
      comment: Added 0.36.0/1.35.4
      changes:
        - modifyDataType:
            tableName: metabase_fieldvalues
            columnName: updated_at
            newDataType: ${timestamp_type}
        - modifyDataType:
            tableName: query_cache
            columnName: updated_at
            newDataType: ${timestamp_type}

# Create the native query snippets table, intended to store snippets and their metadata
  - changeSet:
      id: 167
      author: walterl, camsaul
      validCheckSum: ANY
      comment: 'Added 0.36.0'
      changes:
        # If an older version of this Table was created locally (during dev) drop it, we have an updated definition
        - sql:
            sql: drop table if exists native_query_snippet
        - createTable:
            tableName: native_query_snippet
            remarks: 'Query snippets (raw text) to be substituted in native queries'
            columns:
              - column:
                  name: id
                  type: int
                  autoIncrement: true
                  constraints:
                    primaryKey: true
                    nullable: false
              - column:
                  name: name
                  type: VARCHAR(254)
                  remarks: 'Name of the query snippet'
                  constraints:
                    nullable: false
                    unique: true
              - column:
                  name: description
                  type: text
              - column:
                  name: content
                  type: text
                  remarks: 'Raw query snippet'
                  constraints:
                    nullable: false
              - column:
                  name: creator_id
                  type: int
                  constraints:
                    nullable: false
                    referencedTableName: core_user
                    referencedColumnNames: id
                    foreignKeyName: fk_snippet_creator_id
                    # This primarily affects tests because under normal
                    # circumstances we don't delete Users, we just archive them
                    deleteCascade: true
              - column:
                  name: archived
                  type: boolean
                  defaultValueBoolean: false
                  constraints:
                    nullable: false
              - column:
                  name: created_at
                  type: ${timestamp_type}
                  # it seems like defaultValueComputed actaully just ends
                  # getting ignored anyway -- see
                  # https://stackoverflow.com/questions/58816496/force-liquibase-to-current-timestamp-instead-of-now
                  # We set a custom value for MySQL/MariaDB in MetabaseMySqlCreateTableSqlGenerator.java
                  defaultValueComputed: current_timestamp
                  constraints:
                    nullable: false
              - column:
                  name: updated_at
                  type: ${timestamp_type}
                  defaultValueComputed: current_timestamp
                  constraints:
                    nullable: false
        # Needed to efficiently enforce the unique constraint on name and so we can lookup by name as well.
        - createIndex:
            tableName: native_query_snippet
            indexName: idx_snippet_name
            columns:
              - column:
                  name: name

# Convert query execution from DATETIME to TIMESTAMP(6) so have normalize TZ
# offset and so MySQL/MariaDB has better than second precision

  - changeSet:
      id: 168
      author: camsaul
      comment: Added 0.36.0
      changes:
        - modifyDataType:
            tableName: query_execution
            columnName: started_at
            newDataType: ${timestamp_type}

# Remove `Table.rows`, which hasn't been used for years now. Older versions of Metabase used to store the row count in
# this column but we disabled it a long time ago for performance reasons. Now it's time to remove it entirely.

  - changeSet:
      id: 169
      author: camsaul
      comment: Added 0.36.0
      changes:
        - dropColumn:
            tableName: metabase_table
            columnName: rows

# Remove fields_hash from Table model, as we no longer skip sync steps if metadata
# hash hasn't changed.

  - changeSet:
      id: 170
      author: sb
      comment: Added 0.36.0
      changes:
        - dropColumn:
            tableName: metabase_table
            columnName: fields_hash

# In EE, NativeQuerySnippets have a permissions system based on "snippet folders" which are Collections under the
# hood. However, these Collections live in a separate "namespace" -- a completely separate hierarchy of Collections.

  - changeSet:
      id: 171
      author: camsaul
      validCheckSum: ANY
      comment: Added 0.36.0
      changes:
        - addColumn:
            tableName: native_query_snippet
            columns:
              - column:
                  name: collection_id
                  type: int
                  remarks: 'ID of the Snippet Folder (Collection) this Snippet is in, if any'
                  constraints:
                    nullable: true
                    referencedTableName: collection
                    referencedColumnNames: id
                    foreignKeyName: fk_snippet_collection_id
                    deleteCascade: true
        - createIndex:
            tableName: native_query_snippet
            indexName: idx_snippet_collection_id
            columns:
              - column:
                  name: collection_id

  - changeSet:
      id: 172
      author: camsaul
      comment: Added 0.36.0
      changes:
        - addColumn:
            tableName: collection
            columns:
              - column:
                  name: namespace
                  type: varchar(254)
                  remarks: 'The namespace (hierachy) this Collection belongs to. NULL means the Collection is in the default namespace.'
                  constraints:
                    nullable: true

# These migrations convert various FK constraints in the DB to ones with ON DELETE CASCADE so the DB can handle this
# instead of relying on Toucan pre-delete methods to do it, which are subject to race conditions.

  # activity.user_id -> core_user.id
  - changeSet:
      id: 173
      author: camsaul
      comment: Added 0.36.0
      changes:
        - dropForeignKeyConstraint:
            baseTableName: activity
            constraintName: fk_activity_ref_user_id

  - changeSet:
      id: 174
      author: camsaul
      comment: Added 0.36.0
      changes:
        - addForeignKeyConstraint:
            baseTableName: activity
            baseColumnNames: user_id
            referencedTableName: core_user
            referencedColumnNames: id
            constraintName: fk_activity_ref_user_id
            onDelete: CASCADE

  # card_label.card_id -> report_card.id
  - changeSet:
      id: 175
      author: camsaul
      comment: Added 0.36.0
      changes:
        - dropForeignKeyConstraint:
            baseTableName: card_label
            constraintName: fk_card_label_ref_card_id

  - changeSet:
      id: 176
      author: camsaul
      comment: Added 0.36.0
      changes:
        - addForeignKeyConstraint:
            baseTableName: card_label
            baseColumnNames: card_id
            referencedTableName: report_card
            referencedColumnNames: id
            constraintName: fk_card_label_ref_card_id
            onDelete: CASCADE

  # card_label.label_id -> label.id
  - changeSet:
      id: 177
      author: camsaul
      comment: Added 0.36.0
      changes:
        - dropForeignKeyConstraint:
            baseTableName: card_label
            constraintName: fk_card_label_ref_label_id

  - changeSet:
      id: 178
      author: camsaul
      comment: Added 0.36.0
      changes:
        - addForeignKeyConstraint:
            baseTableName: card_label
            baseColumnNames: label_id
            referencedTableName: label
            referencedColumnNames: id
            constraintName: fk_card_label_ref_label_id
            onDelete: CASCADE

  # collection.personal_owner_id -> core_user.id
  - changeSet:
      id: 179
      author: camsaul
      comment: Added 0.36.0
      changes:
        - dropForeignKeyConstraint:
            baseTableName: collection
            constraintName: fk_collection_personal_owner_id

  - changeSet:
      id: 180
      author: camsaul
      comment: Added 0.36.0
      changes:
        - addForeignKeyConstraint:
            baseTableName: collection
            baseColumnNames: personal_owner_id
            referencedTableName: core_user
            referencedColumnNames: id
            constraintName: fk_collection_personal_owner_id
            onDelete: CASCADE

  # collection_revision.user_id -> core_user.id
  - changeSet:
      id: 181
      author: camsaul
      comment: Added 0.36.0
      changes:
        - dropForeignKeyConstraint:
            baseTableName: collection_revision
            constraintName: fk_collection_revision_user_id

  - changeSet:
      id: 182
      author: camsaul
      comment: Added 0.36.0
      changes:
        - addForeignKeyConstraint:
            baseTableName: collection_revision
            baseColumnNames: user_id
            referencedTableName: core_user
            referencedColumnNames: id
            constraintName: fk_collection_revision_user_id
            onDelete: CASCADE

  # computation_job.creator_id -> core_user.id
  - changeSet:
      id: 183
      author: camsaul
      comment: Added 0.36.0
      changes:
        - dropForeignKeyConstraint:
            baseTableName: computation_job
            constraintName: fk_computation_job_ref_user_id

  - changeSet:
      id: 184
      author: camsaul
      comment: Added 0.36.0
      changes:
        - addForeignKeyConstraint:
            baseTableName: computation_job
            baseColumnNames: creator_id
            referencedTableName: core_user
            referencedColumnNames: id
            constraintName: fk_computation_job_ref_user_id
            onDelete: CASCADE

  # computation_job_result.job_id -> computation_job.id
  - changeSet:
      id: 185
      author: camsaul
      comment: Added 0.36.0
      changes:
        - dropForeignKeyConstraint:
            baseTableName: computation_job_result
            constraintName: fk_computation_result_ref_job_id

  - changeSet:
      id: 186
      author: camsaul
      comment: Added 0.36.0
      changes:
        - addForeignKeyConstraint:
            baseTableName: computation_job_result
            baseColumnNames: job_id
            referencedTableName: computation_job
            referencedColumnNames: id
            constraintName: fk_computation_result_ref_job_id
            onDelete: CASCADE

  # core_session.user_id -> core_user.id
  - changeSet:
      id: 187
      author: camsaul
      comment: Added 0.36.0
      changes:
        - dropForeignKeyConstraint:
            baseTableName: core_session
            constraintName: fk_session_ref_user_id

  - changeSet:
      id: 188
      author: camsaul
      comment: Added 0.36.0
      changes:
        - addForeignKeyConstraint:
            baseTableName: core_session
            baseColumnNames: user_id
            referencedTableName: core_user
            referencedColumnNames: id
            constraintName: fk_session_ref_user_id
            onDelete: CASCADE

  # dashboardcard_series.card_id -> report_card.id
  - changeSet:
      id: 189
      author: camsaul
      comment: Added 0.36.0
      changes:
        - dropForeignKeyConstraint:
            baseTableName: dashboardcard_series
            constraintName: fk_dashboardcard_series_ref_card_id

  - changeSet:
      id: 190
      author: camsaul
      comment: Added 0.36.0
      changes:
        - addForeignKeyConstraint:
            baseTableName: dashboardcard_series
            baseColumnNames: card_id
            referencedTableName: report_card
            referencedColumnNames: id
            constraintName: fk_dashboardcard_series_ref_card_id
            onDelete: CASCADE

  # dashboardcard_series.dashboardcard_id -> report_dashboardcard.id
  - changeSet:
      id: 191
      author: camsaul
      comment: Added 0.36.0
      changes:
        - dropForeignKeyConstraint:
            baseTableName: dashboardcard_series
            constraintName: fk_dashboardcard_series_ref_dashboardcard_id

  - changeSet:
      id: 192
      author: camsaul
      comment: Added 0.36.0
      changes:
        - addForeignKeyConstraint:
            baseTableName: dashboardcard_series
            baseColumnNames: dashboardcard_id
            referencedTableName: report_dashboardcard
            referencedColumnNames: id
            constraintName: fk_dashboardcard_series_ref_dashboardcard_id
            onDelete: CASCADE

  # group_table_access_policy.card_id -> report_card.id
  - changeSet:
      id: 193
      author: camsaul
      comment: Added 0.36.0
      changes:
        - dropForeignKeyConstraint:
            baseTableName: group_table_access_policy
            constraintName: fk_gtap_card_id

  - changeSet:
      id: 194
      author: camsaul
      comment: Added 0.36.0
      changes:
        - addForeignKeyConstraint:
            baseTableName: group_table_access_policy
            baseColumnNames: card_id
            referencedTableName: report_card
            referencedColumnNames: id
            constraintName: fk_gtap_card_id
            onDelete: CASCADE

  # metabase_field.parent_id -> metabase_field.id
  - changeSet:
      id: 195
      author: camsaul
      comment: Added 0.36.0
      changes:
        - dropForeignKeyConstraint:
            baseTableName: metabase_field
            constraintName: fk_field_parent_ref_field_id

  - changeSet:
      id: 196
      author: camsaul
      comment: Added 0.36.0
      changes:
        - addForeignKeyConstraint:
            baseTableName: metabase_field
            baseColumnNames: parent_id
            referencedTableName: metabase_field
            referencedColumnNames: id
            constraintName: fk_field_parent_ref_field_id
            onDelete: CASCADE

  # metabase_field.table_id -> metabase_table.id
  - changeSet:
      id: 197
      author: camsaul
      comment: Added 0.36.0
      changes:
        - dropForeignKeyConstraint:
            baseTableName: metabase_field
            constraintName: fk_field_ref_table_id

  - changeSet:
      id: 198
      author: camsaul
      comment: Added 0.36.0
      changes:
        - addForeignKeyConstraint:
            baseTableName: metabase_field
            baseColumnNames: table_id
            referencedTableName: metabase_table
            referencedColumnNames: id
            constraintName: fk_field_ref_table_id
            onDelete: CASCADE

  # metabase_fieldvalues.field_id -> metabase_field.id
  - changeSet:
      id: 199
      author: camsaul
      comment: Added 0.36.0
      changes:
        - dropForeignKeyConstraint:
            baseTableName: metabase_fieldvalues
            constraintName: fk_fieldvalues_ref_field_id

  - changeSet:
      id: 200
      author: camsaul
      comment: Added 0.36.0
      changes:
        - addForeignKeyConstraint:
            baseTableName: metabase_fieldvalues
            baseColumnNames: field_id
            referencedTableName: metabase_field
            referencedColumnNames: id
            constraintName: fk_fieldvalues_ref_field_id
            onDelete: CASCADE

  # metabase_table.db_id -> metabase_database.id
  - changeSet:
      id: 201
      author: camsaul
      comment: Added 0.36.0
      changes:
        - dropForeignKeyConstraint:
            baseTableName: metabase_table
            constraintName: fk_table_ref_database_id

  - changeSet:
      id: 202
      author: camsaul
      comment: Added 0.36.0
      changes:
        - addForeignKeyConstraint:
            baseTableName: metabase_table
            baseColumnNames: db_id
            referencedTableName: metabase_database
            referencedColumnNames: id
            constraintName: fk_table_ref_database_id
            onDelete: CASCADE

  # metric.creator_id -> core_user.id
  - changeSet:
      id: 203
      author: camsaul
      comment: Added 0.36.0
      changes:
        - dropForeignKeyConstraint:
            baseTableName: metric
            constraintName: fk_metric_ref_creator_id

  - changeSet:
      id: 204
      author: camsaul
      comment: Added 0.36.0
      changes:
        - addForeignKeyConstraint:
            baseTableName: metric
            baseColumnNames: creator_id
            referencedTableName: core_user
            referencedColumnNames: id
            constraintName: fk_metric_ref_creator_id
            onDelete: CASCADE

  # metric.table_id -> metabase_table.id
  - changeSet:
      id: 205
      author: camsaul
      comment: Added 0.36.0
      changes:
        - dropForeignKeyConstraint:
            baseTableName: metric
            constraintName: fk_metric_ref_table_id

  - changeSet:
      id: 206
      author: camsaul
      comment: Added 0.36.0
      changes:
        - addForeignKeyConstraint:
            baseTableName: metric
            baseColumnNames: table_id
            referencedTableName: metabase_table
            referencedColumnNames: id
            constraintName: fk_metric_ref_table_id
            onDelete: CASCADE

  # metric_important_field.field_id -> metabase_field.id
  - changeSet:
      id: 207
      author: camsaul
      comment: Added 0.36.0
      changes:
        - dropForeignKeyConstraint:
            baseTableName: metric_important_field
            constraintName: fk_metric_important_field_metabase_field_id

  - changeSet:
      id: 208
      author: camsaul
      comment: Added 0.36.0
      changes:
        - addForeignKeyConstraint:
            baseTableName: metric_important_field
            baseColumnNames: field_id
            referencedTableName: metabase_field
            referencedColumnNames: id
            constraintName: fk_metric_important_field_metabase_field_id
            onDelete: CASCADE

  # metric_important_field.metric_id -> metric.id
  - changeSet:
      id: 209
      author: camsaul
      comment: Added 0.36.0
      changes:
        - dropForeignKeyConstraint:
            baseTableName: metric_important_field
            constraintName: fk_metric_important_field_metric_id

  - changeSet:
      id: 210
      author: camsaul
      comment: Added 0.36.0
      changes:
        - addForeignKeyConstraint:
            baseTableName: metric_important_field
            baseColumnNames: metric_id
            referencedTableName: metric
            referencedColumnNames: id
            constraintName: fk_metric_important_field_metric_id
            onDelete: CASCADE

  # native_query_snippet.collection_id -> collection.id
  - changeSet:
      id: 211
      author: camsaul
      comment: Added 0.36.0
      changes:
        - dropForeignKeyConstraint:
            baseTableName: native_query_snippet
            constraintName: fk_snippet_collection_id

  - changeSet:
      id: 212
      author: camsaul
      comment: Added 0.36.0
      changes:
        - addForeignKeyConstraint:
            baseTableName: native_query_snippet
            baseColumnNames: collection_id
            referencedTableName: collection
            referencedColumnNames: id
            constraintName: fk_snippet_collection_id
            onDelete: SET NULL

  # permissions.group_id -> permissions_group.id
  - changeSet:
      id: 213
      author: camsaul
      comment: Added 0.36.0
      changes:
        - dropForeignKeyConstraint:
            baseTableName: permissions
            constraintName: fk_permissions_group_id

  - changeSet:
      id: 214
      author: camsaul
      comment: Added 0.36.0
      changes:
        - addForeignKeyConstraint:
            baseTableName: permissions
            baseColumnNames: group_id
            referencedTableName: permissions_group
            referencedColumnNames: id
            constraintName: fk_permissions_group_id
            onDelete: CASCADE

  # permissions_group_membership.group_id -> permissions_group.id
  - changeSet:
      id: 215
      author: camsaul
      comment: Added 0.36.0
      changes:
        - dropForeignKeyConstraint:
            baseTableName: permissions_group_membership
            constraintName: fk_permissions_group_group_id

  - changeSet:
      id: 216
      author: camsaul
      comment: Added 0.36.0
      changes:
        - addForeignKeyConstraint:
            baseTableName: permissions_group_membership
            baseColumnNames: group_id
            referencedTableName: permissions_group
            referencedColumnNames: id
            constraintName: fk_permissions_group_group_id
            onDelete: CASCADE

  # permissions_group_membership.user_id -> core_user.id
  - changeSet:
      id: 217
      author: camsaul
      comment: Added 0.36.0
      changes:
        - dropForeignKeyConstraint:
            baseTableName: permissions_group_membership
            constraintName: fk_permissions_group_membership_user_id

  - changeSet:
      id: 218
      author: camsaul
      comment: Added 0.36.0
      changes:
        - addForeignKeyConstraint:
            baseTableName: permissions_group_membership
            baseColumnNames: user_id
            referencedTableName: core_user
            referencedColumnNames: id
            constraintName: fk_permissions_group_membership_user_id
            onDelete: CASCADE

  # permissions_revision.user_id -> core_user.id
  - changeSet:
      id: 219
      author: camsaul
      comment: Added 0.36.0
      changes:
        - dropForeignKeyConstraint:
            baseTableName: permissions_revision
            constraintName: fk_permissions_revision_user_id

  - changeSet:
      id: 220
      author: camsaul
      comment: Added 0.36.0
      changes:
        - addForeignKeyConstraint:
            baseTableName: permissions_revision
            baseColumnNames: user_id
            referencedTableName: core_user
            referencedColumnNames: id
            constraintName: fk_permissions_revision_user_id
            onDelete: CASCADE

  # pulse.collection_id -> collection.id
  - changeSet:
      id: 221
      author: camsaul
      comment: Added 0.36.0
      changes:
        - dropForeignKeyConstraint:
            baseTableName: pulse
            constraintName: fk_pulse_collection_id

  - changeSet:
      id: 222
      author: camsaul
      comment: Added 0.36.0
      changes:
        - addForeignKeyConstraint:
            baseTableName: pulse
            baseColumnNames: collection_id
            referencedTableName: collection
            referencedColumnNames: id
            constraintName: fk_pulse_collection_id
            onDelete: SET NULL

  # pulse.creator_id -> core_user.id
  - changeSet:
      id: 223
      author: camsaul
      comment: Added 0.36.0
      changes:
        - dropForeignKeyConstraint:
            baseTableName: pulse
            constraintName: fk_pulse_ref_creator_id

  - changeSet:
      id: 224
      author: camsaul
      comment: Added 0.36.0
      changes:
        - addForeignKeyConstraint:
            baseTableName: pulse
            baseColumnNames: creator_id
            referencedTableName: core_user
            referencedColumnNames: id
            constraintName: fk_pulse_ref_creator_id
            onDelete: CASCADE

  # pulse_card.card_id -> report_card.id
  - changeSet:
      id: 225
      author: camsaul
      comment: Added 0.36.0
      changes:
        - dropForeignKeyConstraint:
            baseTableName: pulse_card
            constraintName: fk_pulse_card_ref_card_id

  - changeSet:
      id: 226
      author: camsaul
      comment: Added 0.36.0
      changes:
        - addForeignKeyConstraint:
            baseTableName: pulse_card
            baseColumnNames: card_id
            referencedTableName: report_card
            referencedColumnNames: id
            constraintName: fk_pulse_card_ref_card_id
            onDelete: CASCADE

  # pulse_card.pulse_id -> pulse.id
  - changeSet:
      id: 227
      author: camsaul
      comment: Added 0.36.0
      changes:
        - dropForeignKeyConstraint:
            baseTableName: pulse_card
            constraintName: fk_pulse_card_ref_pulse_id

  - changeSet:
      id: 228
      author: camsaul
      comment: Added 0.36.0
      changes:
        - addForeignKeyConstraint:
            baseTableName: pulse_card
            baseColumnNames: pulse_id
            referencedTableName: pulse
            referencedColumnNames: id
            constraintName: fk_pulse_card_ref_pulse_id
            onDelete: CASCADE

  # pulse_channel.pulse_id -> pulse.id
  - changeSet:
      id: 229
      author: camsaul
      comment: Added 0.36.0
      changes:
        - dropForeignKeyConstraint:
            baseTableName: pulse_channel
            constraintName: fk_pulse_channel_ref_pulse_id

  - changeSet:
      id: 230
      author: camsaul
      comment: Added 0.36.0
      changes:
        - addForeignKeyConstraint:
            baseTableName: pulse_channel
            baseColumnNames: pulse_id
            referencedTableName: pulse
            referencedColumnNames: id
            constraintName: fk_pulse_channel_ref_pulse_id
            onDelete: CASCADE

  # pulse_channel_recipient.pulse_channel_id -> pulse_channel.id
  - changeSet:
      id: 231
      author: camsaul
      comment: Added 0.36.0
      changes:
        - dropForeignKeyConstraint:
            baseTableName: pulse_channel_recipient
            constraintName: fk_pulse_channel_recipient_ref_pulse_channel_id

  - changeSet:
      id: 232
      author: camsaul
      comment: Added 0.36.0
      changes:
        - addForeignKeyConstraint:
            baseTableName: pulse_channel_recipient
            baseColumnNames: pulse_channel_id
            referencedTableName: pulse_channel
            referencedColumnNames: id
            constraintName: fk_pulse_channel_recipient_ref_pulse_channel_id
            onDelete: CASCADE

  # pulse_channel_recipient.user_id -> core_user.id
  - changeSet:
      id: 233
      author: camsaul
      comment: Added 0.36.0
      changes:
        - dropForeignKeyConstraint:
            baseTableName: pulse_channel_recipient
            constraintName: fk_pulse_channel_recipient_ref_user_id

  - changeSet:
      id: 234
      author: camsaul
      comment: Added 0.36.0
      changes:
        - addForeignKeyConstraint:
            baseTableName: pulse_channel_recipient
            baseColumnNames: user_id
            referencedTableName: core_user
            referencedColumnNames: id
            constraintName: fk_pulse_channel_recipient_ref_user_id
            onDelete: CASCADE

  # report_card.collection_id -> collection.id
  - changeSet:
      id: 235
      author: camsaul
      comment: Added 0.36.0
      changes:
        - dropForeignKeyConstraint:
            baseTableName: report_card
            constraintName: fk_card_collection_id

  - changeSet:
      id: 236
      author: camsaul
      comment: Added 0.36.0
      changes:
        - addForeignKeyConstraint:
            baseTableName: report_card
            baseColumnNames: collection_id
            referencedTableName: collection
            referencedColumnNames: id
            constraintName: fk_card_collection_id
            onDelete: SET NULL

  # report_card.made_public_by_id -> core_user.id
  - changeSet:
      id: 237
      author: camsaul
      comment: Added 0.36.0
      changes:
        - dropForeignKeyConstraint:
            baseTableName: report_card
            constraintName: fk_card_made_public_by_id

  - changeSet:
      id: 238
      author: camsaul
      comment: Added 0.36.0
      changes:
        - addForeignKeyConstraint:
            baseTableName: report_card
            baseColumnNames: made_public_by_id
            referencedTableName: core_user
            referencedColumnNames: id
            constraintName: fk_card_made_public_by_id
            onDelete: CASCADE

  # report_card.creator_id -> core_user.id
  - changeSet:
      id: 239
      author: camsaul
      comment: Added 0.36.0
      changes:
        - dropForeignKeyConstraint:
            baseTableName: report_card
            constraintName: fk_card_ref_user_id

  - changeSet:
      id: 240
      author: camsaul
      comment: Added 0.36.0
      changes:
        - addForeignKeyConstraint:
            baseTableName: report_card
            baseColumnNames: creator_id
            referencedTableName: core_user
            referencedColumnNames: id
            constraintName: fk_card_ref_user_id
            onDelete: CASCADE

  # report_card.database_id -> metabase_database.id
  - changeSet:
      id: 241
      author: camsaul
      comment: Added 0.36.0
      changes:
        - dropForeignKeyConstraint:
            baseTableName: report_card
            constraintName: fk_report_card_ref_database_id

  - changeSet:
      id: 242
      author: camsaul
      comment: Added 0.36.0
      changes:
        - addForeignKeyConstraint:
            baseTableName: report_card
            baseColumnNames: database_id
            referencedTableName: metabase_database
            referencedColumnNames: id
            constraintName: fk_report_card_ref_database_id
            onDelete: CASCADE

  # report_card.table_id -> metabase_table.id
  - changeSet:
      id: 243
      author: camsaul
      comment: Added 0.36.0
      changes:
        - dropForeignKeyConstraint:
            baseTableName: report_card
            constraintName: fk_report_card_ref_table_id

  - changeSet:
      id: 244
      author: camsaul
      comment: Added 0.36.0
      changes:
        - addForeignKeyConstraint:
            baseTableName: report_card
            baseColumnNames: table_id
            referencedTableName: metabase_table
            referencedColumnNames: id
            constraintName: fk_report_card_ref_table_id
            onDelete: CASCADE

  # report_cardfavorite.card_id -> report_card.id
  - changeSet:
      id: 245
      author: camsaul
      comment: Added 0.36.0
      changes:
        - dropForeignKeyConstraint:
            baseTableName: report_cardfavorite
            constraintName: fk_cardfavorite_ref_card_id

  - changeSet:
      id: 246
      author: camsaul
      comment: Added 0.36.0
      changes:
        - addForeignKeyConstraint:
            baseTableName: report_cardfavorite
            baseColumnNames: card_id
            referencedTableName: report_card
            referencedColumnNames: id
            constraintName: fk_cardfavorite_ref_card_id
            onDelete: CASCADE

  # report_cardfavorite.owner_id -> core_user.id
  - changeSet:
      id: 247
      author: camsaul
      comment: Added 0.36.0
      changes:
        - dropForeignKeyConstraint:
            baseTableName: report_cardfavorite
            constraintName: fk_cardfavorite_ref_user_id

  - changeSet:
      id: 248
      author: camsaul
      comment: Added 0.36.0
      changes:
        - addForeignKeyConstraint:
            baseTableName: report_cardfavorite
            baseColumnNames: owner_id
            referencedTableName: core_user
            referencedColumnNames: id
            constraintName: fk_cardfavorite_ref_user_id
            onDelete: CASCADE

  # report_dashboard.collection_id -> collection.id
  - changeSet:
      id: 249
      author: camsaul
      comment: Added 0.36.0
      changes:
        - dropForeignKeyConstraint:
            baseTableName: report_dashboard
            constraintName: fk_dashboard_collection_id

  - changeSet:
      id: 250
      author: camsaul
      comment: Added 0.36.0
      changes:
        - addForeignKeyConstraint:
            baseTableName: report_dashboard
            baseColumnNames: collection_id
            referencedTableName: collection
            referencedColumnNames: id
            constraintName: fk_dashboard_collection_id
            onDelete: SET NULL

  # report_dashboard.made_public_by_id -> core_user.id
  - changeSet:
      id: 251
      author: camsaul
      comment: Added 0.36.0
      changes:
        - dropForeignKeyConstraint:
            baseTableName: report_dashboard
            constraintName: fk_dashboard_made_public_by_id

  - changeSet:
      id: 252
      author: camsaul
      comment: Added 0.36.0
      changes:
        - addForeignKeyConstraint:
            baseTableName: report_dashboard
            baseColumnNames: made_public_by_id
            referencedTableName: core_user
            referencedColumnNames: id
            constraintName: fk_dashboard_made_public_by_id
            onDelete: CASCADE

  # report_dashboard.creator_id -> core_user.id
  - changeSet:
      id: 253
      author: camsaul
      comment: Added 0.36.0
      changes:
        - dropForeignKeyConstraint:
            baseTableName: report_dashboard
            constraintName: fk_dashboard_ref_user_id

  - changeSet:
      id: 254
      author: camsaul
      comment: Added 0.36.0
      changes:
        - addForeignKeyConstraint:
            baseTableName: report_dashboard
            baseColumnNames: creator_id
            referencedTableName: core_user
            referencedColumnNames: id
            constraintName: fk_dashboard_ref_user_id
            onDelete: CASCADE

  # report_dashboardcard.card_id -> report_card.id
  - changeSet:
      id: 255
      author: camsaul
      comment: Added 0.36.0
      changes:
        - dropForeignKeyConstraint:
            baseTableName: report_dashboardcard
            constraintName: fk_dashboardcard_ref_card_id

  - changeSet:
      id: 256
      author: camsaul
      comment: Added 0.36.0
      changes:
        - addForeignKeyConstraint:
            baseTableName: report_dashboardcard
            baseColumnNames: card_id
            referencedTableName: report_card
            referencedColumnNames: id
            constraintName: fk_dashboardcard_ref_card_id
            onDelete: CASCADE

  # report_dashboardcard.dashboard_id -> report_dashboard.id
  - changeSet:
      id: 257
      author: camsaul
      comment: Added 0.36.0
      changes:
        - dropForeignKeyConstraint:
            baseTableName: report_dashboardcard
            constraintName: fk_dashboardcard_ref_dashboard_id

  - changeSet:
      id: 258
      author: camsaul
      comment: Added 0.36.0
      changes:
        - addForeignKeyConstraint:
            baseTableName: report_dashboardcard
            baseColumnNames: dashboard_id
            referencedTableName: report_dashboard
            referencedColumnNames: id
            constraintName: fk_dashboardcard_ref_dashboard_id
            onDelete: CASCADE

  # revision.user_id -> core_user.id
  - changeSet:
      id: 259
      author: camsaul
      comment: Added 0.36.0
      changes:
        - dropForeignKeyConstraint:
            baseTableName: revision
            constraintName: fk_revision_ref_user_id

  - changeSet:
      id: 260
      author: camsaul
      comment: Added 0.36.0
      changes:
        - addForeignKeyConstraint:
            baseTableName: revision
            baseColumnNames: user_id
            referencedTableName: core_user
            referencedColumnNames: id
            constraintName: fk_revision_ref_user_id
            onDelete: CASCADE

  # segment.creator_id -> core_user.id
  - changeSet:
      id: 261
      author: camsaul
      comment: Added 0.36.0
      changes:
        - dropForeignKeyConstraint:
            baseTableName: segment
            constraintName: fk_segment_ref_creator_id

  - changeSet:
      id: 262
      author: camsaul
      comment: Added 0.36.0
      changes:
        - addForeignKeyConstraint:
            baseTableName: segment
            baseColumnNames: creator_id
            referencedTableName: core_user
            referencedColumnNames: id
            constraintName: fk_segment_ref_creator_id
            onDelete: CASCADE

  # segment.table_id -> metabase_table.id
  - changeSet:
      id: 263
      author: camsaul
      comment: Added 0.36.0
      changes:
        - dropForeignKeyConstraint:
            baseTableName: segment
            constraintName: fk_segment_ref_table_id

  - changeSet:
      id: 264
      author: camsaul
      comment: Added 0.36.0
      changes:
        - addForeignKeyConstraint:
            baseTableName: segment
            baseColumnNames: table_id
            referencedTableName: metabase_table
            referencedColumnNames: id
            constraintName: fk_segment_ref_table_id
            onDelete: CASCADE

  # view_log.user_id -> core_user.id
  - changeSet:
      id: 265
      author: camsaul
      comment: Added 0.36.0
      changes:
        - dropForeignKeyConstraint:
            baseTableName: view_log
            constraintName: fk_view_log_ref_user_id

  - changeSet:
      id: 266
      author: camsaul
      comment: Added 0.36.0
      changes:
        - addForeignKeyConstraint:
            baseTableName: view_log
            baseColumnNames: user_id
            referencedTableName: core_user
            referencedColumnNames: id
            constraintName: fk_view_log_ref_user_id
            onDelete: CASCADE

# changesets 268-272 allow for handling user account emails in lowercase (GH issue 3047)
  - changeSet:
      id: 268
      author: rlotun
      comment: Added 0.37.0  # create index on lower(email), for performance reasons (not availble on h2 and only on more recent versions of mysql)
      failOnError: false
      preConditions:
        - onFail: MARK_RAN
        - and:
            - dbms:
                type: postgresql,mysql,mariadb
      changes:
        - createIndex:
            columns:
             - column:
                 name: lower(email)
                 type: varchar(254)
            tableName: core_user
            indexName: idx_lower_email
  - changeSet:
      id: 269
      author: rlotun
      comment: Added 0.37.0  # set email values to lower(email) but do so defensively and in a way that works on postgres and mysql - skip over those that would introduce duplicates (e.g. Reza@email.com and reza@email.com)
      changes:
        - sql :
            sql : UPDATE core_user SET email = lower(email) WHERE lower(email) NOT IN (SELECT * FROM (SELECT lower(email) FROM core_user GROUP BY lower(email) HAVING count(email) > 1) as e)
  - changeSet:
      id: 270
      author: rlotun
      comment: Added 0.37.0 # try to install citext extension on posgres (user requires privileges on postgres)
      failOnError: false
      preConditions:
        - onFail: MARK_RAN
        - or:
            - dbms:
                type: postgresql
      changes:
        - sql :
            sql : CREATE EXTENSION IF NOT EXISTS citext
  - changeSet:
      id: 271
      author: rlotun
      comment: Added 0.37.0 # try to convert email column to citext on postgres, if citext extension installed
      failOnError: false
      preConditions:
        - onFail: MARK_RAN
        - and:
            - dbms:
                type: postgresql
            - sqlCheck:
                expectedResult: 1
                sql: SELECT count(*) FROM pg_extension WHERE extname = 'citext'
      changes:
        - modifyDataType:
            tableName: core_user
            columnName: email
            newDataType: citext
  - changeSet:
      id: 272
      author: rlotun
      comment: Added 0.37.0 # for H2 convert column to VARCHAR_IGNORECASE
      failOnError: false
      preConditions:
         - or:
             - dbms:
                   type: h2
      changes:
        - modifyDataType:
            tableName: core_user
            columnName: email
            newDataType: varchar_ignorecase(254)

  - changeSet:
      id: 273
      author: camsaul
      comment: Added 0.37.1
      changes:
        - addDefaultValue:
            tableName: core_user
            columnName: is_superuser
            columnDataType: boolean
            defaultValueBoolean: false

  - changeSet:
      id: 274
      author: camsaul
      comment: Added 0.37.1
      changes:
        - addDefaultValue:
            tableName: core_user
            columnName: is_active
            columnDataType: boolean
            defaultValueBoolean: true

 # Add refingerprint to database to mark if fingerprinting or
 # not. Nullable in first pass so can be opt in and then in a
 # subsequent pass can be globally turned on where null, respecting
 # people who turned it on and then off.

  - changeSet:
      id: 275
      author: dpsutton
      comment: 'Added 0.38.0 refingerprint to Database'
      validCheckSum: ANY
      changes:
        - addColumn:
            tableName: metabase_database
            columns:
              - column:
                  name: refingerprint
                  type: boolean
                  remarks: 'Whether or not to enable periodic refingerprinting for this Database.'
                  constraints:
                    nullable: true
  - changeSet:
      id: 276
      author: robroland
      comment: Added 0.38.0 - Dashboard subscriptions
      validCheckSum: ANY
      changes:
        - addColumn:
            tableName: pulse_card
            columns:
            - column:
                name: dashboard_card_id
                type: int
                remarks: 'If this Pulse is a Dashboard subscription, the ID of the DashboardCard that corresponds to this PulseCard.'
                constraints:
                  nullable: true
                  referencedTableName: report_dashboardcard
                  referencedColumnNames: id
                  foreignKeyName: fk_pulse_card_ref_pulse_card_id
                  deferrable: false
                  initiallyDeferred: false

  - changeSet:
      id: 277
      author: tsmacdonald
      comment: Added 0.38.0 - Dashboard subscriptions
      changes:
        - dropForeignKeyConstraint:
            baseTableName: pulse_card
            constraintName: fk_pulse_card_ref_pulse_card_id

  - changeSet:
      id: 278
      author: tsmacdonald
      comment: Added 0.38.0 - Dashboard subscrptions
      changes:
        - addForeignKeyConstraint:
            baseTableName: pulse_card
            baseColumnNames: dashboard_card_id
            referencedTableName: report_dashboardcard
            referencedColumnNames: id
            constraintName: fk_pulse_card_ref_pulse_card_id
            onDelete: CASCADE

  - changeSet:
      id: 279
      author: camsaul
      comment: Added 0.38.0 - Dashboard subscriptions
      changes:
        - addColumn:
            tableName: pulse
            columns:
              - column:
                  name: dashboard_id
                  type: int
                  remarks: 'ID of the Dashboard if this Pulse is a Dashboard Subscription.'

  # FK constraint is added separately because deleteCascade doesn't work in addColumn -- see #14321
  - changeSet:
      id: 280
      author: camsaul
      comment: Added 0.38.0 - Dashboard subscriptions
      changes:
        - addForeignKeyConstraint:
            baseTableName: pulse
            baseColumnNames: dashboard_id
            referencedTableName: report_dashboard
            referencedColumnNames: id
            constraintName: fk_pulse_ref_dashboard_id
            onDelete: CASCADE

  - changeSet:
      id: 281
      author: dpsutton
      comment: Added 0.39 - Semantic type system - rename special_type
      changes:
        - renameColumn:
            tableName: metabase_field
            oldColumnName: special_type
            newColumnName: semantic_type
            columnDataType: varchar(255)

  # Change the TaskHistory timestamp columns to higher-resolution columns: on MySQL, they previously only had *second*
  # resolution, which caused annoying test failures and made it hard to correctly sort tasks that happened in quick
  # succession.
  #
  # We have to give these columns default values as well, or MySQL is going to be very fussy about having two
  # NOT NULL timestamp columns without default values at the same time.
  #
  # This is done in raw SQL because AFAIK there's no way in Liquibase to change a column type and give it a default
  # value in a single statement, which we have to do to make MySQL happy.
  - changeSet:
      id: 282
      author: camsaul
      comment: Added 0.39.0
      changes:
        - sql:
            dbms: h2
            sql: |
              ALTER TABLE task_history
              ALTER COLUMN started_at timestamp with time zone DEFAULT current_timestamp NOT NULL;
        - sql:
            dbms: postgresql
            sql: |
              ALTER TABLE task_history
              ALTER COLUMN started_at TYPE timestamp with time zone,
              ALTER COLUMN started_at SET DEFAULT current_timestamp;
        - sql:
            dbms: mysql,mariadb
            sql: |
              ALTER TABLE task_history
              MODIFY started_at timestamp(6) DEFAULT current_timestamp(6) NOT NULL;

  - changeSet:
      id: 283
      author: camsaul
      comment: Added 0.39.0
      changes:
        - sql:
            dbms: h2
            sql: |
              ALTER TABLE task_history
              ALTER COLUMN ended_at timestamp with time zone DEFAULT current_timestamp NOT NULL;
        - sql:
            dbms: postgresql
            sql: |
              ALTER TABLE task_history
              ALTER COLUMN ended_at TYPE timestamp with time zone,
              ALTER COLUMN ended_at SET DEFAULT current_timestamp;
        - sql:
            dbms: mysql,mariadb
            sql: |
              ALTER TABLE task_history
              MODIFY ended_at timestamp(6) DEFAULT current_timestamp(6) NOT NULL;
  - changeSet:
      id: 284
      author: dpsutton
      comment: Added 0.39 - Semantic type system - add effective type
      changes:
        - addColumn:
            tableName: metabase_field
            columns:
              - column:
                  name: effective_type
                  type: varchar(255)
                  remarks: 'The effective type of the field after any coercions.'
  - changeSet:
      id: 285
      author: dpsutton
      comment: Added 0.39 - Semantic type system - add coercion column
      changes:
        - addColumn:
            tableName: metabase_field
            columns:
              - column:
                  name: coercion_strategy
                  type: varchar(255)
                  remarks: 'A strategy to coerce the base_type into the effective_type.'
  - changeSet:
      id: 286
      author: dpsutton
      comment: Added 0.39 - Semantic type system - set effective_type default
      changes:
        - sql:
            sql: UPDATE metabase_field set effective_type = base_type
  - changeSet:
      id: 287
      author: dpsutton
      comment: Added 0.39 - Semantic type system - migrate ISO8601 strings
      validCheckSum: ANY
      changes:
        - sql:
            sql: >-
              UPDATE metabase_field
              SET effective_type    = (CASE semantic_type
                                         WHEN 'type/ISO8601DateTimeString' THEN 'type/DateTime'
                                         WHEN 'type/ISO8601TimeString'     THEN 'type/Time'
                                         WHEN 'type/ISO8601DateString'     THEN 'type/Date'
                                       END),
                  coercion_strategy = (CASE semantic_type
                                        WHEN 'type/ISO8601DateTimeString' THEN 'Coercion/ISO8601->DateTime'
                                        WHEN 'type/ISO8601TimeString'     THEN 'Coercion/ISO8601->Time'
                                        WHEN 'type/ISO8601DateString'     THEN 'Coercion/ISO8601->Date'
                                       END)
              WHERE semantic_type IN ('type/ISO8601DateTimeString',
                                      'type/ISO8601TimeString',
                                      'type/ISO8601DateString');
  ## This includes values 'timestamp_milliseconds' and 'timestamp_seconds'. These are old "special_types" that were
  ## migrated in a data migration for version 0.20. But these migrations occur after all liquibase migrations so
  ## it would be possible for another type/UNIXTimestampSeconds to pop up after this migration that supposedly
  ## got rid of them all
  - changeSet:
      id: 288
      author: dpsutton
      comment: Added 0.39 - Semantic type system - migrate unix timestamps
      validCheckSum: ANY
      changes:
        - sql:
              sql: >-
                UPDATE metabase_field
                set effective_type    = 'type/Instant',
                    coercion_strategy = (case semantic_type
                                          WHEN 'type/UNIXTimestampSeconds'      THEN 'Coercion/UNIXSeconds->DateTime'
                                          WHEN 'timestamp_seconds'              THEN 'Coercion/UNIXSeconds->DateTime'
                                          WHEN 'type/UNIXTimestampMilliSeconds' THEN 'Coercion/UNIXMilliSeconds->DateTime'
                                          WHEN 'timestamp_milliseconds'         THEN 'Coercion/UNIXMilliSeconds->DateTime'
                                          WHEN 'type/UNIXTimestampMicroSeconds' THEN 'Coercion/UNIXMicroSeconds->DateTime'
                                         END)
                WHERE semantic_type IN ('type/UNIXTimestampSeconds',
                                        'type/UNIXTimestampMilliSeconds',
                                        'type/UNIXTimestampMicroSeconds',
                                        'timestamp_seconds',
                                        'timestamp_milliseconds');

  - changeSet:
      id: 289
      author: dpsutton
      comment: Added 0.39 - Semantic type system - migrate unix timestamps (corrects typo- seconds was migrated correctly, not millis and micros)
      validCheckSum: ANY
      changes:
        - sql:
              sql: >-
                UPDATE metabase_field
                set effective_type    = 'type/Instant',
                    coercion_strategy = (case semantic_type
                                          WHEN 'type/UNIXTimestampMilliseconds' THEN 'Coercion/UNIXMilliSeconds->DateTime'
                                          WHEN 'type/UNIXTimestampMicroseconds' THEN 'Coercion/UNIXMicroSeconds->DateTime'
                                         END)
                WHERE semantic_type IN ('type/UNIXTimestampMilliseconds',
                                        'type/UNIXTimestampMicroseconds')

  - changeSet:
      id: 290
      author: dpsutton
      comment: Added 0.39 - Semantic type system - Clobber semantic_type where there was a coercion
      changes:
        - sql:
              sql: UPDATE metabase_field set semantic_type = null where coercion_strategy is not null

# 291-297 create the new login history Table

  - changeSet:
      id: 291
      author: camsaul
      validCheckSum: ANY
      comment: Added 0.39.0
      changes:
        - createTable:
            tableName: login_history
            remarks: "Keeps track of various logins for different users and additional info such as location and device"
            columns:
              - column:
                  name: id
                  type: int
                  autoIncrement: true
                  constraints:
                    primaryKey: true
                    nullable: false
              - column:
                  name: timestamp
                  type: ${timestamp_type}
                  remarks: "When this login occurred."
                  defaultValueComputed: current_timestamp
                  constraints:
                    nullable: false
              - column:
                  name: user_id
                  type: int
                  remarks: "ID of the User that logged in."
                  constraints:
                    foreignKeyName: fk_login_history_user_id
                    referencedTableName: core_user
                    referencedColumnNames: id
                    nullable: false
                    deleteCascade: true
              # FK constraint is created later, because we can't create it inline with ON DELETE SET NULL
              - column:
                  name: session_id
                  type: varchar(254)
                  remarks: "ID of the Session created by this login if one is currently active. NULL if Session is no longer active."
              - column:
                  name: device_id
                  type: char(36)
                  remarks: "Cookie-based unique identifier for the device/browser the user logged in from."
                  constraints:
                    nullable: false
              - column:
                  name: device_description
                  type: text
                  remarks: "Description of the device that login happened from, for example a user-agent string, but this might be something different if we support alternative auth mechanisms in the future."
                  constraints:
                    nullable: false
              - column:
                  name: ip_address
                  type: text
                  remarks: "IP address of the device that login happened from, so we can geocode it and determine approximate location."
                  constraints:
                    nullable: false

  - changeSet:
      id: 292
      author: camsaul
      comment: Added 0.39.0
      changes:
        - createIndex:
            tableName: login_history
            indexName: idx_user_id
            columns:
              - column:
                  name: user_id

  - changeSet:
      id: 293
      author: camsaul
      comment: Added 0.39.0
      changes:
        - addForeignKeyConstraint:
            baseTableName: login_history
            baseColumnNames: session_id
            referencedTableName: core_session
            referencedColumnNames: id
            constraintName: fk_login_history_session_id
            onDelete: SET NULL

  - changeSet:
      id: 294
      author: camsaul
      comment: Added 0.39.0
      changes:
        - createIndex:
            tableName: login_history
            indexName: idx_session_id
            columns:
              - column:
                  name: session_id

  # index on login history timestamp -- so admin can see *all* recent logins, or we can delete login history after a certain age
  - changeSet:
      id: 295
      author: camsaul
      comment: Added 0.39.0
      changes:
        - createIndex:
            tableName: login_history
            indexName: idx_timestamp
            columns:
              - column:
                  name: timestamp

  # index on login history user_id + device_id -- so we can easily see if this is the first time a device is used
  - changeSet:
      id: 296
      author: camsaul
      comment: Added 0.39.0
      changes:
        - createIndex:
            tableName: login_history
            indexName: idx_user_id_device_id
            columns:
              - column:
                  name: session_id
              - column:
                  name: device_id

  # index on login history user_id + timestamp -- so we can easily see recent logins for a user
  - changeSet:
      id: 297
      author: camsaul
      comment: Added 0.39.0
      changes:
        - createIndex:
            tableName: login_history
            indexName: idx_user_id_timestamp
            columns:
              - column:
                  name: user_id
              - column:
                  name: timestamp

  # Add parameter columns to pulses so that dashboard subscriptions can have their own filters
  - changeSet:
      id: 298
      author: tsmacdonald
      comment: Added 0.39.0
      changes:
        - addColumn:
            tableName: pulse
            columns:
              - column:
                  name: parameters
                  type: text
                  remarks: "Let dashboard subscriptions have their own filters"
                  constraints:
                    nullable: true
                    deferrable: false
                    initiallyDeferred: false
  - changeSet:
      id: 299
      author: tsmacdonald
      comment: Added 0.39.0
      changes:
        - addNotNullConstraint:
            columnDataType: text
            columnName: parameters
            defaultNullValue: '[]'
            tableName: pulse
  - changeSet:
      id: 300
      author: dpsutton
      comment: Added 0.40.0
      changes:
        - renameTable:
            oldTableName: collection_revision
            newTableName: collection_permission_graph_revision
  - changeSet:
      id: 301
      author: dpsutton
      comment: Added 0.40.0 renaming collection_revision to collection_permission_graph_revision
      failOnError: false # mysql and h2 don't have this sequence
      preConditions:
        - onFail: MARK_RAN
        - dbms:
            type: postgresql
      changes:
        - sql:
            - sql: ALTER SEQUENCE collection_revision_id_seq RENAME TO collection_permission_graph_revision_id_seq

  - changeSet:
      id: 303
      author: tsmacdonald
      comment: Added 0.40.0
      changes:
        - createTable:
            tableName: moderation_review
            remarks: "Reviews (from moderators) for a given question/dashboard (BUCM)"
            columns:
              - column:
                  name: id
                  type: int
                  autoIncrement: true
                  constraints:
                    primaryKey: true
                    nullable: false
              - column:
                  name: updated_at
                  type: ${timestamp_type}
                  defaultValueComputed: current_timestamp
                  remarks: "most recent modification time"
                  constraints:
                    nullable: false
              - column:
                  name: created_at
                  type: ${timestamp_type}
                  defaultValueComputed: current_timestamp
                  remarks: "creation time"
                  constraints:
                    nullable: false
              - column:
                  name: status
                  type: varchar(255)
                  remarks: "verified, misleading, confusing, not_misleading, pending"
              - column:
                  name: text
                  type: text
                  remarks: "Explanation of the review"
                  # I don't think it needs to be non-nullable
              - column:
                  name: moderated_item_id
                  type: int
                  remarks: "either a document or question ID; the item that needs review"
                  constraints:
                    nullable: false
              - column:
                  name: moderated_item_type
                  type: varchar(255)
                  remarks: "whether it's a question or dashboard"
                  constraints:
                    nullable: false
              - column:
                  name: moderator_id
                  type: int
                  remarks: "ID of the user who did the review"
                  constraints:
                    nullable: false
              - column:
                  name: most_recent
                  type: boolean
                  remarks: "tag for most recent review"
                  constraints:
                    nullable: false

  - changeSet:
      id: 304
      author: camsaul
      comment: Added 0.40.0 (replaces a data migration dating back to 0.20.0)
      changes:
        - sql:
              sql: >-
                UPDATE metabase_field
                SET semantic_type = (CASE semantic_type
                                      WHEN 'avatar'    THEN 'type/AvatarURL'
                                      WHEN 'category'  THEN 'type/Category'
                                      WHEN 'city'      THEN 'type/City'
                                      WHEN 'country'   THEN 'type/Country'
                                      WHEN 'desc'      THEN 'type/Description'
                                      WHEN 'fk'        THEN 'type/FK'
                                      WHEN 'id'        THEN 'type/PK'
                                      WHEN 'image'     THEN 'type/ImageURL'
                                      WHEN 'json'      THEN 'type/SerializedJSON'
                                      WHEN 'latitude'  THEN 'type/Latitude'
                                      WHEN 'longitude' THEN 'type/Longitude'
                                      WHEN 'name'      THEN 'type/Name'
                                      WHEN 'number'    THEN 'type/Number'
                                      WHEN 'state'     THEN 'type/State'
                                      WHEN 'url'       THEN 'type/URL'
                                      WHEN 'zip_code'  THEN 'type/ZipCode'
                                     END)
                WHERE semantic_type IN ('avatar', 'category', 'city', 'country', 'desc', 'fk', 'id', 'image',
                                        'json', 'latitude', 'longitude', 'name', 'number', 'state', 'url',
                                        'zip_code');

  - changeSet:
      id: 305
      author: camsaul
      comment: Added 0.40.0 (replaces a data migration dating back to 0.20.0)
      changes:
        - sql:
            sql: >-
              UPDATE metabase_field
              SET base_type = (CASE base_type
                                WHEN 'ArrayField'      THEN 'type/Array'
                                WHEN 'BigIntegerField' THEN 'type/BigInteger'
                                WHEN 'BooleanField'    THEN 'type/Boolean'
                                WHEN 'CharField'       THEN 'type/Text'
                                WHEN 'DateField'       THEN 'type/Date'
                                WHEN 'DateTimeField'   THEN 'type/DateTime'
                                WHEN 'DecimalField'    THEN 'type/Decimal'
                                WHEN 'DictionaryField' THEN 'type/Dictionary'
                                WHEN 'FloatField'      THEN 'type/Float'
                                WHEN 'IntegerField'    THEN 'type/Integer'
                                WHEN 'TextField'       THEN 'type/Text'
                                WHEN 'TimeField'       THEN 'type/Time'
                                WHEN 'UUIDField'       THEN 'type/UUID'
                                WHEN 'UnknownField'    THEN 'type/*'
                               END)
              WHERE base_type IN ('ArrayField', 'BigIntegerField', 'BooleanField', 'CharField', 'DateField',
                                  'DateTimeField', 'DecimalField', 'DictionaryField', 'FloatField', 'IntegerField',
                                  'TextField', 'TimeField', 'UUIDField', 'UnknownField');
  - changeSet:
      id: 308
      author: howonlee
      comment: Added 0.40.0 Track cache hits in query_execution table
      changes:
        - addColumn:
            tableName: query_execution
            columns:
              - column:
                  name: cache_hit
                  type: boolean
                  remarks: "Cache hit on query execution"
                  constraints:
                    nullable: true


  - changeSet:
      id: 309
      author: dpsutton
      comment: 'Added 0.40.0 - Add type to collections'
      changes:
        - addColumn:
            tableName: collection
            columns:
              - column:
                  name: authority_level
                  type: varchar(255)
                  remarks: 'Nullable column to incidate collection''s authority level. Initially values are "official" and nil.'
                  constraints:
                    nullable: true


  - changeSet:
      id: 310
      author: howonlee
      comment: Added 0.40.0 Migrate friendly field names
      changes:
        - update:
            tableName: setting
            columns:
              - column:
                  name: value
                  value: 'simple'
            where: "'key'='humanization-strategy' AND value='advanced'"

  - changeSet:
      id: 311
      author: howonlee
      comment: Added 0.40.0 Migrate friendly field names, not noop
      changes:
        - sql:
            dbms: mariadb,mysql
            sql: |
                UPDATE setting SET value='simple' WHERE `key`='humanization-strategy'
                AND value='advanced'
        - sql:
            dbms: postgresql,h2
            sql: |
                UPDATE setting SET value='simple' WHERE key='humanization-strategy'
                AND value='advanced'

  - changeSet:
      id: 312
      author: noahmoss
      comment: Added 0.41.0 Backfill collection_id for dashboard subscriptions
      changes:
        - sql:
            dbms: mariadb,mysql
            sql: >-
              UPDATE pulse p
              INNER JOIN report_dashboard d
              ON p.dashboard_id = d.id
              SET p.collection_id = d.collection_id;
        - sql:
            dbms: postgresql
            sql: >-
              UPDATE pulse p
              SET collection_id = d.collection_id
              FROM report_dashboard d
              WHERE p.dashboard_id = d.id
              AND p.dashboard_id IS NOT NULL;
        - sql:
            dbms: h2
            sql: >-
              UPDATE pulse p
              SET collection_id = (
                SELECT d.collection_id
                FROM report_dashboard d
                WHERE d.id = p.dashboard_id
              )
              WHERE dashboard_id IS NOT NULL;

  - changeSet:
      id: 313
      author: jeff303
      comment: Added 0.42.0 - Secret domain object.
      validCheckSum: ANY
      changes:
        - createTable:
            tableName: secret
            remarks: Storage for managed secrets (passwords, binary data, etc.)
            columns:
              - column:
                  autoIncrement: true
                  constraints:
                    nullable: false
                    primaryKey: true
                  name: id
                  remarks: Part of composite primary key for secret; this is the uniquely generted ID column
                  type: int
              - column:
                  constraints:
                    nullable: false
                    primaryKey: true
                  name: version
                  defaultValue: 1
                  remarks: Part of composite primary key for secret; this is the version column
                  type: int
              - column:
                  constraints:
                    deferrable: false
                    foreignKeyName: fk_secret_ref_user_id
                    initiallyDeferred: false
                    nullable: true
                    referencedTableName: core_user
                    referencedColumnNames: id
                  name: creator_id
                  remarks: User ID who created this secret instance
                  type: int
              - column:
                  constraints:
                    nullable: false
                  name: created_at
                  remarks: Timestamp for when this secret instance was created
                  type: ${timestamp_type}
              - column:
                  constraints:
                    nullable: true
                  name: updated_at
                  remarks: >-
                    Timestamp for when this secret record was updated. Only relevant when non-value field changes
                    since a value change will result in a new version being inserted.
                  type: ${timestamp_type}
              - column:
                  constraints:
                    nullable: false
                  name: name
                  remarks: The name of this secret record.
                  type: varchar(254)
              - column:
                  constraints:
                    # TODO: do we want to constrain this field or leave open for extension? or separate table with FK?
                    nullable: false
                  name: kind
                  remarks: >-
                    The kind of secret this record represents; the value is interpreted as a Clojure keyword with a
                    hierarchy. Ex: 'bytes' means generic binary data, 'jks-keystore' extends 'bytes' but has a specific
                    meaning.
                  type: varchar(254)
              - column:
                  constraints:
                    # TODO: similar question to above?
                    nullable: true
                  name: source
                  remarks: >-
                    The source of secret record, which controls how Metabase interprets the value (ex: 'file-path'
                    means the 'simple_value' is not the real value, but a pointer to a file that contains the value).
                  type: varchar(254)
              - column:
                  constraints:
                    nullable: false
                  name: value
                  remarks: The base64 encoded binary value of this secret record. If encryption is enabled, this will
                    be the output of the encryption procedure on the plaintext. If not, it will be the base64 encoded
                    plaintext.
                  type: ${blob.type}

  - changeSet:
      id: 314
      author: howonlee
      comment: Added 0.41.0 Fine grained caching controls
      changes:
        - addColumn:
            tableName: metabase_database
            columns:
              - column:
                  name: cache_ttl
                  type: integer
                  remarks: "Granular cache TTL for specific database."
                  constraints:
                    nullable: true

  - changeSet:
      id: 315
      author: howonlee
      comment: Added 0.41.0 Fine grained caching controls, pt 2
      changes:
        - addColumn:
            tableName: report_dashboard
            columns:
              - column:
                  name: cache_ttl
                  type: integer
                  remarks: "Granular cache TTL for specific dashboard."
                  constraints:
                    nullable: true

  - changeSet:
      id: 316
      author: howonlee
      comment: Added 0.41.0 Fine grained caching controls, pt 3
      changes:
        - addColumn:
            tableName: view_log
            columns:
              - column:
                  name: metadata
                  type: text
                  remarks: "Serialized JSON corresponding to metadata for view."
                  constraints:
                    nullable: true

  - changeSet:
      id: 381
      author: camsaul
      comment: Added 0.41.2 Add index to QueryExecution card_id to fix performance issues (#18759)
      changes:
        - createIndex:
            tableName: query_execution
            indexName: idx_query_execution_card_id
            columns:
              - column:
                  name: card_id

  - changeSet:
      id: 382
      author: camsaul
      comment: Added 0.41.2 Add index to ModerationReview moderated_item_type + moderated_item_id to fix performance issues (#18759)
      changes:
        - createIndex:
            tableName: moderation_review
            indexName: idx_moderation_review_item_type_item_id
            columns:
              - column:
                  name: moderated_item_type
              - column:
                  name: moderated_item_id

  - changeSet:
      id: 383
      author: camsaul
      comment: Added 0.41.3 -- Add index to QueryExecution card_id + started_at to fix performance issue #19053
      changes:
        - createIndex:
            tableName: query_execution
            indexName: idx_query_execution_card_id_started_at
            columns:
              - column:
                  name: card_id
              - column:
                  name: started_at

  - changeSet:
      id: v42.00-000
      author: camsaul
      comment: Added 0.42.0 Remove unused column (#5240)
      # this migration was previously numbered 317 and merged into master before we adopted the 0.42.0+ migration ID
      # numbering scheme. See #18821 for more info.
      preConditions:
        - onFail: MARK_RAN
        - or:
            # For some insane reason databasechangelog is upper-case in MySQL and MariaDB.
            - and:
                - dbms:
                    type: postgresql,h2
                - sqlCheck:
                    expectedResult: 0
                    sql: SELECT count(*) FROM databasechangelog WHERE id = '317';
            - and:
                - dbms:
                    type: mysql,mariadb
                - sqlCheck:
                    expectedResult: 0
                    sql: SELECT count(*) FROM `DATABASECHANGELOG` WHERE id = '317';

      changes:
        - dropColumn:
            tableName: metabase_table
            columnName: entity_name


  - changeSet:
      id: v42.00-001
      author: camsaul
      comment: Added 0.42.0 Attempt to add Card.database_id (by parsing query) to rows that are missing it (#5999)
      # If this migration fails for any reason continue with the next migration; do not fail the entire process if this one fails
      failOnError: false
      # Don't run for H2 -- the version of H2 we're using doesn't support JSON stuff.
      preConditions:
        - onFail: MARK_RAN
        - dbms:
            type: postgresql,mysql,mariadb
      # The basic idea below is to parse the `database_id` from the JSON string query dictionary and use it to set the
      # database_id column as needed. We do an INNER JOIN against the Database table to make sure that Database
      # actually exists (so we don't attempt to set an invalid database_id)
      changes:
        - sql:
            dbms: postgresql
            sql: >-
              WITH c2 AS (
                SELECT *, (dataset_query::json->>'database')::integer AS query_database_id
                FROM report_card
              )
              UPDATE report_card c
              SET database_id = c2.query_database_id
              FROM c2
              INNER JOIN metabase_database db
                ON db.id = c2.query_database_id
              WHERE c.database_id IS NULL
                AND c.id = c2.id
                AND c2.query_database_id IS NOT NULL;
        # MySQL and MariaDB are exactly the same other than different function names: json_value (for MariaDB) vs
        # json_extract (for MySQL)
        - sql:
            dbms: mariadb
            sql: >-
              UPDATE report_card c
              JOIN (
                SELECT *, cast(json_value(dataset_query, '$.database') AS signed) AS query_database_id
                FROM report_card
                ) c2
                ON c.id = c2.id
              INNER JOIN metabase_database db ON c2.query_database_id = db.id
              SET c.database_id = c2.query_database_id
              WHERE c.database_id IS NULL
                AND c2.query_database_id IS NOT NULL;
        - sql:
            dbms: mysql
            sql: >-
              UPDATE report_card c
              JOIN (
                SELECT *, cast(json_extract(dataset_query, '$.database') AS signed) AS query_database_id
                FROM report_card
                ) c2
                ON c.id = c2.id
              INNER JOIN metabase_database db ON c2.query_database_id = db.id
              SET c.database_id = c2.query_database_id
              WHERE c.database_id IS NULL
                AND c2.query_database_id IS NOT NULL;

  - changeSet:
      id: v42.00-002
      author: camsaul
      comment: Added 0.42.0 Added constraint we should have had all along (#5999)
      preConditions:
        - onFail: MARK_RAN
        # If we're dumping the migration as a SQL file or trying to force-migrate we can't check the preconditions
        # so just go ahead and skip the entire thing. This is a non-critical migration
        - onUpdateSQL: IGNORE
        - sqlCheck:
            expectedResult: 0
            sql: SELECT count(*) FROM report_card WHERE database_id IS NULL
      changes:
        - addNotNullConstraint:
            columnDataType: int
            tableName: report_card
            columnName: database_id

  - changeSet:
      id: v42.00-003
      author: dpsutton
      comment: Added 0.42.0 Initial support for datasets based on questions
      # this migration was previously numbered 320 and merged into master before we adopted the 0.42.0+ migration ID
      # numbering scheme. See #18821 for more info.
      preConditions:
        - onFail: MARK_RAN
        - or:
            - and:
                - dbms:
                    type: postgresql,h2
                - sqlCheck:
                    expectedResult: 0
                    sql: SELECT count(*) FROM databasechangelog WHERE id = '320';
            - and:
                - dbms:
                    type: mysql,mariadb
                - sqlCheck:
                    expectedResult: 0
                    sql: SELECT count(*) FROM `DATABASECHANGELOG` WHERE id = '320';
      changes:
        - addColumn:
            tableName: report_card
            columns:
              - column:
                  name: dataset
                  type: boolean
                  remarks: "Indicate whether question is a dataset"
                  constraints:
                    nullable: false
                  defaultValue: false

  - changeSet:    # this one is run unconditionally so unify the type to ${text.type} across ALL dbs
      id: v42.00-004 # this differentiation was first done under changeSet 13 above
      author: jeff303
      comment: >-
        Added 0.42.0 - modify type of activity.details from text to ${text.type}
      changes:
        - modifyDataType:
            tableName: activity
            columnName: details
            newDataType: ${text.type}

  - changeSet:
      id: v42.00-005
      author: jeff303
      comment: >-
        Added 0.42.0 - modify type of collection.description from text to ${text.type}
        on mysql,mariadb
      changes:
        - modifyDataType:
            tableName: collection
            columnName: description
            newDataType: ${text.type}
      preConditions:
        - onFail: MARK_RAN
        - dbms:
            type: mysql,mariadb

  - changeSet:
      id: v42.00-006
      author: jeff303
      comment: >-
        Added 0.42.0 - modify type of collection.name from text to ${text.type}
        on mysql,mariadb
      changes:
        - modifyDataType:
            tableName: collection
            columnName: name
            newDataType: ${text.type}
      preConditions:
        - onFail: MARK_RAN
        - dbms:
            type: mysql,mariadb

  - changeSet:
      id: v42.00-007
      author: jeff303
      comment: >-
        Added 0.42.0 - modify type of computation_job.context from text to ${text.type}
        on mysql,mariadb
      changes:
        - modifyDataType:
            tableName: computation_job
            columnName: context
            newDataType: ${text.type}
      preConditions:
        - onFail: MARK_RAN
        - dbms:
            type: mysql,mariadb

  - changeSet:
      id: v42.00-008
      author: jeff303
      comment: >-
        Added 0.42.0 - modify type of computation_job_result.payload from text
        to ${text.type} on mysql,mariadb
      changes:
        - modifyDataType:
            tableName: computation_job_result
            columnName: payload
            newDataType: ${text.type}
      preConditions:
        - onFail: MARK_RAN
        - dbms:
            type: mysql,mariadb

  - changeSet:
      id: v42.00-009
      author: jeff303
      comment: >-
        Added 0.42.0 - modify type of core_session.anti_csrf_token from text
        to ${text.type} on mysql,mariadb
      changes:
        - modifyDataType:
            tableName: core_session
            columnName: anti_csrf_token
            newDataType: ${text.type}
      preConditions:
        - onFail: MARK_RAN
        - dbms:
            type: mysql,mariadb

  - changeSet:
      id: v42.00-010
      author: jeff303
      comment: >-
        Added 0.42.0 - modify type of core_user.login_attributes from text to
        ${text.type} on mysql,mariadb
      changes:
        - modifyDataType:
            tableName: core_user
            columnName: login_attributes
            newDataType: ${text.type}
      preConditions:
        - onFail: MARK_RAN
        - dbms:
            type: mysql,mariadb

  - changeSet:
      id: v42.00-011
      author: jeff303
      comment: >-
        Added 0.42.0 - modify type of group_table_access_policy.attribute_remappings
        from text to ${text.type} on mysql,mariadb
      changes:
        - modifyDataType:
            tableName: group_table_access_policy
            columnName: attribute_remappings
            newDataType: ${text.type}
      preConditions:
        - onFail: MARK_RAN
        - dbms:
            type: mysql,mariadb

  - changeSet:
      id: v42.00-012
      author: jeff303
      comment: >-
        Added 0.42.0 - modify type of login_history.device_description from text
        to ${text.type} on mysql,mariadb
      changes:
        - modifyDataType:
            tableName: login_history
            columnName: device_description
            newDataType: ${text.type}
      preConditions:
        - onFail: MARK_RAN
        - dbms:
            type: mysql,mariadb

  - changeSet:
      id: v42.00-013
      author: jeff303
      comment: >-
        Added 0.42.0 - modify type of login_history.ip_address from text to ${text.type}
        on mysql,mariadb
      changes:
        - modifyDataType:
            tableName: login_history
            columnName: ip_address
            newDataType: ${text.type}
      preConditions:
        - onFail: MARK_RAN
        - dbms:
            type: mysql,mariadb

  - changeSet:
      id: v42.00-014
      author: jeff303
      comment: >-
        Added 0.42.0 - modify type of metabase_database.caveats from text to
        ${text.type} on mysql,mariadb
      changes:
        - modifyDataType:
            tableName: metabase_database
            columnName: caveats
            newDataType: ${text.type}
      preConditions:
        - onFail: MARK_RAN
        - dbms:
            type: mysql,mariadb

  - changeSet:
      id: v42.00-015
      author: jeff303
      comment: >-
        Added 0.42.0 - modify type of metabase_database.description from text
        to ${text.type} on mysql,mariadb
      changes:
        - modifyDataType:
            tableName: metabase_database
            columnName: description
            newDataType: ${text.type}
      preConditions:
        - onFail: MARK_RAN
        - dbms:
            type: mysql,mariadb

  - changeSet:
      id: v42.00-016
      author: jeff303
      comment: >-
        Added 0.42.0 - modify type of metabase_database.details from text to
        ${text.type} on mysql,mariadb
      changes:
        - modifyDataType:
            tableName: metabase_database
            columnName: details
            newDataType: ${text.type}
      preConditions:
        - onFail: MARK_RAN
        - dbms:
            type: mysql,mariadb

  - changeSet:
      id: v42.00-017
      author: jeff303
      comment: >-
        Added 0.42.0 - modify type of metabase_database.options from text to
        ${text.type} on mysql,mariadb
      changes:
        - modifyDataType:
            tableName: metabase_database
            columnName: options
            newDataType: ${text.type}
      preConditions:
        - onFail: MARK_RAN
        - dbms:
            type: mysql,mariadb

  - changeSet:
      id: v42.00-018
      author: jeff303
      comment: >-
        Added 0.42.0 - modify type of metabase_database.points_of_interest from
        text to ${text.type} on mysql,mariadb
      changes:
        - modifyDataType:
            tableName: metabase_database
            columnName: points_of_interest
            newDataType: ${text.type}
      preConditions:
        - onFail: MARK_RAN
        - dbms:
            type: mysql,mariadb

  - changeSet:
      id: v42.00-019
      author: jeff303
      comment: >-
        Added 0.42.0 - modify type of metabase_field.caveats from text to ${text.type}
        on mysql,mariadb
      changes:
        - modifyDataType:
            tableName: metabase_field
            columnName: caveats
            newDataType: ${text.type}
      preConditions:
        - onFail: MARK_RAN
        - dbms:
            type: mysql,mariadb

  - changeSet:
      id: v42.00-020
      author: jeff303
      comment: >-
        Added 0.42.0 - modify type of metabase_field.database_type from text
        to ${text.type} on mysql,mariadb
      changes:
        - modifyDataType:
            tableName: metabase_field
            columnName: database_type
            newDataType: ${text.type}
      preConditions:
        - onFail: MARK_RAN
        - dbms:
            type: mysql,mariadb

  - changeSet:
      id: v42.00-021
      author: jeff303
      comment: >-
        Added 0.42.0 - modify type of metabase_field.description from text to
        ${text.type} on mysql,mariadb
      changes:
        - modifyDataType:
            tableName: metabase_field
            columnName: description
            newDataType: ${text.type}
      preConditions:
        - onFail: MARK_RAN
        - dbms:
            type: mysql,mariadb

  - changeSet:
      id: v42.00-022
      author: jeff303
      comment: >-
        Added 0.42.0 - modify type of metabase_field.fingerprint from text to
        ${text.type} on mysql,mariadb
      changes:
        - modifyDataType:
            tableName: metabase_field
            columnName: fingerprint
            newDataType: ${text.type}
      preConditions:
        - onFail: MARK_RAN
        - dbms:
            type: mysql,mariadb

  - changeSet:
      id: v42.00-023
      author: jeff303
      comment: >-
        Added 0.42.0 - modify type of metabase_field.has_field_values from text
        to ${text.type} on mysql,mariadb
      changes:
        - modifyDataType:
            tableName: metabase_field
            columnName: has_field_values
            newDataType: ${text.type}
      preConditions:
        - onFail: MARK_RAN
        - dbms:
            type: mysql,mariadb

  - changeSet:
      id: v42.00-024
      author: jeff303
      comment: >-
        Added 0.42.0 - modify type of metabase_field.points_of_interest from
        text to ${text.type} on mysql,mariadb
      changes:
        - modifyDataType:
            tableName: metabase_field
            columnName: points_of_interest
            newDataType: ${text.type}
      preConditions:
        - onFail: MARK_RAN
        - dbms:
            type: mysql,mariadb

  - changeSet:
      id: v42.00-025
      author: jeff303
      comment: >-
        Added 0.42.0 - modify type of metabase_field.settings from text to ${text.type}
        on mysql,mariadb
      changes:
        - modifyDataType:
            tableName: metabase_field
            columnName: settings
            newDataType: ${text.type}
      preConditions:
        - onFail: MARK_RAN
        - dbms:
            type: mysql,mariadb

  - changeSet:
      id: v42.00-026
      author: jeff303
      comment: >-
        Added 0.42.0 - modify type of metabase_fieldvalues.human_readable_values
        from text to ${text.type} on mysql,mariadb
      changes:
        - modifyDataType:
            tableName: metabase_fieldvalues
            columnName: human_readable_values
            newDataType: ${text.type}
      preConditions:
        - onFail: MARK_RAN
        - dbms:
            type: mysql,mariadb

  - changeSet:
      id: v42.00-027
      author: jeff303
      comment: >-
        Added 0.42.0 - modify type of metabase_fieldvalues.values from text to
        ${text.type} on mysql,mariadb
      changes:
        - modifyDataType:
            tableName: metabase_fieldvalues
            columnName: values
            newDataType: ${text.type}
      preConditions:
        - onFail: MARK_RAN
        - dbms:
            type: mysql,mariadb

  - changeSet:
      id: v42.00-028
      author: jeff303
      comment: >-
        Added 0.42.0 - modify type of metabase_table.caveats from text to ${text.type}
        on mysql,mariadb
      changes:
        - modifyDataType:
            tableName: metabase_table
            columnName: caveats
            newDataType: ${text.type}
      preConditions:
        - onFail: MARK_RAN
        - dbms:
            type: mysql,mariadb

  - changeSet:
      id: v42.00-029
      author: jeff303
      comment: >-
        Added 0.42.0 - modify type of metabase_table.description from text to
        ${text.type} on mysql,mariadb
      changes:
        - modifyDataType:
            tableName: metabase_table
            columnName: description
            newDataType: ${text.type}
      preConditions:
        - onFail: MARK_RAN
        - dbms:
            type: mysql,mariadb

  - changeSet:
      id: v42.00-030
      author: jeff303
      comment: >-
        Added 0.42.0 - modify type of metabase_table.points_of_interest from
        text to ${text.type} on mysql,mariadb
      changes:
        - modifyDataType:
            tableName: metabase_table
            columnName: points_of_interest
            newDataType: ${text.type}
      preConditions:
        - onFail: MARK_RAN
        - dbms:
            type: mysql,mariadb

  - changeSet:
      id: v42.00-031
      author: jeff303
      comment: >-
        Added 0.42.0 - modify type of metric.caveats from text to ${text.type}
        on mysql,mariadb
      changes:
        - modifyDataType:
            tableName: metric
            columnName: caveats
            newDataType: ${text.type}
      preConditions:
        - onFail: MARK_RAN
        - dbms:
            type: mysql,mariadb

  - changeSet:
      id: v42.00-032
      author: jeff303
      comment: >-
        Added 0.42.0 - modify type of metric.definition from text to ${text.type}
        on mysql,mariadb
      changes:
        - modifyDataType:
            tableName: metric
            columnName: definition
            newDataType: ${text.type}
      preConditions:
        - onFail: MARK_RAN
        - dbms:
            type: mysql,mariadb

  - changeSet:
      id: v42.00-033
      author: jeff303
      comment: >-
        Added 0.42.0 - modify type of metric.description from text to ${text.type}
        on mysql,mariadb
      changes:
        - modifyDataType:
            tableName: metric
            columnName: description
            newDataType: ${text.type}
      preConditions:
        - onFail: MARK_RAN
        - dbms:
            type: mysql,mariadb

  - changeSet:
      id: v42.00-034
      author: jeff303
      comment: >-
        Added 0.42.0 - modify type of metric.how_is_this_calculated from text
        to ${text.type} on mysql,mariadb
      changes:
        - modifyDataType:
            tableName: metric
            columnName: how_is_this_calculated
            newDataType: ${text.type}
      preConditions:
        - onFail: MARK_RAN
        - dbms:
            type: mysql,mariadb

  - changeSet:
      id: v42.00-035
      author: jeff303
      comment: >-
        Added 0.42.0 - modify type of metric.points_of_interest from text to
        ${text.type} on mysql,mariadb
      changes:
        - modifyDataType:
            tableName: metric
            columnName: points_of_interest
            newDataType: ${text.type}
      preConditions:
        - onFail: MARK_RAN
        - dbms:
            type: mysql,mariadb

  - changeSet:
      id: v42.00-036
      author: jeff303
      comment: >-
        Added 0.42.0 - modify type of moderation_review.text from text to ${text.type}
        on mysql,mariadb
      changes:
        - modifyDataType:
            tableName: moderation_review
            columnName: text
            newDataType: ${text.type}
      preConditions:
        - onFail: MARK_RAN
        - dbms:
            type: mysql,mariadb

  - changeSet:
      id: v42.00-037
      author: jeff303
      comment: >-
        Added 0.42.0 - modify type of native_query_snippet.content from text
        to ${text.type} on mysql,mariadb
      changes:
        - modifyDataType:
            tableName: native_query_snippet
            columnName: content
            newDataType: ${text.type}
      preConditions:
        - onFail: MARK_RAN
        - dbms:
            type: mysql,mariadb

  - changeSet:
      id: v42.00-038
      author: jeff303
      comment: >-
        Added 0.42.0 - modify type of native_query_snippet.description from text
        to ${text.type} on mysql,mariadb
      changes:
        - modifyDataType:
            tableName: native_query_snippet
            columnName: description
            newDataType: ${text.type}
      preConditions:
        - onFail: MARK_RAN
        - dbms:
            type: mysql,mariadb

  - changeSet:
      id: v42.00-039
      author: jeff303
      comment: >-
        Added 0.42.0 - modify type of pulse.parameters from text to ${text.type}
        on mysql,mariadb
      changes:
        - modifyDataType:
            tableName: pulse
            columnName: parameters
            newDataType: ${text.type}
      preConditions:
        - onFail: MARK_RAN
        - dbms:
            type: mysql,mariadb

  - changeSet:
      id: v42.00-040
      author: jeff303
      comment: >-
        Added 0.42.0 - modify type of pulse_channel.details from text to ${text.type}
        on mysql,mariadb
      changes:
        - modifyDataType:
            tableName: pulse_channel
            columnName: details
            newDataType: ${text.type}
      preConditions:
        - onFail: MARK_RAN
        - dbms:
            type: mysql,mariadb

  - changeSet:
      id: v42.00-041
      author: jeff303
      comment: >-
        Added 0.42.0 - modify type of query.query from text to ${text.type} on
        mysql,mariadb
      changes:
        - modifyDataType:
            tableName: query
            columnName: query
            newDataType: ${text.type}
      preConditions:
        - onFail: MARK_RAN
        - dbms:
            type: mysql,mariadb

  - changeSet:
      id: v42.00-042
      author: jeff303
      comment: >-
        Added 0.42.0 - modify type of query_execution.error from text to ${text.type}
        on mysql,mariadb
      changes:
        - modifyDataType:
            tableName: query_execution
            columnName: error
            newDataType: ${text.type}
      preConditions:
        - onFail: MARK_RAN
        - dbms:
            type: mysql,mariadb

  - changeSet:
      id: v42.00-043
      author: jeff303
      comment: >-
        Added 0.42.0 - modify type of report_card.dataset_query from text to
        ${text.type} on mysql,mariadb
      changes:
        - modifyDataType:
            tableName: report_card
            columnName: dataset_query
            newDataType: ${text.type}
      preConditions:
        - onFail: MARK_RAN
        - dbms:
            type: mysql,mariadb

  - changeSet:
      id: v42.00-044
      author: jeff303
      comment: >-
        Added 0.42.0 - modify type of report_card.description from text to ${text.type}
        on mysql,mariadb
      changes:
        - modifyDataType:
            tableName: report_card
            columnName: description
            newDataType: ${text.type}
      preConditions:
        - onFail: MARK_RAN
        - dbms:
            type: mysql,mariadb

  - changeSet:
      id: v42.00-045
      author: jeff303
      comment: >-
        Added 0.42.0 - modify type of report_card.embedding_params from text
        to ${text.type} on mysql,mariadb
      changes:
        - modifyDataType:
            tableName: report_card
            columnName: embedding_params
            newDataType: ${text.type}
      preConditions:
        - onFail: MARK_RAN
        - dbms:
            type: mysql,mariadb

  - changeSet:
      id: v42.00-046
      author: jeff303
      comment: >-
        Added 0.42.0 - modify type of report_card.result_metadata from text to
        ${text.type} on mysql,mariadb
      changes:
        - modifyDataType:
            tableName: report_card
            columnName: result_metadata
            newDataType: ${text.type}
      preConditions:
        - onFail: MARK_RAN
        - dbms:
            type: mysql,mariadb

  - changeSet:
      id: v42.00-047
      author: jeff303
      comment: >-
        Added 0.42.0 - modify type of report_card.visualization_settings from
        text to ${text.type} on mysql,mariadb
      changes:
        - modifyDataType:
            tableName: report_card
            columnName: visualization_settings
            newDataType: ${text.type}
      preConditions:
        - onFail: MARK_RAN
        - dbms:
            type: mysql,mariadb

  - changeSet:
      id: v42.00-048
      author: jeff303
      comment: >-
        Added 0.42.0 - modify type of report_dashboard.caveats from text to ${text.type}
        on mysql,mariadb
      changes:
        - modifyDataType:
            tableName: report_dashboard
            columnName: caveats
            newDataType: ${text.type}
      preConditions:
        - onFail: MARK_RAN
        - dbms:
            type: mysql,mariadb

  - changeSet:
      id: v42.00-049
      author: jeff303
      comment: >-
        Added 0.42.0 - modify type of report_dashboard.description from text
        to ${text.type} on mysql,mariadb
      changes:
        - modifyDataType:
            tableName: report_dashboard
            columnName: description
            newDataType: ${text.type}
      preConditions:
        - onFail: MARK_RAN
        - dbms:
            type: mysql,mariadb

  - changeSet:
      id: v42.00-050
      author: jeff303
      comment: >-
        Added 0.42.0 - modify type of report_dashboard.embedding_params from
        text to ${text.type} on mysql,mariadb
      changes:
        - modifyDataType:
            tableName: report_dashboard
            columnName: embedding_params
            newDataType: ${text.type}
      preConditions:
        - onFail: MARK_RAN
        - dbms:
            type: mysql,mariadb

  - changeSet:
      id: v42.00-051
      author: jeff303
      comment: >-
        Added 0.42.0 - modify type of report_dashboard.parameters from text to
        ${text.type} on mysql,mariadb
      changes:
        - modifyDataType:
            tableName: report_dashboard
            columnName: parameters
            newDataType: ${text.type}
      preConditions:
        - onFail: MARK_RAN
        - dbms:
            type: mysql,mariadb

  - changeSet:
      id: v42.00-052
      author: jeff303
      comment: >-
        Added 0.42.0 - modify type of report_dashboard.points_of_interest from
        text to ${text.type} on mysql,mariadb
      changes:
        - modifyDataType:
            tableName: report_dashboard
            columnName: points_of_interest
            newDataType: ${text.type}
      preConditions:
        - onFail: MARK_RAN
        - dbms:
            type: mysql,mariadb

  - changeSet:
      id: v42.00-053
      author: jeff303
      comment: >-
        Added 0.42.0 - modify type of report_dashboardcard.parameter_mappings
        from text to ${text.type} on mysql,mariadb
      changes:
        - modifyDataType:
            tableName: report_dashboardcard
            columnName: parameter_mappings
            newDataType: ${text.type}
      preConditions:
        - onFail: MARK_RAN
        - dbms:
            type: mysql,mariadb

  - changeSet:
      id: v42.00-054
      author: jeff303
      comment: >-
        Added 0.42.0 - modify type of report_dashboardcard.visualization_settings
        from text to ${text.type} on mysql,mariadb
      changes:
        - modifyDataType:
            tableName: report_dashboardcard
            columnName: visualization_settings
            newDataType: ${text.type}
      preConditions:
        - onFail: MARK_RAN
        - dbms:
            type: mysql,mariadb

  - changeSet:
      id: v42.00-055
      author: jeff303
      comment: >-
        Added 0.42.0 - modify type of revision.message from text to ${text.type}
        on mysql,mariadb
      changes:
        - modifyDataType:
            tableName: revision
            columnName: message
            newDataType: ${text.type}
      preConditions:
        - onFail: MARK_RAN
        - dbms:
            type: mysql,mariadb

  - changeSet:    # this one is run unconditionally so unify the type to ${text.type} across ALL dbs
      id: v42.00-056 # this differentiation was first done under changeSet 10 above
      author: jeff303
      comment: >-
        Added 0.42.0 - modify type of revision.object from text to ${text.type}
      changes:
        - modifyDataType:
            tableName: revision
            columnName: object
            newDataType: ${text.type}

  - changeSet:
      id: v42.00-057
      author: jeff303
      comment: >-
        Added 0.42.0 - modify type of segment.caveats from text to ${text.type}
        on mysql,mariadb
      changes:
        - modifyDataType:
            tableName: segment
            columnName: caveats
            newDataType: ${text.type}
      preConditions:
        - onFail: MARK_RAN
        - dbms:
            type: mysql,mariadb

  - changeSet:
      id: v42.00-058
      author: jeff303
      comment: >-
        Added 0.42.0 - modify type of segment.definition from text to ${text.type}
        on mysql,mariadb
      changes:
        - modifyDataType:
            tableName: segment
            columnName: definition
            newDataType: ${text.type}
      preConditions:
        - onFail: MARK_RAN
        - dbms:
            type: mysql,mariadb

  - changeSet:
      id: v42.00-059
      author: jeff303
      comment: >-
        Added 0.42.0 - modify type of segment.description from text to ${text.type}
        on mysql,mariadb
      changes:
        - modifyDataType:
            tableName: segment
            columnName: description
            newDataType: ${text.type}
      preConditions:
        - onFail: MARK_RAN
        - dbms:
            type: mysql,mariadb

  - changeSet:
      id: v42.00-060
      author: jeff303
      comment: >-
        Added 0.42.0 - modify type of segment.points_of_interest from text to
        ${text.type} on mysql,mariadb
      changes:
        - modifyDataType:
            tableName: segment
            columnName: points_of_interest
            newDataType: ${text.type}
      preConditions:
        - onFail: MARK_RAN
        - dbms:
            type: mysql,mariadb

  - changeSet:
      id: v42.00-061
      author: jeff303
      comment: >-
        Added 0.42.0 - modify type of setting.value from text to ${text.type}
        on mysql,mariadb
      changes:
        - modifyDataType:
            tableName: setting
            columnName: value
            newDataType: ${text.type}
      preConditions:
        - onFail: MARK_RAN
        - dbms:
            type: mysql,mariadb

  - changeSet:
      id: v42.00-062
      author: jeff303
      comment: >-
        Added 0.42.0 - modify type of task_history.task_details from text to
        ${text.type} on mysql,mariadb
      changes:
        - modifyDataType:
            tableName: task_history
            columnName: task_details
            newDataType: ${text.type}
      preConditions:
        - onFail: MARK_RAN
        - dbms:
            type: mysql,mariadb

  - changeSet:
      id: v42.00-063
      author: jeff303
      comment: >-
        Added 0.42.0 - modify type of view_log.metadata from text to ${text.type}
        on mysql,mariadb
      changes:
        - modifyDataType:
            tableName: view_log
            columnName: metadata
            newDataType: ${text.type}
      preConditions:
        - onFail: MARK_RAN
        - dbms:
            type: mysql,mariadb

  - changeSet:
      id: v42.00-064
      author: jeff303
      comment: "Added 0.42.0 - fix type of query_cache.results on upgrade (in case changeSet 97 was run before #16095)"
      preConditions:
        - onFail: MARK_RAN
        - dbms:
            type: mysql,mariadb
      changes:
        - modifyDataType:
            tableName: query_cache
            columnName: results
            newDataType: longblob

  - changeSet:
      id: v42.00-065
      author: dpsutton
      comment: >-
        Added 0.42.0 - Another modal dismissed state on user. Retaining the same suffix and boolean style to ease an
        eventual migration.
      changes:
        - addColumn:
            tableName: core_user
            columns:
              - column:
                  name: is_datasetnewb
                  type: boolean
                  remarks: "Boolean flag to indicate if the dataset info modal has been dismissed."
                  defaultValueBoolean: true
                  constraints:
                    nullable: false

  - changeSet:
      id: v42.00-066
      author: noahmoss
      comment: >-
        Added 0.42.0 - new columns for initial DB sync progress UX. Indicates whether a database has succesfully synced
        at least one time.
      changes:
        - addColumn:
            tableName: metabase_database
            columns:
              - column:
                  name: initial_sync_status
                  type: varchar(32)
                  remarks: "String indicating whether a database has completed its initial sync and is ready to use"
                  defaultValue: "complete"
                  constraints:
                    nullable: false

  - changeSet:
      id: v42.00-067
      author: noahmoss
      comment: >-
        Added 0.42.0 - new columns for initial DB sync progress UX. Indicates whether a table has succesfully synced
        at least one time.
      changes:
        - addColumn:
            tableName: metabase_table
            columns:
              - column:
                  name: initial_sync_status
                  type: varchar(32)
                  remarks: "String indicating whether a table has completed its initial sync and is ready to use"
                  defaultValue: "complete"
                  constraints:
                    nullable: false

  - changeSet:
      id: v42.00-068
      author: noahmoss
      comment: >-
        Added 0.42.0 - new columns for initial DB sync progress UX. Records the ID of the admin who added a database.
        May be null for the sample dataset, or for databases added prior to 0.42.0.
      changes:
        - addColumn:
            tableName: metabase_database
            columns:
              - column:
                  name: creator_id
                  type: int
                  remarks: "ID of the admin who added the database"
                  constraints:
                    nullable: true

  - changeSet:
      id: v42.00-069
      author: noahmoss
      comment: >-
        Added 0.42.0 - adds FK constraint for creator_id column, containing the ID of the admin who added a database.
      changes:
        - addForeignKeyConstraint:
            baseTableName: metabase_database
            baseColumnNames: creator_id
            referencedTableName: core_user
            referencedColumnNames: id
            constraintName: fk_database_creator_id
            onDelete: SET NULL

  - changeSet:
      id: v42.00-070
      author: camsaul
      comment: >-
        Added 0.42.0 - add Database.settings column to implement Database-local Settings
      # This migration was originally misnumbered, so now that it has a correct number it may get triggered a second
      # time. That's fine
      preConditions:
        - onFail: MARK_RAN
        - not:
            - columnExists:
                tableName: metabase_database
                columnName: settings
      changes:
        - addColumn:
            tableName: metabase_database
            columns:
              - column:
                  name: settings
                  type: ${text.type}
                  remarks: "Serialized JSON containing Database-local Settings for this Database"

  - changeSet:
      id: v42.00-071
      author: noahmoss
      comment: >-
        Added 0.42.0 - migrates the Sample Dataset to the name "Sample Database"
      changes:
        - sql:
            sql: UPDATE metabase_database SET name='Sample Database' WHERE is_sample=true

  - changeSet:
      id: v43.00-001
      author: jeff303
      comment: >-
        Added 0.43.0 - migrates any Database using the old bigquery driver to bigquery-cloud-sdk instead
      changes:
        - sql:
            sql: UPDATE metabase_database SET engine = 'bigquery-cloud-sdk' WHERE engine = 'bigquery'


  #
  # The next few migrations replace metabase.db.data-migrations/add-users-to-default-permissions-groups from 0.20.0
  #

  # Create the magic Permissions Groups if they don't already exist.

  # [add-users-to-default-permissions-groups 1 of 4]
  - changeSet:
      id: v43.00-002
      author: camsaul
      comment: >-
        Added 0.43.0. Create magic 'All Users' Permissions Group if it does not already exist.
      preConditions:
        - onFail: MARK_RAN
        - sqlCheck:
            expectedResult: 0
            sql: >-
              SELECT count(*) FROM permissions_group WHERE name = 'All Users';
      changes:
        - sql:
            sql: >-
              INSERT INTO permissions_group (name)
              VALUES
              ('All Users')

  # [add-users-to-default-permissions-groups 2 of 4]
  - changeSet:
      id: v43.00-003
      author: camsaul
      comment: >-
        Added 0.43.0. Create magic 'Administrators' Permissions Group if it does not already exist.
      preConditions:
        - onFail: MARK_RAN
        - sqlCheck:
            expectedResult: 0
            sql: >-
              SELECT count(*) FROM permissions_group WHERE name = 'Administrators';
      changes:
        - sql:
            sql: >-
              INSERT INTO permissions_group (name)
              VALUES
              ('Administrators')

  # Add existing Users to the magic Permissions Groups if needed.

  # [add-users-to-default-permissions-groups 3 of 4]
  - changeSet:
      id: v43.00-004
      author: camsaul
      comment: >-
        Added 0.43.0. Add existing Users to 'All Users' magic Permissions Group if needed.
      changes:
        - sql:
            sql: >-
              INSERT INTO permissions_group_membership (user_id, group_id)
              SELECT
                u.id AS user_id,
                all_users_group.id AS group_id
                FROM core_user u
                LEFT JOIN (
                  SELECT *
                  FROM permissions_group
                  WHERE name = 'All Users'
                ) all_users_group
                  ON true
                LEFT JOIN permissions_group_membership pgm
                       ON u.id = pgm.user_id
                      AND all_users_group.id = pgm.group_id
                WHERE pgm.id IS NULL;

  # [add-users-to-default-permissions-groups 4 of 4]
  - changeSet:
      id: v43.00-005
      author: camsaul
      comment: >-
        Added 0.43.0. Add existing Users with 'is_superuser' flag to 'Administrators' magic Permissions Group if needed.
      changes:
        - sql:
            sql: >-
              INSERT INTO permissions_group_membership (user_id, group_id)
              SELECT
                u.id AS user_id,
                admin_group.id AS group_id
                FROM core_user u
                LEFT JOIN (
                  SELECT *
                  FROM permissions_group
                  WHERE name = 'Administrators'
                ) admin_group
                  ON true
                LEFT JOIN permissions_group_membership pgm
                       ON u.id = pgm.user_id
                      AND admin_group.id = pgm.group_id
                WHERE u.is_superuser = true
                  AND pgm.id IS NULL;

  #
  # This migration replaces metabase.db.data-migrations/add-admin-group-root-entry, added 0.20.0
  #
  # Create root permissions entry for admin magic Permissions Group. Admin Group has a single entry that lets it
  # access to everything
  - changeSet:
      id: v43.00-006
      author: camsaul
      comment: >-
        Added 0.43.0. Create root '/' permissions entry for the 'Administrators' magic Permissions Group if needed.
      changes:
        - sql:
            sql: >-
              INSERT INTO permissions (group_id, object)
              SELECT
                admin_group.id AS group_id,
                '/' AS object
              FROM (
                SELECT id
                FROM permissions_group
                WHERE name = 'Administrators'
              ) admin_group
              LEFT JOIN permissions p
                     ON admin_group.id = p.group_id
                    AND p.object = '/'
              WHERE p.object IS NULL;

  #
  # The following migration replaces metabase.db.data-migrations/add-databases-to-magic-permissions-groups, added 0.20.0
  #

  # Add permissions entries for 'All Users' for all Databases created BEFORE we created the 'All Users' Permissions
  # Group. This replaces the old 'add-databases-to-magic-permissions-groups' Clojure-land data migration. Only run
  # this migration if that one hasn't been run yet.
  - changeSet:
      id: v43.00-007
      author: camsaul
      comment: >-
        Added 0.43.0. Grant permissions for existing Databases to 'All Users' permissions group.
      preConditions:
        - onFail: MARK_RAN
        - sqlCheck:
            expectedResult: 0
            sql: >-
              SELECT count(*)
              FROM data_migrations
              WHERE id = 'add-databases-to-magic-permissions-groups';
      changes:
        - sql:
            sql: >-
              INSERT INTO permissions (object, group_id)
              SELECT db.object, all_users.id AS group_id
              FROM (
                SELECT concat('/db/', id, '/') AS object
                FROM metabase_database
              ) db
              LEFT JOIN (
                SELECT id
                FROM permissions_group
                WHERE name = 'All Users'
              ) all_users
                ON true
              LEFT JOIN permissions p
                     ON p.group_id = all_users.id
                    AND db.object = p.object
              WHERE p.object IS NULL;

  #
  # The following migration replaces metabase.db.migrations/copy-site-url-setting-and-remove-trailing-slashes, added 0.23.0
  #
  # Copy the value of the old setting `-site-url` to the new `site-url` if applicable. (`site-url` used to be stored
  # internally as `-site-url`; this was confusing, see #4188 for details.) Make sure `site-url` has no trailing slashes
  # originally fixed in #4123.
  - changeSet:
      id: v43.00-008
      author: camsaul
      comment: >-
        Added 0.43.0. Migrate legacy '-site-url' Setting to 'site-url'. Trim trailing slashes.
      preConditions:
        - onFail: MARK_RAN
        - or:
            - and:
                - dbms:
                    type: postgresql,h2
                - sqlCheck:
                    expectedResult: 0
                    sql: SELECT count(*) FROM setting WHERE key = 'site-url';
            - and:
                - dbms:
                    type: mysql,mariadb
                - sqlCheck:
                    expectedResult: 0
                    sql: SELECT count(*) FROM setting WHERE `key` = 'site-url';
      changes:
        - sql:
            dbms: h2,postgresql
            sql: >-
              INSERT INTO setting (key, value)
              SELECT
                'site-url' AS key,
                regexp_replace(value, '/$', '') AS value
              FROM setting
              WHERE key = '-site-url';
        - sql:
            dbms: mysql,mariadb
            # MySQL 5.7 doesn't support regexp_replace :(
            # 'key' has to be quoted in MySQL
            sql: >-
              INSERT INTO setting (`key`, value)
              SELECT
                'site-url' AS `key`,
                CASE
                  WHEN value LIKE '%/'
                    THEN substring(value, 1, length(value) - 1)
                  ELSE
                    value
                  END
                AS value
              FROM setting
              WHERE `key` = '-site-url';

  #
  # The following migration replaces metabase.db.migrations/ensure-protocol-specified-in-site-url, added in 0.25.1
  #
  # There's a window on in the 0.23.0 and 0.23.1 releases that the site-url could be persisted without a protocol
  # specified. Other areas of the application expect that site-url will always include http/https. This migration
  # ensures that if we have a site-url stored it has the current defaulting logic applied to it
  - changeSet:
      id: v43.00-009
      author: camsaul
      comment: >-
        Added 0.43.0. Make sure 'site-url' Setting includes protocol.
      changes:
        - sql:
            dbms: h2,postgresql
            sql: >-
              UPDATE setting
              SET value = concat('http://', value)
              WHERE key = 'site-url'
                AND value NOT LIKE 'http%';
        - sql:
            dbms: mysql,mariadb
            sql: >-
              UPDATE setting
              SET value = concat('http://', value)
              WHERE `key` = 'site-url'
                AND value NOT LIKE 'http%';

  #
  # The following migrations replace metabase.db.migrations/migrate-humanization-setting, added in 0.28.0
  #
  # Prior to version 0.28.0 humanization was configured using the boolean setting `enable-advanced-humanization`.
  # `true` meant "use advanced humanization", while `false` meant "use simple humanization". In 0.28.0, this Setting
  # was replaced by the `humanization-strategy` Setting, which (at the time of this writing) allows for a choice
  # between three options: advanced, simple, or none. Migrate any values of the old Setting, if set, to the new one.

  # [migrate-humanization-setting part 1 of 2]
  - changeSet:
      id: v43.00-010
      author: camsaul
      comment: >-
        Added 0.43.0. Migrates value of legacy enable-advanced-humanization Setting to humanization-strategy Setting added in 0.28.0.
      preConditions:
        - onFail: MARK_RAN
        - or:
            - and:
                - dbms:
                    type: postgresql,h2
                - sqlCheck:
                    expectedResult: 0
                    sql: SELECT count(*) FROM setting WHERE key = 'humanization-strategy';
            - and:
                - dbms:
                    type: mysql,mariadb
                - sqlCheck:
                    expectedResult: 0
                    sql: SELECT count(*) FROM setting WHERE `key` = 'humanization-strategy';
      changes:
        - sql:
            dbms: h2,postgresql
            sql: >-
              INSERT INTO setting (key, value)
              SELECT
                'humanization-strategy'                                      AS key,
                (CASE WHEN value = 'true' THEN 'advanced' ELSE 'simple' END) AS value
              FROM setting
              WHERE key = 'enable-advanced-humanization';
        # key has to be quoted in MySQL/MariaDB
        - sql:
            dbms: mysql,mariadb
            sql: >-
              INSERT INTO setting (`key`, value)
              SELECT
                'humanization-strategy'                                      AS `key`,
                (CASE WHEN value = 'true' THEN 'advanced' ELSE 'simple' END) AS value
              FROM setting
              WHERE `key` = 'enable-advanced-humanization';

  # [migrate-humanization-setting part 2 of 2]
  - changeSet:
      id: v43.00-011
      author: camsaul
      comment: >-
        Added 0.43.0. Remove legacy enable-advanced-humanization Setting.
      changes:
        - sql:
            dbms: h2,postgresql
            sql: >-
              DELETE FROM setting WHERE key = 'enable-advanced-humanization';
        # key has to be quoted in MySQL/MariaDB
        - sql:
            dbms: mysql,mariadb
            sql: >-
              DELETE FROM setting WHERE `key` = 'enable-advanced-humanization';

  #
  # The following migration replaces metabase.db.migrations/mark-category-fields-as-list, added in 0.29.0
  #
  # Starting in version 0.29.0 we switched the way we decide which Fields should get FieldValues. Prior to 29, Fields
  # would be marked as special type Category if they should have FieldValues. In 29+, the Category special type no
  # longer has any meaning as far as the backend is concerned. Instead, we use the new `has_field_values` column to
  # keep track of these things. Fields whose value for `has_field_values` is `list` is the equiavalent of the old
  # meaning of the Category special type.
  #
  # Note that in 0.39.0 special type was renamed to semantic type
  - changeSet:
      id: v43.00-012
      author: camsaul
      comment: >-
        Added 0.43.0. Set Field.has_field_values to 'list' if semantic_type derives from :type/Category.
      preConditions:
        - onFail: MARK_RAN
        - sqlCheck:
            expectedResult: 0
            sql: >-
              SELECT count(*)
              FROM data_migrations
              WHERE id = 'mark-category-fields-as-list';
      changes:
        - sql:
            # This is a snapshot of all the descendants of `:type/Category` at the time this migration was written. We
            # don't need to worry about new types being added in the future, since the purpose of this migration is
            # only to update old columns.
            sql: >-
              UPDATE metabase_field
              SET has_field_values = 'list'
              WHERE has_field_values IS NULL
                AND active = true
                AND semantic_type IN (
                  'type/Category',
                  'type/City',
                  'type/Company',
                  'type/Country',
                  'type/Name',
                  'type/Product',
                  'type/Source',
                  'type/State',
                  'type/Subscription',
                  'type/Title'
                );

  #
  # The following migrations replace metabase.db.migrations/add-migrated-collections, added in 0.30.0
  #
  # In 0.30 dashboards and pulses will be saved in collections rather than on separate list pages. Additionally, there
  # will no longer be any notion of saved questions existing outside of a collection (i.e. in the weird "Everything
  # Else" area where they can currently be saved).
  #
  # Consequently we'll need to move existing dashboards, pulses, and questions-not-in-a-collection to a new location
  # when users upgrade their instance to 0.30 from a previous version.
  #
  # The user feedback we've received points to a UX that would do the following:
  #
  # 1. Set permissions to the Root Collection to readwrite perms access for *all* Groups.
  #
  # 2. Create three new collections within the root collection: "Migrated dashboards," "Migrated pulses," and "Migrated
  #    questions."
  #
  # 3. The permissions settings for these new collections should be set to No Access for all user groups except
  #    Administrators.
  #
  # 4. Existing Dashboards, Pulses, and Questions from the "Everything Else" area should now be present within these
  #    new collections.

  # [add-migrated-collections part 1 of 7] Create 'Migrated Dashboards' Collection if needed
  - changeSet:
      id: v43.00-014
      author: camsaul
      comment: >-
        Added 0.43.0. Add 'Migrated Dashboards' Collection if needed and there are any Dashboards not in a Collection.
      preConditions:
        - onFail: MARK_RAN
        - and:
            - sqlCheck:
                expectedResult: 0
                sql: >-
                  SELECT count(*)
                  FROM data_migrations
                  WHERE id = 'add-migrated-collections';
            - sqlCheck:
                expectedResult: 0
                sql: >-
                  SELECT count(*)
                  FROM collection
                  WHERE name = 'Migrated Dashboards';
            - not:
                - sqlCheck:
                    expectedResult: 0
                    sql: >-
                      SELECT count(*)
                      FROM report_dashboard
                      WHERE collection_id IS NULL;
      changes:
        - sql:
            # #509ee3 is the MB brand color
            sql: >-
              INSERT INTO collection (name, color, slug)
              VALUES
              ('Migrated Dashboards', '#509ee3', 'migrated_dashboards');

  # [add-migrated-collections part 2 of 7] Create 'Migrated Pulses' Collection if needed
  - changeSet:
      id: v43.00-015
      author: camsaul
      comment: >-
        Added 0.43.0. Add 'Migrated Pulses' Collection if needed and there are any Pulses not in a Collection.
      preConditions:
        - onFail: MARK_RAN
        - and:
            - sqlCheck:
                expectedResult: 0
                sql: >-
                  SELECT count(*)
                  FROM data_migrations
                  WHERE id = 'add-migrated-collections';
            - sqlCheck:
                expectedResult: 0
                sql: >-
                  SELECT count(*)
                  FROM collection
                  WHERE name = 'Migrated Pulses';
            - not:
                - sqlCheck:
                    expectedResult: 0
                    sql: >-
                      SELECT count(*)
                      FROM pulse
                      WHERE collection_id IS NULL;
      changes:
        - sql:
            # #509ee3 is the MB brand color
            sql: >-
              INSERT INTO collection (name, color, slug)
              VALUES
              ('Migrated Pulses', '#509ee3', 'migrated_pulses');

  # [add-migrated-collections part 3 of 7] Create 'Migrated Questions' Collection if needed
  - changeSet:
      id: v43.00-016
      author: camsaul
      comment: >-
        Added 0.43.0. Add 'Migrated Questions' Collection if needed and there are any Cards not in a Collection.
      preConditions:
        - onFail: MARK_RAN
        - and:
            - sqlCheck:
                expectedResult: 0
                sql: >-
                  SELECT count(*)
                  FROM data_migrations
                  WHERE id = 'add-migrated-collections';
            - sqlCheck:
                expectedResult: 0
                sql: >-
                  SELECT count(*)
                  FROM collection
                  WHERE name = 'Migrated Questions';
            - not:
                - sqlCheck:
                    expectedResult: 0
                    sql: >-
                      SELECT count(*)
                      FROM report_card
                      WHERE collection_id IS NULL;
      changes:
        - sql:
            # #509ee3 is the MB brand color
            sql: >-
              INSERT INTO collection (name, color, slug)
              VALUES
              ('Migrated Questions', '#509ee3', 'migrated_questions');

  # [add-migrated-collections part 4 of 7] Move Dashboards not in a Collection to 'Migrated Dashboards'
  - changeSet:
      id: v43.00-017
      author: camsaul
      comment: >-
        Added 0.43.0. Move Dashboards not in a Collection to 'Migrated Dashboards'.
      preConditions:
        - onFail: MARK_RAN
        - sqlCheck:
            expectedResult: 0
            sql: >-
              SELECT count(*)
              FROM data_migrations
              WHERE id = 'add-migrated-collections';
      changes:
        - sql:
            sql: >-
              UPDATE report_dashboard
              SET collection_id = (SELECT id FROM collection WHERE name = 'Migrated Dashboards')
              WHERE collection_id IS NULL;


  # [add-migrated-collections part 5 of 7] Move Pulses not in a Collection to 'Migrated Pulses'
  - changeSet:
      id: v43.00-018
      author: camsaul
      comment: >-
        Added 0.43.0. Move Pulses not in a Collection to 'Migrated Pulses'.
      preConditions:
        - onFail: MARK_RAN
        - sqlCheck:
            expectedResult: 0
            sql: >-
              SELECT count(*)
              FROM data_migrations
              WHERE id = 'add-migrated-collections';
      changes:
        - sql:
            sql: >-
              UPDATE pulse
              SET collection_id = (SELECT id FROM collection WHERE name = 'Migrated Pulses')
              WHERE collection_id IS NULL;

  # [add-migrated-collections part 6 of 7] Move Cards not in a Collection to 'Migrated Questions'
  - changeSet:
      id: v43.00-019
      author: camsaul
      comment: >-
        Added 0.43.0. Move Cards not in a Collection to 'Migrated Questions'.
      preConditions:
        - onFail: MARK_RAN
        - sqlCheck:
            expectedResult: 0
            sql: >-
              SELECT count(*)
              FROM data_migrations
              WHERE id = 'add-migrated-collections';
      changes:
        - sql:
            sql: >-
              UPDATE report_card
              SET collection_id = (SELECT id FROM collection WHERE name = 'Migrated Questions')
              WHERE collection_id IS NULL;

  # [add-migrated-collections part 7 of 7] Grant All Users readwrite perms for the Root Collection.
  - changeSet:
      id: v43.00-020
      author: camsaul
      comment: >-
        Added 0.43.0. Grant the 'All Users' Permissions Group readwrite perms for the Root Collection.
      preConditions:
        - onFail: MARK_RAN
        - and:
            - sqlCheck:
                expectedResult: 0
                sql: >-
                  SELECT count(*)
                  FROM data_migrations
                  WHERE id = 'add-migrated-collections';
      changes:
        - sql:
            sql: >-
              INSERT INTO permissions (group_id, object)
              SELECT
                all_users_group.id AS group_id,
                '/collection/root/' AS object
              FROM (
                SELECT id
                FROM permissions_group
                WHERE name = 'All Users'
              ) all_users_group
              LEFT JOIN permissions p
                     ON all_users_group.id = p.group_id
                    AND p.object = '/collection/root/'
              WHERE p.object IS NULL;

  - changeSet:
      id: v43.00-021
      author: adam-james
      comment: Added 0.43.0 - Timeline table for Events
      changes:
        - createTable:
            tableName: timeline
            remarks: Timeline table to organize events
            columns:
              - column:
                  name: id
                  type: int
                  autoIncrement: true
                  constraints:
                    nullable: false
                    primaryKey: true
              - column:
                  remarks: Name of the timeline
                  name: name
                  type: varchar(255)
                  constraints:
                    nullable: false
              - column:
                  remarks: Optional description of the timeline
                  name: description
                  type: varchar(255)
                  constraints:
                    nullable: true
              - column:
                  name: icon
                  type: varchar(128)
                  constraints:
                    nullable: true
                  remarks: the icon to use when displaying the event
              - column:
                  remarks: ID of the collection containing the timeline
                  name: collection_id
                  type: int
                  constraints:
                    nullable: true
                    references: collection(id)
                    foreignKeyName: fk_timeline_collection_id
                    deleteCascade: true
              - column:
                  remarks: Whether or not the timeline has been archived
                  name: archived
                  type: boolean
                  defaultValueBoolean: false
                  constraints:
                    nullable: false
              - column:
                  remarks: ID of the user who created the timeline
                  name: creator_id
                  type: int
                  constraints:
                    nullable: false
                    references: core_user(id)
                    foreignKeyName: fk_timeline_creator_id
                    deleteCascade: true
              - column:
                  remarks: The timestamp of when the timeline was created
                  name: created_at
                  type: ${timestamp_type}
                  defaultValueComputed: current_timestamp
                  constraints:
                    nullable: false
              - column:
                  remarks: The timestamp of when the timeline was updated
                  name: updated_at
                  type: ${timestamp_type}
                  defaultValueComputed: current_timestamp
                  constraints:
                    nullable: false

  - changeSet:
      id: v43.00-022
      author: adam-james
      comment: Added 0.43.0 - Events table
      changes:
        - createTable:
            tableName: timeline_event
            remarks: Events table
            columns:
              - column:
                  name: id
                  type: int
                  autoIncrement: true
                  constraints:
                    nullable: false
                    primaryKey: true
              - column:
                  remarks: ID of the timeline containing the event
                  name: timeline_id
                  type: int
                  constraints:
                    nullable: false
                    references: timeline(id)
                    foreignKeyName: fk_events_timeline_id
                    deleteCascade: true
              - column:
                  remarks: Name of the event
                  name: name
                  type: varchar(255)
                  constraints:
                    nullable: false
              - column:
                  remarks: Optional markdown description of the event
                  name: description
                  type: varchar(255)
                  constraints:
                    nullable: true
              - column:
                  name: timestamp
                  type: ${timestamp_type}
                  constraints:
                    nullable: false
                  remarks: When the event happened
              - column:
                  name: time_matters
                  type: boolean
                  constraints:
                    nullable: false
                  remarks: >-
                     Indicate whether the time component matters or if the timestamp should just serve to indicate the
                     day of the event without any time associated to it.
              - column:
                  name: timezone
                  constraints:
                    nullable: false
                  type: varchar(255)
                  remarks: Timezone to display the underlying UTC timestamp in for the client
              - column:
                  name: icon
                  type: varchar(128)
                  constraints:
                    nullable: true
                  remarks: the icon to use when displaying the event
              - column:
                  remarks: Whether or not the event has been archived
                  name: archived
                  type: boolean
                  defaultValueBoolean: false
                  constraints:
                    nullable: false
              - column:
                  remarks: ID of the user who created the event
                  name: creator_id
                  type: int
                  constraints:
                    nullable: false
                    references: core_user(id)
                    foreignKeyName: fk_event_creator_id
                    deleteCascade: true
              - column:
                  remarks: The timestamp of when the event was created
                  name: created_at
                  type: ${timestamp_type}
                  defaultValueComputed: current_timestamp
                  constraints:
                    nullable: false
              - column:
                  remarks: The timestamp of when the event was modified
                  name: updated_at
                  type: ${timestamp_type}
                  defaultValueComputed: current_timestamp
                  constraints:
                    nullable: false

  - changeSet:
      id: v43.00-023
      author: dpsutton
      comment: Added 0.43.0 - Index on timeline collection_id
      changes:
        - createIndex:
            tableName: timeline
            indexName: idx_timeline_collection_id
            columns:
              - column:
                  name: collection_id

  - changeSet:
      id: v43.00-024
      author: dpsutton
      comment: Added 0.43.0 - Index on timeline_event timeline_id
      changes:
        - createIndex:
            tableName: timeline_event
            indexName: idx_timeline_event_timeline_id
            columns:
              - column:
                  name: timeline_id

  - changeSet:
      id: v43.00-025
      author: dpsutton
      comment: Added 0.43.0 - Index on timeline timestamp
      changes:
        - createIndex:
            tableName: timeline_event
            indexName: idx_timeline_event_timeline_id_timestamp
            columns:
              - column:
                  name: timeline_id
              - column:
                  name: timestamp

  - changeSet:
      id: v43.00-026
      author: noahmoss
      comment: >-
        Added 0.43.0 - adds User.settings column to implement User-local Settings
      changes:
        - addColumn:
            tableName: core_user
            columns:
              - column:
                  name: settings
                  type: ${text.type}
                  remarks: "Serialized JSON containing User-local Settings for this User"

  - changeSet:
      id: v43.00-027
      author: camsaul
      comment: Added 0.43.0. Drop NOT NULL constraint for core_user.password
      changes:
        - dropNotNullConstraint:
            tableName: core_user
            columnName: password
            columnDataType: varchar(254)

  - changeSet:
      id: v43.00-028
      author: camsaul
      comment: Added 0.43.0. Drop NOT NULL constraint for core_user.password_salt
      changes:
        - dropNotNullConstraint:
            tableName: core_user
            columnName: password_salt
            columnDataType: varchar(254)

  #
  # The following migration replaces metabase.db.data-migrations/clear-ldap-user-local-passwords, added 0.30.0
  #
  # Before 0.30.0, we were storing the LDAP user's password in the core_user table (though it wasn't used). This
  # migration clears those passwords out, disabling password-based login.
  - changeSet:
      id: v43.00-029
      author: camsaul
      comment: Added 0.43.0. Clear local password for Users using LDAP auth.
      changes:
        - sql:
            sql: >-
              UPDATE core_user
              SET
                password = NULL,
                password_salt = NULL
              WHERE ldap_auth IS TRUE;

  - changeSet:
      id: v43.00-030
      author: dpsutton
      comment: Added 0.43.0 - Dashboard bookmarks table
      changes:
        - createTable:
            tableName: dashboard_bookmark
            remarks: Table holding bookmarks on dashboards
            columns:
              - column:
                  name: id
                  type: int
                  autoIncrement: true
                  constraints:
                    primaryKey: true
                    nullable: false
              - column:
                  name: user_id
                  type: int
                  remarks: 'ID of the User who bookmarked the Dashboard'
                  constraints:
                    nullable: false
                    references: core_user(id)
                    foreignKeyName: fk_dashboard_bookmark_user_id
                    deleteCascade: true
              - column:
                  name: dashboard_id
                  type: int
                  remarks: 'ID of the Dashboard bookmarked by the user'
                  constraints:
                    nullable: false
                    references: report_dashboard(id)
                    foreignKeyName: fk_dashboard_bookmark_dashboard_id
                    deleteCascade: true
              - column:
                  remarks: The timestamp of when the bookmark was created
                  name: created_at
                  type: ${timestamp_type}
                  defaultValueComputed: current_timestamp
                  constraints:
                    nullable: false
  - changeSet:
      id: v43.00-031
      author: dpsutton
      comment: Added 0.43.0 - Dashboard bookmarks table unique constraint
      changes:
        - addUniqueConstraint:
            tableName: dashboard_bookmark
            columnNames: user_id, dashboard_id
            constraintName: unique_dashboard_bookmark_user_id_dashboard_id
  - changeSet:
      id: v43.00-032
      author: dpsutton
      comment: Added 0.43.0 - Dashboard bookmarks table index on user_id
      changes:
        - createIndex:
            tableName: dashboard_bookmark
            columns:
              - column:
                  name: user_id
            indexName: idx_dashboard_bookmark_user_id
  - changeSet:
      id: v43.00-033
      author: dpsutton
      comment: Added 0.43.0 - Dashboard bookmarks table index on dashboard_id
      changes:
        - createIndex:
            tableName: dashboard_bookmark
            columns:
              - column:
                  name: dashboard_id
            indexName: idx_dashboard_bookmark_dashboard_id

  - changeSet:
      id: v43.00-034
      author: dpsutton
      comment: Added 0.43.0 - Card bookmarks table
      changes:
        - createTable:
            tableName: card_bookmark
            remarks: Table holding bookmarks on cards
            columns:
              - column:
                  name: id
                  type: int
                  autoIncrement: true
                  constraints:
                    primaryKey: true
                    nullable: false
              - column:
                  name: user_id
                  type: int
                  remarks: 'ID of the User who bookmarked the Card'
                  constraints:
                    nullable: false
                    references: core_user(id)
                    foreignKeyName: fk_card_bookmark_user_id
                    deleteCascade: true
              - column:
                  name: card_id
                  type: int
                  remarks: 'ID of the Card bookmarked by the user'
                  constraints:
                    nullable: false
                    references: report_card(id)
                    foreignKeyName: fk_card_bookmark_dashboard_id
                    deleteCascade: true
              - column:
                  remarks: The timestamp of when the bookmark was created
                  name: created_at
                  type: ${timestamp_type}
                  defaultValueComputed: current_timestamp
                  constraints:
                    nullable: false
  - changeSet:
      id: v43.00-035
      author: dpsutton
      comment: Added 0.43.0 - Card bookmarks table unique constraint
      changes:
        - addUniqueConstraint:
            tableName: card_bookmark
            columnNames: user_id, card_id
            constraintName: unique_card_bookmark_user_id_card_id
  - changeSet:
      id: v43.00-036
      author: dpsutton
      comment: Added 0.43.0 - Card bookmarks table index on user_id
      changes:
        - createIndex:
            tableName: card_bookmark
            columns:
              - column:
                  name: user_id
            indexName: idx_card_bookmark_user_id
  - changeSet:
      id: v43.00-037
      author: dpsutton
      comment: Added 0.43.0 - Card bookmarks table index on card_id
      changes:
        - createIndex:
            tableName: card_bookmark
            columns:
              - column:
                  name: card_id
            indexName: idx_card_bookmark_card_id

  - changeSet:
      id: v43.00-038
      author: dpsutton
      comment: Added 0.43.0 - Collection bookmarks table
      changes:
        - createTable:
            tableName: collection_bookmark
            remarks: Table holding bookmarks on collections
            columns:
              - column:
                  name: id
                  type: int
                  autoIncrement: true
                  constraints:
                    primaryKey: true
                    nullable: false
              - column:
                  name: user_id
                  type: int
                  remarks: 'ID of the User who bookmarked the Collection'
                  constraints:
                    nullable: false
                    references: core_user(id)
                    foreignKeyName: fk_collection_bookmark_user_id
                    deleteCascade: true
              - column:
                  name: collection_id
                  type: int
                  remarks: 'ID of the Card bookmarked by the user'
                  constraints:
                    nullable: false
                    references: collection(id)
                    foreignKeyName: fk_collection_bookmark_collection_id
                    deleteCascade: true
              - column:
                  remarks: The timestamp of when the bookmark was created
                  name: created_at
                  type: ${timestamp_type}
                  defaultValueComputed: current_timestamp
                  constraints:
                    nullable: false
  - changeSet:
      id: v43.00-039
      author: dpsutton
      comment: Added 0.43.0 - Collection bookmarks table unique constraint
      changes:
        - addUniqueConstraint:
            tableName: collection_bookmark
            columnNames: user_id, collection_id
            constraintName: unique_collection_bookmark_user_id_collection_id
  - changeSet:
      id: v43.00-040
      author: dpsutton
      comment: Added 0.43.0 - Collection bookmarks table index on user_id
      changes:
        - createIndex:
            tableName: collection_bookmark
            columns:
              - column:
                  name: user_id
            indexName: idx_collection_bookmark_user_id
  - changeSet:
      id: v43.00-041
      author: dpsutton
      comment: Added 0.43.0 - Collection bookmarks table index on collection_id
      changes:
        - createIndex:
            tableName: collection_bookmark
            columns:
              - column:
                  name: collection_id
            indexName: idx_collection_bookmark_collection_id

  - changeSet:
      id: v43.00-042
      author: noahmoss
      comment: >-
        Added 0.43.0. Grant download permissions for existing Databases to 'All Users' permissions group
      changes:
        - sql:
            sql: >-
              INSERT INTO permissions (object, group_id)
              SELECT db.object, all_users.id AS group_id
              FROM (
                SELECT concat('/download/db/', id, '/') AS object
                FROM metabase_database
              ) db
              LEFT JOIN (
                SELECT id
                FROM permissions_group
                WHERE name = 'All Users'
              ) all_users
                ON true
              LEFT JOIN permissions p
                     ON p.group_id = all_users.id
                    AND db.object = p.object
              WHERE p.object IS NULL;

  - changeSet:
<<<<<<< HEAD
      id: v43.00-046
      author: qnkhuat
      validCheckSum: ANY
      changes:
        - createTable:
            tableName: general_permissions_revision
            remarks: 'Used to keep track of changes made to general permissions.'
            columns:
              - column:
                  name: id
                  type: int
                  autoIncrement: true
                  constraints:
                    primaryKey: true
                    nullable: false
              - column:
                  name: before
                  type: text
                  remarks: 'Serialized JSON of the permission graph before the changes.'
                  constraints:
                    nullable: false
              - column:
                  name: after
                  type: text
                  remarks: 'Serialized JSON of the permission graph after the changes.'
                  constraints:
                    nullable: false
              - column:
                  name: user_id
                  type: int
                  remarks: 'The ID of the admin who made this set of changes.'
                  constraints:
                    nullable: false
                    referencedTableName: core_user
                    referencedColumnNames: id
                    foreignKeyName: fk_general_permission_revision_user_id
              - column:
                  name: created_at
                  type: datetime
                  remarks: 'The timestamp of when these changes were made.'
                  constraints:
                    nullable: false
              - column:
                  name: remark
                  type: text
                  remarks: 'Optional remarks explaining why these changes were made.'
=======
      id: v43.00-044
      author: noahmoss
      comment: Added 0.43.0 - Removes MetaBot permissions group
      changes:
        - sql:
            sql: DELETE FROM permissions_group WHERE name = 'MetaBot'
>>>>>>> 17df4678

# >>>>>>>>>> DO NOT ADD NEW MIGRATIONS BELOW THIS LINE! ADD THEM ABOVE <<<<<<<<<<

########################################################################################################################
#
# ADVICE:
#
# 1) Run ./bin/lint-migrations-file.sh to run core.spec checks against any changes you make here. Liquibase is pretty
#    forgiving and won't complain if you accidentally mix up things like deleteCascade and onDelete: CASCADE. CI runs
#    this check but it's nicer to know now instead of waiting for CI.
#
# 2) Please post a message in the Metabase Slack #migrations channel to let others know you are creating a new
#    migration so someone else doesn't steal your ID number
#
# 3) Migrations IDs should follow the format
#
#    vMM.mm-NNN
#
#    where
#
#    M = major version
#    m = minor version
#    N = migration number relative to that major+minor version
#
#   e.g. the first migration added to 0.42.0 should be numbered v42.00-000 and the second migration should be numbered
#   v42.00-001. The first migration for 0.42.1 should be numbered v42.01-000, and so forth.
#
#   This numbering scheme was adopted beginning with version 0.42.0 so that we could go back and add migrations to patch
#   releases without the ID sequence getting wildly out of order. See PR #18821 for more information.
#
# PLEASE KEEP THIS MESSAGE AT THE BOTTOM OF THIS FILE!!!!! Add new migrations above the message.
#
########################################################################################################################<|MERGE_RESOLUTION|>--- conflicted
+++ resolved
@@ -11239,7 +11239,14 @@
               WHERE p.object IS NULL;
 
   - changeSet:
-<<<<<<< HEAD
+      id: v43.00-044
+      author: noahmoss
+      comment: Added 0.43.0 - Removes MetaBot permissions group
+      changes:
+        - sql:
+            sql: DELETE FROM permissions_group WHERE name = 'MetaBot'
+
+  - changeSet:
       id: v43.00-046
       author: qnkhuat
       validCheckSum: ANY
@@ -11286,14 +11293,6 @@
                   name: remark
                   type: text
                   remarks: 'Optional remarks explaining why these changes were made.'
-=======
-      id: v43.00-044
-      author: noahmoss
-      comment: Added 0.43.0 - Removes MetaBot permissions group
-      changes:
-        - sql:
-            sql: DELETE FROM permissions_group WHERE name = 'MetaBot'
->>>>>>> 17df4678
 
 # >>>>>>>>>> DO NOT ADD NEW MIGRATIONS BELOW THIS LINE! ADD THEM ABOVE <<<<<<<<<<
 
